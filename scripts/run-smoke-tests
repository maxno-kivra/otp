--- conflicted
+++ resolved
@@ -17,8 +17,4 @@
     exit 1
 fi
 
-<<<<<<< HEAD
-run_smoke_tests
-=======
-rm -rf ct_run.test_server@*
->>>>>>> adc53556
+rm -rf ct_run.test_server@*