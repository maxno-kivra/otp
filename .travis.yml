language: erlang

otp_release:
  - 18.0

sudo: false

addons:
  apt:
    packages:
      - autoconf
      - libncurses-dev
      - build-essential
      - libssl-dev
      - libwxgtk2.8-dev
      - libgl1-mesa-dev
      - libglu1-mesa-dev
      - libpng3
      - default-jdk
      - g++
      - xsltproc

before_script:
  - set -e
  - export ERL_TOP=$PWD
  - export PATH=$ERL_TOP/bin:$PATH
  - export ERL_LIBS=''
  - export MAKEFLAGS=-j6
  - kerl_deactivate

script:
  - ./otp_build all -a
  
after_success:
  - $ERL_TOP/bin/dialyzer --build_plt --apps asn1 compiler crypto dialyzer edoc erts et hipe inets kernel mnesia observer public_key runtime_tools snmp ssh ssl stdlib syntax_tools wx xmerl --statistics
<<<<<<< HEAD
  - $ERL_TOP/bin/dialyzer -n -Wunknown -Wunmatched_returns --apps compiler erts kernel stdlib --statistics
  - $ERL_TOP/bin/dialyzer -n -Wunknown -Wunmatched_returns --apps asn1 crypto dialyzer --statistics
  - $ERL_TOP/bin/dialyzer -n -Wunknown -Wunmatched_returns --apps hipe parsetools public_key --statistics
  - $ERL_TOP/bin/dialyzer -n -Wunknown -Wunmatched_returns --apps runtime_tools sasl tools --statistics
  - $ERL_TOP/bin/dialyzer -n --apps common_test debugger edoc --statistics
  - $ERL_TOP/bin/dialyzer -n --apps inets mnesia observer --statistics
  - $ERL_TOP/bin/dialyzer -n --apps ssh ssl syntax_tools --statistics
  - $ERL_TOP/bin/dialyzer -n --apps tools wx xmerl --statistics
=======
  - $ERL_TOP/bin/dialyzer -n -Wunknown -Wunmatched_returns --apps compiler erts kernel stdlib asn1 crypto dialyzer hipe parsetools public_key runtime_tools sasl tools --statistics
  - $ERL_TOP/bin/dialyzer -n --apps common_test debugger edoc inets mnesia observer ssh ssl syntax_tools tools wx xmerl --statistics
>>>>>>> f7908744
  - ./otp_build tests && make release_docs

after_script:
  - ./scripts/run-smoke-tests<|MERGE_RESOLUTION|>--- conflicted
+++ resolved
@@ -33,19 +33,8 @@
   
 after_success:
   - $ERL_TOP/bin/dialyzer --build_plt --apps asn1 compiler crypto dialyzer edoc erts et hipe inets kernel mnesia observer public_key runtime_tools snmp ssh ssl stdlib syntax_tools wx xmerl --statistics
-<<<<<<< HEAD
-  - $ERL_TOP/bin/dialyzer -n -Wunknown -Wunmatched_returns --apps compiler erts kernel stdlib --statistics
-  - $ERL_TOP/bin/dialyzer -n -Wunknown -Wunmatched_returns --apps asn1 crypto dialyzer --statistics
-  - $ERL_TOP/bin/dialyzer -n -Wunknown -Wunmatched_returns --apps hipe parsetools public_key --statistics
-  - $ERL_TOP/bin/dialyzer -n -Wunknown -Wunmatched_returns --apps runtime_tools sasl tools --statistics
-  - $ERL_TOP/bin/dialyzer -n --apps common_test debugger edoc --statistics
-  - $ERL_TOP/bin/dialyzer -n --apps inets mnesia observer --statistics
-  - $ERL_TOP/bin/dialyzer -n --apps ssh ssl syntax_tools --statistics
-  - $ERL_TOP/bin/dialyzer -n --apps tools wx xmerl --statistics
-=======
   - $ERL_TOP/bin/dialyzer -n -Wunknown -Wunmatched_returns --apps compiler erts kernel stdlib asn1 crypto dialyzer hipe parsetools public_key runtime_tools sasl tools --statistics
   - $ERL_TOP/bin/dialyzer -n --apps common_test debugger edoc inets mnesia observer ssh ssl syntax_tools tools wx xmerl --statistics
->>>>>>> f7908744
   - ./otp_build tests && make release_docs
 
 after_script:
