--- conflicted
+++ resolved
@@ -111,12 +111,8 @@
 
 clean clean_docs:
 	rm -f $(GENERATED_XML_FILES)
-<<<<<<< HEAD
-	rm -rf $(HTMLDIR)
-	rm -rf $(XMLDIR)
-=======
+	rm -f $(XMLDIR)/*.xml
 	rm -f $(HTMLDIR)/*.gif $(HTMLDIR)/*.html
->>>>>>> 2599dcfc
 	rm -f $(TOP_PDF_FILE) $(TOP_PDF_FILE:%.pdf=%.fo)
 	rm -f errs core *~ 
 
