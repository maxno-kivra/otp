--- conflicted
+++ resolved
@@ -2484,7 +2484,67 @@
 %---------------------------------------------------------------------------
 end
 
-<<<<<<< HEAD
+define etp-scheduler-info-internal
+  if ($sched_type == 0)
+    printf "--- Scheduler %d ---\n", $sched_ix+1
+    set $sched_data=&erts_aligned_scheduler_data[$sched_ix].esd
+  else
+    if ($sched_type == 1)
+      printf "--- Dirty CPU Scheduler %d ---\n", $sched_ix+1
+      set $sched_data=&erts_aligned_dirty_cpu_scheduler_data[$sched_ix].esd
+    else
+      printf "--- Dirty I/O Scheduler %d ---\n", $sched_ix+1
+      set $sched_data=&erts_aligned_dirty_io_scheduler_data[$sched_ix].esd
+    end
+  end
+  printf " IX: %d\n", $sched_ix
+  if ($sched_data->cpu_id < 0)
+    printf " CPU Binding: unbound\n"
+  else
+    printf " CPU Binding: %d\n", $sched_data->cpu_id
+  end
+  printf " Aux work Flags:"
+  set $aux_work_flags = *((Uint32 *) &$sched_data->ssi->aux_work)
+  etp-aux-work-flags $aux_work_flags
+  printf " Sleep Info Flags:"
+  set $ssi_flags = *((Uint32 *) &$sched_data->ssi->flags)
+  etp-ssi-flags $ssi_flags
+  printf " Pointer: (ErtsSchedulerData *) %p\n", $sched_data
+end
+
+define etp-run-queue-info-internal
+  if ($sched_type == 0)
+    printf " - Run Queue -\n"
+    if (etp_smp_compiled)
+      set $runq = erts_aligned_scheduler_data[$sched_ix].esd.run_queue
+    else
+      set $runq = &erts_aligned_run_queues[0].runq
+    end
+  else
+    if ($sched_type == 1)
+      printf "\n--- Dirty CPU Run Queue ---\n"
+      set $runq = &erts_aligned_run_queues[-1].runq
+    else
+      printf "\n--- Dirty I/O Run Queue ---\n"
+      set $runq = &erts_aligned_run_queues[-2].runq
+    end
+  end
+  printf "  Length: total=%d", *((Uint32 *) &($runq->len))
+  printf ", max=%d", *((Uint32 *) &($runq->procs.prio_info[0].len))
+  printf ", high=%d", *((Uint32 *) &($runq->procs.prio_info[1].len))
+  printf ", normal=%d", *((Uint32 *) &($runq->procs.prio_info[2].len))
+  printf ", low=%d", *((Uint32 *) &($runq->procs.prio_info[3].len))
+  printf ", port=%d\n", *((Uint32 *) &($runq->ports.info.len))
+  if ($runq->misc.start)
+    printf "  Misc Jobs: yes\n"
+  else
+    printf "  Misc Jobs: no\n"
+  end
+  set $rq_flags = *((Uint32 *) &($runq->flags))
+  etp-rq-flags-int $rq_flags
+  printf "  Pointer: (ErtsRunQueue *) %p\n", $runq
+
+
 define etp-disasm-1
   set $code_ptr = ((BeamInstr*)$arg0)
   set $addr = *$code_ptr
@@ -2530,67 +2590,6 @@
 %
 % Disassemble the code inbetween StartI and EndI
 %---------------------------------------------------------------------------
-=======
-define etp-scheduler-info-internal
-  if ($sched_type == 0)
-    printf "--- Scheduler %d ---\n", $sched_ix+1
-    set $sched_data=&erts_aligned_scheduler_data[$sched_ix].esd
-  else
-    if ($sched_type == 1)
-      printf "--- Dirty CPU Scheduler %d ---\n", $sched_ix+1
-      set $sched_data=&erts_aligned_dirty_cpu_scheduler_data[$sched_ix].esd
-    else
-      printf "--- Dirty I/O Scheduler %d ---\n", $sched_ix+1
-      set $sched_data=&erts_aligned_dirty_io_scheduler_data[$sched_ix].esd
-    end
-  end
-  printf " IX: %d\n", $sched_ix
-  if ($sched_data->cpu_id < 0)
-    printf " CPU Binding: unbound\n"
-  else
-    printf " CPU Binding: %d\n", $sched_data->cpu_id
-  end
-  printf " Aux work Flags:"
-  set $aux_work_flags = *((Uint32 *) &$sched_data->ssi->aux_work)
-  etp-aux-work-flags $aux_work_flags
-  printf " Sleep Info Flags:"
-  set $ssi_flags = *((Uint32 *) &$sched_data->ssi->flags)
-  etp-ssi-flags $ssi_flags
-  printf " Pointer: (ErtsSchedulerData *) %p\n", $sched_data
-end
-
-define etp-run-queue-info-internal
-  if ($sched_type == 0)
-    printf " - Run Queue -\n"
-    if (etp_smp_compiled)
-      set $runq = erts_aligned_scheduler_data[$sched_ix].esd.run_queue
-    else
-      set $runq = &erts_aligned_run_queues[0].runq
-    end
-  else
-    if ($sched_type == 1)
-      printf "\n--- Dirty CPU Run Queue ---\n"
-      set $runq = &erts_aligned_run_queues[-1].runq
-    else
-      printf "\n--- Dirty I/O Run Queue ---\n"
-      set $runq = &erts_aligned_run_queues[-2].runq
-    end
-  end
-  printf "  Length: total=%d", *((Uint32 *) &($runq->len))
-  printf ", max=%d", *((Uint32 *) &($runq->procs.prio_info[0].len))
-  printf ", high=%d", *((Uint32 *) &($runq->procs.prio_info[1].len))
-  printf ", normal=%d", *((Uint32 *) &($runq->procs.prio_info[2].len))
-  printf ", low=%d", *((Uint32 *) &($runq->procs.prio_info[3].len))
-  printf ", port=%d\n", *((Uint32 *) &($runq->ports.info.len))
-  if ($runq->misc.start)
-    printf "  Misc Jobs: yes\n"
-  else
-    printf "  Misc Jobs: no\n"
-  end
-  set $rq_flags = *((Uint32 *) &($runq->flags))
-  etp-rq-flags-int $rq_flags
-  printf "  Pointer: (ErtsRunQueue *) %p\n", $runq
->>>>>>> 00e6b41f
 end
 
 define etp-migration-info
