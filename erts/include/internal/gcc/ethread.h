/*
 * %CopyrightBegin%
 *
 * Copyright Ericsson AB 2010-2015. All Rights Reserved.
 *
 * Licensed under the Apache License, Version 2.0 (the "License");
 * you may not use this file except in compliance with the License.
 * You may obtain a copy of the License at
 *
 *     http://www.apache.org/licenses/LICENSE-2.0
 *
 * Unless required by applicable law or agreed to in writing, software
 * distributed under the License is distributed on an "AS IS" BASIS,
 * WITHOUT WARRANTIES OR CONDITIONS OF ANY KIND, either express or implied.
 * See the License for the specific language governing permissions and
 * limitations under the License.
 *
 * %CopyrightEnd%
 */

/*
 * Description: Native atomic ethread support when using gcc's __atomic
 *              and __sync builtins
 * Author: Rickard Green
 */

#if !defined(ETHREAD_GCC_NATIVE_H__) && ETHR_GCC_COMPILER
#define ETHREAD_GCC_NATIVE_H__

#ifndef ETHR_MEMBAR
#  include "ethr_membar.h"
#endif

#define ETHR_GCC_VERSIONS_MASK__ 28

#undef ETHR_GCC_VOLATILE_STORE_IS_ATOMIC_STORE__
#undef ETHR_GCC_VOLATILE_STORE_IS_ATOMIC_STORE_RELB__
#undef ETHR_GCC_VOLATILE_LOAD_IS_ATOMIC_LOAD__
#undef ETHR_GCC_VOLATILE_LOAD_IS_ATOMIC_LOAD_ACQB__
#undef ETHR_GCC_RELAXED_VERSIONS__
#undef ETHR_GCC_RELAXED_MOD_VERSIONS__
#undef ETHR_GCC_ACQB_VERSIONS__
#undef ETHR_GCC_ACQB_MOD_VERSIONS__
#undef ETHR_GCC_RELB_VERSIONS__
#undef ETHR_GCC_RELB_MOD_VERSIONS__
#undef ETHR_GCC_MB_MOD_VERSIONS__
#undef ETHR_TRUST_GCC_ATOMIC_BUILTINS_MEMORY_BARRIERS__

#define ETHR_TRUST_GCC_ATOMIC_BUILTINS_MEMORY_BARRIERS__ \
    ETHR_TRUST_GCC_ATOMIC_BUILTINS_MEMORY_BARRIERS

/*
 * True GNU GCCs before version 4.8 do not emit a memory barrier
 * after the load in the __atomic_load_n(_, __ATOMIC_ACQUIRE)
 * case (which is needed on most architectures).
 */
#undef ETHR___atomic_load_ACQUIRE_barrier_bug
#if ETHR_GCC_COMPILER != ETHR_GCC_COMPILER_TRUE
     
#if ETHR_GCC_COMPILER == ETHR_GCC_COMPILER_CLANG \
    && defined(__apple_build_version__)          \
    && __clang_major__ >= 12
/* Apples clang verified not to have this bug */
#    define ETHR___atomic_load_ACQUIRE_barrier_bug 0
/* Also trust builtin barriers */
#    undef ETHR_TRUST_GCC_ATOMIC_BUILTINS_MEMORY_BARRIERS__
#    define ETHR_TRUST_GCC_ATOMIC_BUILTINS_MEMORY_BARRIERS__ 1
#  else
/*
 * Another gcc compatible compiler. We have no information
 * about the existence of this bug, but we assume
 * that it is not impossible that it could have
 * been "inherited". Therefore, until we are certain
 * that the bug does not exist, we assume that it
 * does.
 */
#    define ETHR___atomic_load_ACQUIRE_barrier_bug ETHR_GCC_VERSIONS_MASK__
#  endif

#elif !ETHR_AT_LEAST_GCC_VSN__(4, 8, 0)
/* True gcc of version < 4.8, i.e., bug exist... */
#  define ETHR___atomic_load_ACQUIRE_barrier_bug ETHR_GCC_VERSIONS_MASK__
<<<<<<< HEAD
#elif ETHR_AT_LEAST_GCC_VSN__(9, 3, 0) \
    && (defined(__powerpc__) || defined(__ppc__) || defined(__powerpc64__)) \
=======
#elif ETHR_AT_LEAST_GCC_VSN__(8, 3, 0) \
    && (defined(__arm64__) || defined(__aarch64__) || defined(__arm__)) \
>>>>>>> bdc09edb
    && ETHR_SIZEOF_PTR == 8
/* Verified not to have this bug */
#    define ETHR___atomic_load_ACQUIRE_barrier_bug 0
/* Also trust builtin barriers */
#    undef ETHR_TRUST_GCC_ATOMIC_BUILTINS_MEMORY_BARRIERS__
#    define ETHR_TRUST_GCC_ATOMIC_BUILTINS_MEMORY_BARRIERS__ 1
#else /* True gcc of version >= 4.8 */
/*
 * Sizes less than or equal to word size have been fixed,
 * but double word size has not been fixed.
 */
#  if ETHR_SIZEOF_PTR == 8
#    define ETHR___atomic_load_ACQUIRE_barrier_bug \
    (~(8|4) & ETHR_GCC_VERSIONS_MASK__)
#  elif ETHR_SIZEOF_PTR == 4
#    define ETHR___atomic_load_ACQUIRE_barrier_bug \
    (~4 & ETHR_GCC_VERSIONS_MASK__)
#  else
#    error word size not supported
#  endif
#endif

#define ETHR_GCC_VOLATILE_STORE_IS_ATOMIC_STORE__ 0
#define ETHR_GCC_VOLATILE_STORE_IS_ATOMIC_STORE_RELB__ 0
#define ETHR_GCC_VOLATILE_LOAD_IS_ATOMIC_LOAD__ 0
#define ETHR_GCC_VOLATILE_LOAD_IS_ATOMIC_LOAD_ACQB__ 0
#define ETHR_GCC_RELAXED_VERSIONS__ ETHR_GCC_VERSIONS_MASK__
#define ETHR_GCC_RELAXED_MOD_VERSIONS__ ETHR_GCC_VERSIONS_MASK__

#if ETHR_TRUST_GCC_ATOMIC_BUILTINS_MEMORY_BARRIERS__
#  define ETHR_GCC_ACQB_VERSIONS__ ETHR_GCC_VERSIONS_MASK__
#  define ETHR_GCC_ACQB_MOD_VERSIONS__ ETHR_GCC_VERSIONS_MASK__
#  define ETHR_GCC_RELB_VERSIONS__ ETHR_GCC_VERSIONS_MASK__
#  define ETHR_GCC_RELB_MOD_VERSIONS__ ETHR_GCC_VERSIONS_MASK__
#else
/*
 * This is currently the default (on most platforms) since
 * we've seen too many memory barrier bugs produced by gcc...
 */
#  define ETHR_GCC_ACQB_VERSIONS__ 0
#  define ETHR_GCC_ACQB_MOD_VERSIONS__ 0
#  define ETHR_GCC_RELB_VERSIONS__ 0
#  define ETHR_GCC_RELB_MOD_VERSIONS__ 0
#endif
/*
 * In the general case we do not want any full barrier versions
 * if we can implement more relaxed ones (using __atomic_* builtins).
 * This since the implementations normally need extra memory barrier
 * instructions to implement these. The x86/x86_64 implementations
 * are an exception see below.
 */
#define ETHR_GCC_MB_MOD_VERSIONS__ \
    (ETHR_GCC_VERSIONS_MASK__ & ~ETHR_HAVE___atomic_compare_exchange_n)

#if ETHR_SIZEOF_PTR == 8
#  define ETHR_GCC_VOLATILE_BIT_MASK__ 12
#elif ETHR_SIZEOF_PTR == 4
#  define ETHR_GCC_VOLATILE_BIT_MASK__ 4
#endif

#if defined(__i386__) || defined(__x86_64__) || defined(__sparc__)	\
    || defined(__powerpc__) || defined(__ppc__) || defined(__mips__)	\
    || defined(__alpha__) || defined(__ia64__)

/*
 * Aligned volatile stores and loads of data smaller
 * than or equal to word size are atomic...
 */
#  undef ETHR_GCC_VOLATILE_STORE_IS_ATOMIC_STORE__
#  define ETHR_GCC_VOLATILE_STORE_IS_ATOMIC_STORE__ ETHR_GCC_VOLATILE_BIT_MASK__
#  undef ETHR_GCC_VOLATILE_LOAD_IS_ATOMIC_LOAD__
#  define ETHR_GCC_VOLATILE_LOAD_IS_ATOMIC_LOAD__ ETHR_GCC_VOLATILE_BIT_MASK__

#elif defined(__arm__)

/* volatile stores are problematic on some machines... */
#  undef ETHR_GCC_VOLATILE_LOAD_IS_ATOMIC_LOAD__
#  define ETHR_GCC_VOLATILE_LOAD_IS_ATOMIC_LOAD__ ETHR_GCC_VOLATILE_BIT_MASK__

#endif

#if defined(__ia64__)

/* Volatile stores produce stores with release barriers. */
#  undef ETHR_GCC_VOLATILE_STORE_IS_ATOMIC_STORE_RELB__
#  define ETHR_GCC_VOLATILE_STORE_IS_ATOMIC_STORE_RELB__ ETHR_GCC_VOLATILE_BIT_MASK__

/* Volatile loads produce loads with acquire barrier. */
#  undef ETHR_GCC_VOLATILE_LOAD_IS_ATOMIC_LOAD_ACQB__
#  define ETHR_GCC_VOLATILE_LOAD_IS_ATOMIC_LOAD_ACQB__ ETHR_GCC_VOLATILE_BIT_MASK__

/*
 * We trust gcc to produce acquire/release barriers on itanium.
 * Since all atomic ops also have at least acquire or release
 * barriers (also when passed the relaxed memory model) it
 * would be very inefficient not to use these as native
 * barriers on Itanium.
 */
#  undef ETHR_GCC_ACQB_VERSIONS__
#  define ETHR_GCC_ACQB_VERSIONS__ ETHR_GCC_VERSIONS_MASK__
#  undef ETHR_GCC_ACQB_MOD_VERSIONS__
#  define ETHR_GCC_ACQB_MOD_VERSIONS__ ETHR_GCC_VERSIONS_MASK__
#  undef ETHR_GCC_RELB_VERSIONS__
#  define ETHR_GCC_RELB_VERSIONS__ ETHR_GCC_VERSIONS_MASK__
#  undef ETHR_GCC_RELB_MOD_VERSIONS__
#  define ETHR_GCC_RELB_MOD_VERSIONS__ ETHR_GCC_VERSIONS_MASK__

/*
 * Itanium is not effected by the load acquire
 * bug since the barrier is part of the instruction
 * on Itanium (ld.acq), and not a separate instruction
 * as on most platforms.
 */
#  undef ETHR___atomic_load_ACQUIRE_barrier_bug
#  define ETHR___atomic_load_ACQUIRE_barrier_bug 0

/*
 * No point exposing relaxed versions since they are
 * implemended using either acquire or release
 * barriers.
 */
#  undef ETHR_GCC_RELAXED_VERSIONS__
#  define ETHR_GCC_RELAXED_VERSIONS__ 0

/* #endif defined(__ia64__) */
#elif defined(__i386__) || defined(__x86_64__)

/*
 * Want full barrier versions of all modification
 * operations since all of these are implemented
 * using locked instructions implying full memory
 * barriers.
 */
#  undef ETHR_GCC_MB_MOD_VERSIONS__
#  define ETHR_GCC_MB_MOD_VERSIONS__ ETHR_HAVE___sync_val_compare_and_swap

/*
 * No point exposing acquire/release versions
 * when we got full memory barrier versions
 * of modification operations since all of these
 * are implemented using locked instructions
 * implying full memory barriers.
 */
#  if ETHR_GCC_ACQB_MOD_VERSIONS__
#    undef ETHR_GCC_ACQB_MOD_VERSIONS__
#    define ETHR_GCC_ACQB_MOD_VERSIONS__ \
    (ETHR_GCC_VERSIONS_MASK__ & ~ETHR_HAVE___sync_val_compare_and_swap)
#  endif
#  if ETHR_GCC_RELB_MOD_VERSIONS__
#    undef ETHR_GCC_RELB_MOD_VERSIONS__
#    define ETHR_GCC_RELB_MOD_VERSIONS__ \
    (ETHR_GCC_VERSIONS_MASK__ & ~ETHR_HAVE___sync_val_compare_and_swap)
#  endif

#  ifdef ETHR_X86_OUT_OF_ORDER

/* See above... */
#    undef ETHR_GCC_RELAXED_MOD_VERSIONS__
#    define ETHR_GCC_RELAXED_MOD_VERSIONS__ 0

#  else /* !ETHR_X86_OUT_OF_ORDER, i.e., we don't use any x86-OOO instructions... */

/*
 * Not effected by the load acquire barrier bug,
 * since no barrier at all is needed for a load
 * acquire...
 */
#    undef ETHR___atomic_load_ACQUIRE_barrier_bug
#    define ETHR___atomic_load_ACQUIRE_barrier_bug 0

/* Stores imply release barriers semantics. */
#    undef ETHR_GCC_VOLATILE_STORE_IS_ATOMIC_STORE_RELB__
#    define ETHR_GCC_VOLATILE_STORE_IS_ATOMIC_STORE_RELB__ ETHR_GCC_VOLATILE_BIT_MASK__

/* Loads imply acquire barrier semantics. */
#    undef ETHR_GCC_VOLATILE_LOAD_IS_ATOMIC_LOAD_ACQB__
#    define ETHR_GCC_VOLATILE_LOAD_IS_ATOMIC_LOAD_ACQB__ ETHR_GCC_VOLATILE_BIT_MASK__

/*
 * Trust load acquire and store release for sizes
 * where volatile operation implies these barrier
 * semantics since no barriers are needed.
 */
#    if !ETHR_GCC_ACQB_VERSIONS__
#      undef ETHR_GCC_ACQB_VERSIONS__
#      define ETHR_GCC_ACQB_VERSIONS__ ETHR_GCC_VOLATILE_BIT_MASK__
#    endif
#    if !ETHR_GCC_RELB_VERSIONS__
#      undef ETHR_GCC_RELB_VERSIONS__
#      define ETHR_GCC_RELB_VERSIONS__ ETHR_GCC_VOLATILE_BIT_MASK__
#    endif

/*
 * No point exposing relaxed versions at all since
 * all mod operations are implemented with locked
 * instructions implying full memory barriers and
 * volatile store and load imply release and
 * acquire barrier semantics.
 */
#    undef ETHR_GCC_RELAXED_VERSIONS__
#    define ETHR_GCC_RELAXED_VERSIONS__ 0

#  endif /* !ETHR_X86_OUT_OF_ORDER */

/* #endif defined(__i386__) || defined(__x86_64__) */
#elif defined(__powerpc__) || defined(__ppc__)

#  if !defined(ETHR_PPC_HAVE_LWSYNC)
/*
 * Release barriers are typically implemented using
 * the lwsync instruction. We want our runtime
 * configure test to determine if the lwsync
 * instruction is available on the system or not
 * before we use it. Therefore, do not implement any
 * native ops using the __ATOMIC_RELEASE model.
 */
#    undef ETHR_GCC_RELB_VERSIONS__
#    define ETHR_GCC_RELB_VERSIONS__ 0
#    if defined(ETHR_GCC_IMPLEMENT_ACQB_USING_LWSYNC)
/*
 * Acquire barriers are usually implemented by other means
 * than lwsync, but can be implemented using lwsync. Define
 * ETHR_GCC_IMPLEMENT_ACQB_USING_LWSYNC if acquire barriers
 * are implemented using lwsync.
 */
#      undef ETHR_GCC_ACQB_VERSIONS__
#      define ETHR_GCC_ACQB_VERSIONS__ 0
#    endif
#  endif

#endif /* defined(__powerpc__) || defined(__ppc__) */

#if !ETHR_GCC_RELAXED_VERSIONS__
#  undef ETHR_GCC_RELAXED_MOD_VERSIONS__
#  define ETHR_GCC_RELAXED_MOD_VERSIONS__ 0
#endif

#if !ETHR_GCC_ACQB_VERSIONS__
#  undef ETHR_GCC_ACQB_MOD_VERSIONS__
#  define ETHR_GCC_ACQB_MOD_VERSIONS__ 0
#endif

#if !ETHR_GCC_RELB_VERSIONS__
#  undef ETHR_GCC_RELB_MOD_VERSIONS__
#  define ETHR_GCC_RELB_MOD_VERSIONS__ 0
#endif

#if !defined(ETHR_HAVE_NATIVE_ATOMIC32)
#  define ETHR_ATOMIC_WANT_32BIT_IMPL__
#  include "ethr_atomic.h"
#endif

#if ETHR_SIZEOF_PTR == 8 && !defined(ETHR_HAVE_NATIVE_ATOMIC64)
#  define ETHR_ATOMIC_WANT_64BIT_IMPL__
#  include "ethr_atomic.h"
#endif

#if defined(__x86_64__)
/*
 * No instructions available for native implementation
 * of these for dw-atomics...
 */
#  undef ETHR_GCC_RELAXED_VERSIONS__
#  define ETHR_GCC_RELAXED_VERSIONS__ 0
#  undef ETHR_GCC_ACQB_VERSIONS__
#  define ETHR_GCC_ACQB_VERSIONS__ 0
#  undef ETHR_GCC_RELB_VERSIONS__
#  define ETHR_GCC_RELB_VERSIONS__ 0
#endif

#if !ETHR_GCC_RELAXED_VERSIONS__
#  undef ETHR_GCC_RELAXED_MOD_VERSIONS__
#  define ETHR_GCC_RELAXED_MOD_VERSIONS__ 0
#endif

#if !ETHR_GCC_ACQB_VERSIONS__
#  undef ETHR_GCC_ACQB_MOD_VERSIONS__
#  define ETHR_GCC_ACQB_MOD_VERSIONS__ 0
#endif

#if !ETHR_GCC_RELB_VERSIONS__
#  undef ETHR_GCC_RELB_MOD_VERSIONS__
#  define ETHR_GCC_RELB_MOD_VERSIONS__ 0
#endif

#if (!defined(ETHR_HAVE_NATIVE_DW_ATOMIC) \
     && !(ETHR_SIZEOF_PTR == 4 && defined(ETHR_HAVE_NATIVE_ATOMIC64)) \
     && !(ETHR_SIZEOF_PTR == 8 && defined(ETHR_HAVE_NATIVE_ATOMIC128)))
#  include "ethr_dw_atomic.h"
#endif

#undef ETHR___atomic_load_ACQUIRE_barrier_bug
#undef ETHR_GCC_VOLATILE_STORE_IS_ATOMIC_STORE__
#undef ETHR_GCC_VOLATILE_STORE_IS_ATOMIC_STORE_RELB__
#undef ETHR_GCC_VOLATILE_LOAD_IS_ATOMIC_LOAD__
#undef ETHR_GCC_VOLATILE_LOAD_IS_ATOMIC_LOAD_ACQB__
#undef ETHR_GCC_RELAXED_VERSIONS__
#undef ETHR_GCC_RELB_VERSIONS__
#undef ETHR_GCC_RELB_VERSIONS__
#undef ETHR_GCC_RELAXED_MOD_VERSIONS__
#undef ETHR_GCC_ACQB_MOD_VERSIONS__
#undef ETHR_GCC_RELB_MOD_VERSIONS__
#undef ETHR_GCC_MB_MOD_VERSIONS__

#endif /* ETHREAD_GCC_NATIVE_H__ */<|MERGE_RESOLUTION|>--- conflicted
+++ resolved
@@ -80,13 +80,16 @@
 #elif !ETHR_AT_LEAST_GCC_VSN__(4, 8, 0)
 /* True gcc of version < 4.8, i.e., bug exist... */
 #  define ETHR___atomic_load_ACQUIRE_barrier_bug ETHR_GCC_VERSIONS_MASK__
-<<<<<<< HEAD
+#elif ETHR_AT_LEAST_GCC_VSN__(8, 3, 0) \
+    && (defined(__arm64__) || defined(__aarch64__) || defined(__arm__)) \
+    && ETHR_SIZEOF_PTR == 8
+/* Verified not to have this bug */
+#    define ETHR___atomic_load_ACQUIRE_barrier_bug 0
+/* Also trust builtin barriers */
+#    undef ETHR_TRUST_GCC_ATOMIC_BUILTINS_MEMORY_BARRIERS__
+#    define ETHR_TRUST_GCC_ATOMIC_BUILTINS_MEMORY_BARRIERS__ 1
 #elif ETHR_AT_LEAST_GCC_VSN__(9, 3, 0) \
     && (defined(__powerpc__) || defined(__ppc__) || defined(__powerpc64__)) \
-=======
-#elif ETHR_AT_LEAST_GCC_VSN__(8, 3, 0) \
-    && (defined(__arm64__) || defined(__aarch64__) || defined(__arm__)) \
->>>>>>> bdc09edb
     && ETHR_SIZEOF_PTR == 8
 /* Verified not to have this bug */
 #    define ETHR___atomic_load_ACQUIRE_barrier_bug 0
