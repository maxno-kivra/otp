dnl Process this file with autoconf to produce a configure script. -*-m4-*-

dnl %CopyrightBegin%
dnl
dnl Copyright Ericsson AB 1997-2016. All Rights Reserved.
dnl
dnl Licensed under the Apache License, Version 2.0 (the "License");
dnl you may not use this file except in compliance with the License.
dnl You may obtain a copy of the License at
dnl
dnl     http://www.apache.org/licenses/LICENSE-2.0
dnl
dnl Unless required by applicable law or agreed to in writing, software
dnl distributed under the License is distributed on an "AS IS" BASIS,
dnl WITHOUT WARRANTIES OR CONDITIONS OF ANY KIND, either express or implied.
dnl See the License for the specific language governing permissions and
dnl limitations under the License.
dnl
dnl %CopyrightEnd%

dnl The string "FIXME convbreak" means that there is a break of
dnl autoconf convention that should be cleaned up.

AC_INIT(vsn.mk)
AC_PREREQ(2.59)

LM_PRECIOUS_VARS

if test "x$no_recursion" != "xyes" -a "x$OVERRIDE_CONFIG_CACHE" = "x"; then
    # We do not want to use a common cache!
    cache_file=/dev/null
fi

dnl How to set srcdir absolute is taken from the GNU Emacs distribution
#### Make srcdir absolute, if it isn't already.  It's important to
#### avoid running the path through pwd unnecessary, since pwd can
#### give you automounter prefixes, which can go away.
case "${srcdir}" in
  /* ) ;;
  . )
    ## We may be able to use the $PWD environment variable to make this
    ## absolute.  But sometimes PWD is inaccurate.
    ## Make sure CDPATH doesn't affect cd (in case PWD is relative).
    CDPATH=
    if test "${PWD}" != "" && test "`(cd ${PWD} ; sh -c pwd)`" = "`pwd`"  ;
    then
      srcdir="$PWD"
    else
      srcdir="`(cd ${srcdir}; pwd)`"
    fi
  ;;
  *  ) srcdir="`(cd ${srcdir}; pwd)`" ;;
esac

## Now, make sure that ERL_TOP is set and is the same as srcdir
##
if test -z "$ERL_TOP" || test ! -d $ERL_TOP ; then
  AC_MSG_ERROR(You need to set the environment variable ERL_TOP!)
fi
if test x"${ERL_TOP}/erts" != x"$srcdir"; then
  AC_MSG_ERROR([You need to run configure with argument --srcdir=${ERL_TOP}/erts])
fi
erl_top=${ERL_TOP}

<<<<<<< HEAD
=======
# Remove old configuration information
rm -f "$ERL_TOP/erts/CONF_INFO"

>>>>>>> ae393b30
# echo XXXXXXXXXXXXXXXXXXXXXXXXXXXXXXXXXXXXXXXXXXXXXXXXXXXXXXXXXXXXXXXXXXXXXX
# echo X
# echo "X srcdir  = $srcdir"
# echo "X ERL_TOP = $ERL_TOP"
# echo X
# echo XXXXXXXXXXXXXXXXXXXXXXXXXXXXXXXXXXXXXXXXXXXXXXXXXXXXXXXXXXXXXXXXXXXXXX

AC_CONFIG_AUX_DIRS($srcdir/autoconf)

dnl ----------------------------------------------------------------------
dnl Figure out what system we are running on.
dnl ----------------------------------------------------------------------

#
# To configure for free source run ./configure --host=free_source
#
dnl
dnl AC_CANONICAL_HOST does not like free_source as a host specification,
dnl so we make a little special case.
dnl
if test "X$host" != "Xfree_source" -a "X$host" != "Xwin32"; then
    AC_CANONICAL_HOST
else
    host_os=$host
fi

if test "$cross_compiling" = "yes"; then
    CROSS_COMPILING=yes
else
    CROSS_COMPILING=no
fi
AC_SUBST(CROSS_COMPILING)

ERL_XCOMP_SYSROOT_INIT

AC_ISC_POSIX

AC_CONFIG_HEADER($host/config.h:config.h.in include/internal/$host/ethread_header_config.h:include/internal/ethread_header_config.h.in include/$host/erl_int_sizes_config.h:include/erl_int_sizes_config.h.in)
dnl ----------------------------------------------------------------------
dnl Optional features.
dnl ----------------------------------------------------------------------
ENABLE_ALLOC_TYPE_VARS=
AC_SUBST(ENABLE_ALLOC_TYPE_VARS)

AC_ARG_ENABLE(bootstrap-only,
AS_HELP_STRING([--enable-bootstrap-only],
               [enable bootstrap only configuration]),
[ if test "X$enableval" = "Xyes"; then
	# Disable stuff not necessary in a bootstrap only system in order
	# to speed up things by reducing the amount of stuff needing to be
	# built...
	enable_threads=no
	enable_smp_support=no
	with_termcap=no
	with_ssl=no
	with_ssl_zlib=no
	enable_hipe=no
	enable_sctp=no
        enable_dirty_schedulers=no
        enable_new_purge=no
  fi	
])

AC_ARG_ENABLE(threads,
AS_HELP_STRING([--enable-threads], [enable async thread support])
AS_HELP_STRING([--disable-threads], [disable async thread support]),
[ case "$enableval" in
    no) enable_threads=no ;;
    *)  enable_threads=yes ;;
  esac ], enable_threads=unknown)

AC_ARG_ENABLE(dirty-schedulers,
AS_HELP_STRING([--enable-dirty-schedulers], [enable dirty scheduler support]),
[ case "$enableval" in
    no) enable_dirty_schedulers=no ;;
    *)  enable_dirty_schedulers=yes ;;
  esac ], enable_dirty_schedulers=default)

AC_ARG_ENABLE(new-purge-strategy,
AS_HELP_STRING([--enable-new-purge-strategy], [enable new code purge strategy]),
[ case "$enableval" in
    no) enable_new_purge=no ;;
    *)  enable_new_purge=yes ;;
  esac ], enable_new_purge=default)

AC_ARG_ENABLE(smp-support,
AS_HELP_STRING([--enable-smp-support], [enable smp support])
AS_HELP_STRING([--disable-smp-support], [disable smp support]),
[ case "$enableval" in
    no) enable_smp_support=no ;;
    *)  enable_smp_support=yes ;;
  esac ], enable_smp_support=unknown)

AC_ARG_ENABLE(smp-require-native-atomics,
	      AS_HELP_STRING([--disable-smp-require-native-atomics],
                             [disable the SMP requirement of a native atomic implementation]),
[ case "$enableval" in
    no) smp_require_native_atomics=no ;;
    *)  smp_require_native_atomics=yes ;;
  esac ], smp_require_native_atomics=yes)

AC_ARG_WITH(termcap,
AS_HELP_STRING([--with-termcap], [use termcap (default)])
AS_HELP_STRING([--without-termcap],
               [do not use any termcap libraries (ncurses,curses,termcap,termlib)]),
[],
[with_termcap=yes])

AC_ARG_ENABLE(lock-checking,
AS_HELP_STRING([--enable-lock-checking], [enable lock checking]),
[ case "$enableval" in
    no) enable_lock_check=no ;;
    *)  enable_lock_check=yes ;;
  esac
],
  enable_lock_check=no)

AC_ARG_ENABLE(lock-counter,
AS_HELP_STRING([--enable-lock-counter], [enable lock counters]),
[ case "$enableval" in
    no) enable_lock_count=no ;;
    *)  enable_lock_count=yes ;;
  esac ], enable_lock_count=no)

AC_ARG_ENABLE(kernel-poll,
AS_HELP_STRING([--enable-kernel-poll], [enable kernel poll support])
AS_HELP_STRING([--disable-kernel-poll], [disable kernel poll support]),
[ case "$enableval" in
    no) enable_kernel_poll=no ;;
    *)  enable_kernel_poll=yes ;;
  esac ], enable_kernel_poll=unknown)


AC_ARG_ENABLE(sctp,
AS_HELP_STRING([--enable-sctp], [enable sctp support (default)
to on demand load the SCTP library in runtime if needed])
AS_HELP_STRING([--enable-sctp=lib], [enable sctp support
to link against the SCTP library])
AS_HELP_STRING([--disable-sctp], [disable sctp support]),
[ case "x$enableval" in
      xno|xyes|xlib|x)
          ;;
      x*)
          AC_MSG_ERROR("invalid value --enable-sctp=$enableval")
          ;;
  esac ])

AC_ARG_ENABLE(hipe,
AS_HELP_STRING([--enable-hipe], [enable hipe support])
AS_HELP_STRING([--disable-hipe], [disable hipe support]))

AC_ARG_ENABLE(native-libs,
AS_HELP_STRING([--enable-native-libs],
               [compile Erlang libraries to native code]))

AC_ARG_ENABLE(fp-exceptions,
AS_HELP_STRING([--enable-fp-exceptions],
               [use hardware floating point exceptions (default if hipe enabled)]),
[ case "$enableval" in
    no) enable_fp_exceptions=no ;;
    *)  enable_fp_exceptions=yes ;;
  esac
],enable_fp_exceptions=auto)

AC_ARG_ENABLE(m64-build,
AS_HELP_STRING([--enable-m64-build],
               [build 64bit binaries using the -m64 flag to (g)cc]),
[ case "$enableval" in
    no) enable_m64_build=no ;;
    *)  enable_m64_build=yes ;;
  esac
],enable_m64_build=no)

AC_ARG_ENABLE(m32-build,
AS_HELP_STRING([--enable-m32-build],
               [build 32bit binaries using the -m32 flag to (g)cc]),
[ case "$enableval" in
    no) enable_m32_build=no ;;
    *)	enable_m32_build=yes ;;
  esac
],enable_m32_build=no)

AC_ARG_WITH(dynamic-trace,
AS_HELP_STRING([--with-dynamic-trace={dtrace|lttng|systemtap}],
	       [specify use of dynamic trace framework, dtrace, lttng or systemtap])
AS_HELP_STRING([--without-dynamic-trace], 
               [don't enable any dynamic tracing (default)]))

if test X"$with_dynamic_trace" = X""; then
   with_dynamic_trace=no
fi

case "$with_dynamic_trace" in
     no) DYNAMIC_TRACE_FRAMEWORK=;;
     lttng)
            AC_DEFINE(USE_LTTNG,[1],
                      [Define if you want to use lttng for dynamic tracing])
            DYNAMIC_TRACE_FRAMEWORK=lttng;;
     dtrace) 
	    AC_DEFINE(USE_DTRACE,[1],
		[Define if you want to use dtrace for dynamic tracing])
     	     DYNAMIC_TRACE_FRAMEWORK=dtrace;;
     systemtap) 
	    AC_DEFINE(USE_SYSTEMTAP,[1],
		[Define if you want to use systemtap for dynamic tracing])
	    DYNAMIC_TRACE_FRAMEWORK=systemtap;;
     *)	
     	    AC_MSG_ERROR(Unknown dynamic tracing framework specified with --with-dynamic-trace!);;
esac

if test X"$DYNAMIC_TRACE_FRAMEWORK" != X""; then
   AC_DEFINE(USE_DYNAMIC_TRACE,[1],
		[Define if you want to use dynamic tracing])
fi

AC_ARG_ENABLE(vm-probes,
AS_HELP_STRING([--enable-vm-probes],
               [add dynamic trace probes to the Beam VM (only possible if --with-dynamic-trace is enabled, and then default)]),
	       [ case "$enableval" in
    	       	 no) use_vm_probes=no ;;
    		 *)
			if  test X"$DYNAMIC_TRACE_FRAMEWORK" != X""; then
		 	    use_vm_probes=yes ;
			else
			    AC_MSG_ERROR(Can not enable VM probes without any dynamic tracing framework!);
			fi;;  
  		 esac ], if  test X"$DYNAMIC_TRACE_FRAMEWORK" != X""; then
		 	    use_vm_probes=yes ;
			else
			    use_vm_probes=no
			fi)

AC_SUBST(USE_VM_PROBES)
if test X"$DYNAMIC_TRACE_FRAMEWORK" != X"lttng"; then
    if test X"$use_vm_probes" = X"yes"; then
        USE_VM_PROBES=yes
        AC_DEFINE(USE_VM_PROBES,[1],
                  [Define to enable VM dynamic trace probes])
    fi
fi

AC_ARG_WITH(assumed-cache-line-size,
AS_HELP_STRING([--with-assumed-cache-line-size=SIZE],
               [specify assumed cache line size in bytes (valid values are powers of two between and including 16 and 8192; default is 64)]))

dnl Require the assumed cache-line size to be a power of two between 16 and 8192
case "$with_assumed_cache_line_size" in
     ""|no|yes)
	with_assumed_cache_line_size=64;;
     16|32|64|128|256|512|1024|2048|4096|8192)
	;;
     *)
	AC_MSG_ERROR([Invalid assumed cache-line size of $with_assumed_cache_line_size bytes])
	;;
esac

AC_DEFINE_UNQUOTED(ASSUMED_CACHE_LINE_SIZE,
		   $with_assumed_cache_line_size,
		   [Assumed cache-line size (in bytes)])

AC_ARG_ENABLE(systemd,
AS_HELP_STRING([--enable-systemd], [enable systemd support in epmd]),
[],
[enable_systemd=no])

AC_ARG_ENABLE(saved-compile-time,
AS_HELP_STRING([--disable-saved-compile-time], [disable saved compile time]),
[ case "$enableval" in
    no) save_compile_time=0 ;;
    *)  save_compile_time=1 ;;
  esac ], save_compile_time=1)

AC_DEFINE_UNQUOTED(ERTS_SAVED_COMPILE_TIME, $save_compile_time, [Save compile time?])

AC_ARG_WITH(microstate-accounting,
AS_HELP_STRING([--with-microstate-accounting={yes|extra}],
               [enable microstate account, possibly with extra detailed states])
AS_HELP_STRING([--without-microstate-accounting],
               [don't enable microstate accounting]),
[],[with_microstate_accounting=yes])

case "$with_microstate_accounting" in
    yes) AC_DEFINE(ERTS_ENABLE_MSACC,[1],
		[Define as 1 if you want to enable microstate accounting, 2 if you want extra states]) ;;
    extra) AC_DEFINE(ERTS_ENABLE_MSACC,[2],
		[Define as 1 if you want to enable microstate accounting, 2 if you want extra states]) ;;
    *) ;;
esac

dnl Magic test for clearcase.
OTP_RELEASE=
if test "${ERLANG_COMMERCIAL_BUILD}" != ""; then
	OTP_EXTRA_FLAGS=-DOTP_RELEASE
	OTP_RELEASE=yes
else
	OTP_EXTRA_FLAGS=
fi
AC_SUBST(OTP_RELEASE)

AC_MSG_CHECKING([OTP release])
[SYSTEM_VSN=`cat $ERL_TOP/OTP_VERSION | sed "s|\([0-9]*\).*|\1|"`]
AC_MSG_RESULT([$SYSTEM_VSN])
AC_SUBST(SYSTEM_VSN)

AC_MSG_CHECKING([OTP version])
[OTP_VERSION=`cat $ERL_TOP/OTP_VERSION`]
AC_MSG_RESULT([$OTP_VERSION])
AC_SUBST(OTP_VERSION)

if test X${enable_m64_build} = Xyes; then
	case $CFLAGS in
		*-m64*)
			;;
		*)
			CFLAGS="-m64 $CFLAGS"
			;;
	esac
else
	if test X${enable_m32_build} = Xyes;
	then
		enable_hipe=no;
		case $CFLAGS in
		    *-m32*)
			    ;;
		    *)
			    CFLAGS="-m32 $CFLAGS"
			    ;;
		esac ;
	fi
fi

AC_ARG_ENABLE(static-nifs,
AS_HELP_STRING([--enable-static-nifs], [link nifs statically. If yes then all nifs in all Erlang/OTP applications will be statically linked into the main binary. It is also possible to give a list of nifs that should be linked statically. The list should be a comma separated and contain the absolute path to a .a archive for each nif that is to be statically linked. The name of the .a archive has to be the same as the name of the nif. Note that you have to link any external dependencies that the nifs have to the main binary, so for the crypto nif you want to pass LIBS=-lcrypto to configure.]),
	       STATIC_NIFS="$enableval",
	       STATIC_NIFS=no)
AC_SUBST(STATIC_NIFS)

AC_ARG_ENABLE(static-drivers,
AS_HELP_STRING([--enable-static-drivers], [comma separated list of linked-in drivers to link statically with the main binary. The list should contain the absolute path to a .a archive for each driver that is to be statically linked. The name of the .a archive has to be the same as the name of the driver.]),
	       STATIC_DRIVERS="$enableval",
	       STATIC_DRIVERS=no)
AC_SUBST(STATIC_DRIVERS)

AC_ARG_WITH(ets-write-concurrency-locks,
AS_HELP_STRING([--with-ets-write-concurrency-locks={8|16|32|64|128|256}],
               [specify how many locks the write_concurrency option for ets should use.])
AS_HELP_STRING([--without-ets-write-concurrency-locks],
               [use the default number of write_concurrency locks (default)]))

if test X"$with_ets_write_concurrency_locks" != X""; then
   AC_DEFINE_UNQUOTED(ERTS_DB_HASH_LOCK_CNT,$with_ets_write_concurrency_locks,
		      [Define to override the default number of write_concurrency locks])
fi

dnl ----------------------------------------------------------------------
dnl Checks for programs.
dnl ----------------------------------------------------------------------

AC_PROG_CC
AC_SUBST(GCC)

dnl ---------------------------------------------------------------------
dnl Special stuff regarding CFLAGS and details in the environment...
dnl ---------------------------------------------------------------------

dnl NOTE: CPPFLAGS will be included in CFLAGS at the end
case $host_os in
    linux*) CPPFLAGS="$CPPFLAGS -D_GNU_SOURCE";; 
    win32)
	# The ethread library requires _WIN32_WINNT of at least 0x0403.
	# -D_WIN32_WINNT=* from CPPFLAGS is saved in ETHR_DEFS.
	CPPFLAGS="$CPPFLAGS -D_WIN32_WINNT=0x0600 -DWINVER=0x0600"
	;;
    *)
	;;
esac


LM_WINDOWS_ENVIRONMENT
	
dnl
dnl Flags to the C compiler
dnl
dnl Make sure we find config.h
dnl

extra_flags="-I${ERL_TOP}/erts/$host $OTP_EXTRA_FLAGS"
CFLAGS="$CFLAGS $extra_flags"
DEBUG_CFLAGS="-g $CPPFLAGS $extra_flags $DEBUG_CFLAGS"
DEBUG_FLAGS=-g

dnl
dnl Adjust DEBUG_CFLAGS to match CFLAGS in terms of -m
dnl

case $CFLAGS in
	*-m64*)
		case $DEBUG_CFLAGS in
			*-m64*)
				;;
			*)
				DEBUG_CFLAGS="-m64 $DEBUG_CFLAGS"
				;;
		esac
		;;
	*-m32*)
		case $DEBUG_CFLAGS in
			*-m32*)
				;;
			*)
				DEBUG_CFLAGS="-m32 $DEBUG_CFLAGS"
				;;
		esac
		;;
	*)
		;;
esac



CFLAG_RUNTIME_LIBRARY_PATH="-Wl,-R"
case $host_os in
  darwin*)
	CFLAG_RUNTIME_LIBRARY_PATH=
	;;
  win32)
	CFLAG_RUNTIME_LIBRARY_PATH=
	;;
  osf*)
	CFLAG_RUNTIME_LIBRARY_PATH="-Wl,-rpath,"
	;;
  *)
	;;
esac

lfs_conf=ok
lfs_source=none
if test "${LFS_CFLAGS+set}" = "set" || \
   test "${LFS_LDFLAGS+set}" = "set" || \
   test "${LFS_LIBS+set}" = "set"; then
    lfs_source=user
else
   LM_CHECK_GETCONF
   test "$GETCONF" = "false" || lfs_source=getconf
fi

if test "$lfs_source" = "none"; then
    AC_MSG_WARN([Do not know how to check for large file support flags; no getconf is available])
else
    for var in CFLAGS LDFLAGS LIBS; do
	AC_MSG_CHECKING([for large file support $var])
	if test $lfs_source = user; then
	    eval "lfs_val=\"\$LFS_$var\""
	else
	    eval "lfs_var=LFS_$var"
	    lfs_val=`$GETCONF $lfs_var 2>/dev/null` || lfs_conf=failed
	    if test $lfs_conf = failed; then
		AC_MSG_RESULT([failed])
		break
	    fi
	    eval "$lfs_var=\"$lfs_val\""
	fi
	test "$lfs_val" != "" || lfs_val=none
	AC_MSG_RESULT([$lfs_val])
    done
    if test $lfs_conf = failed; then
	AC_MSG_WARN([Check for large file support flags failed; $GETCONF failed])
    else
	CFLAGS="$CFLAGS $LFS_CFLAGS"
	DEBUG_CFLAGS="$DEBUG_CFLAGS $LFS_CFLAGS"
	LDFLAGS="$LDFLAGS $LFS_LDFLAGS"
	LIBS="$LIBS $LFS_LIBS"
    fi
fi

if test "x$GCC" = xyes; then
  # Treat certain GCC warnings as errors
  LM_TRY_ENABLE_CFLAG([-Werror=return-type], [WERRORFLAGS])
  LM_TRY_ENABLE_CFLAG([-Werror=implicit], [WERRORFLAGS])

  # until the emulator can handle this, I suggest we turn it off!
  #WFLAGS="-Wall -Wshadow -Wcast-qual -Wmissing-declarations"
  WFLAGS="-Wall -Wstrict-prototypes"

  case "$host_cpu" in
    tile*)
      # tile-gcc is a bit stricter with -Wmissing-prototypes than other gccs,
      # and too strict for our taste.
      ;;
    *)
      WFLAGS="$WFLAGS -Wmissing-prototypes";;
  esac

  saved_CFLAGS=$CFLAGS
  CFLAGS="$CFLAGS -Wdeclaration-after-statement"
  AC_TRY_COMPILE([],[;], warn_decl_after_st=true, warn_decl_after_st=false)
  if test "X$warn_decl_after_st" = "Xtrue"; then
    WFLAGS="$WFLAGS -Wdeclaration-after-statement"
  fi
  CFLAGS=$saved_CFLAGS
else
  WFLAGS=""
  WERRORFLAGS=""
fi
dnl DEBUG_FLAGS is obsolete (I hope)
AC_SUBST(DEBUG_FLAGS)
AC_SUBST(DEBUG_CFLAGS)
AC_SUBST(WFLAGS)
AC_SUBST(WERRORFLAGS)
AC_SUBST(CFLAG_RUNTIME_LIBRARY_PATH)

AC_CHECK_SIZEOF(void *) # Needed for ARCH and smp checks below
if test "x$ac_cv_sizeof_void_p" = x8; then
  AC_SUBST(EXTERNAL_WORD_SIZE, 64)
else
  AC_SUBST(EXTERNAL_WORD_SIZE, 32)
fi

dnl
dnl Figure out operating system and cpu architecture
dnl

if test "x$host_alias" != "x"; then
    chk_opsys_=$host_os
else
    chk_opsys_=`uname -s`
    if test "x$chk_opsys_" = "xSunOS"; then
	chk_opsys_=$chk_opsys_`uname -r`
    fi
fi
case $chk_opsys_ in
    win32)			OPSYS=win32;;
    solaris2.*|SunOS5.*)	OPSYS=sol2;;
    linux*|Linux)		OPSYS=linux;;
    darwin|Darwin)		OPSYS=darwin;;
    freebsd|FreeBSD)		OPSYS=freebsd;;
    *)				OPSYS=noopsys
esac

if test "x$host_alias" != "x" -a "x$host_cpu" != "x"; then
    chk_arch_=$host_cpu
else
    chk_arch_=`uname -m`
fi

case $chk_arch_ in
    sun4u)	ARCH=ultrasparc;;
    sparc64)	ARCH=sparc64;;
    sun4v)	ARCH=ultrasparc;;
    i86pc)	ARCH=x86;;
    i386)	ARCH=x86;;
    i486)	ARCH=x86;;
    i586)	ARCH=x86;;
    i686)	ARCH=x86;;
    x86_64)	ARCH=amd64;;
    amd64)	ARCH=amd64;;
    macppc)	ARCH=ppc;;
    powerpc)	ARCH=ppc;;
    ppc)	ARCH=ppc;;
    ppc64)	ARCH=ppc64;;
    ppc64le)	ARCH=ppc64;;
    "Power Macintosh")	ARCH=ppc;;
    armv5b)	ARCH=arm;;
    armv5teb)	ARCH=arm;;
    armv5tel)	ARCH=arm;;
    armv5tejl)	ARCH=arm;;
    armv6l)	ARCH=arm;;
    armv6hl)	ARCH=arm;;
    armv7l)	ARCH=arm;;
    armv7hl)	ARCH=arm;;
    tile)	ARCH=tile;;
    *)	 	ARCH=noarch;;
esac

dnl
dnl Convert between x86 and amd64 based on the compiler's mode.
dnl Ditto between ultrasparc and sparc64.
dnl
AC_MSG_CHECKING(whether compilation mode forces ARCH adjustment)
case "$ARCH-$ac_cv_sizeof_void_p" in
i386-8)
	AC_MSG_RESULT(yes: adjusting ARCH=x86 to ARCH=amd64)
	ARCH=amd64
	;;
x86-8)
	AC_MSG_RESULT(yes: adjusting ARCH=x86 to ARCH=amd64)
	ARCH=amd64
	;;
amd64-4)
	AC_MSG_RESULT(yes: adjusting ARCH=amd64 to ARCH=x86)
	ARCH=x86
	;;
ultrasparc-8)
	AC_MSG_RESULT(yes: adjusting ARCH=ultrasparc to ARCH=sparc64)
	ARCH=sparc64
	;;
sparc64-4)
	AC_MSG_RESULT(yes: adjusting ARCH=sparc64 to ARCH=ultrasparc)
	ARCH=ultrasparc
	;;
ppc64-4)
	AC_MSG_RESULT(yes: adjusting ARCH=ppc64 to ARCH=ppc)
	ARCH=ppc
	;;
*)
	AC_MSG_RESULT(no)
	;;
esac

AC_SUBST(OPSYS)
AC_SUBST(ARCH)

dnl Check consistency of os and darwin-switches


dnl Take care of LDFLAGS on darwin, and disable common_test as it
dnl has a build/configure system re rx-lib that is not compatible
dnl First remove common_tests skip file.

dnl Adjust LDFLAGS to allow 64bit linkage on DARWIN
case $ARCH-$OPSYS in
	amd64-darwin*)
		AC_MSG_NOTICE([Adjusting LDFLAGS to cope with 64bit Darwin])
		case $LDFLAGS in
			*-m64*)
				;;
			*)
				LDFLAGS="-m64 $LDFLAGS"
			;;
		esac
		;;
	*-darwin*)
		case $LDFLAGS in
			*-m32*)
				;;
			*)
				LDFLAGS="-m32 $LDFLAGS"
				;;
		esac
		;;
	*)
		if test X${enable_m64_build} = Xyes; then
			AC_MSG_NOTICE([Adjusting LDFLAGS to use -m64])
			case $LDFLAGS in
				*-m64*)
					;;
				*)
					LDFLAGS="-m64 $LDFLAGS"
				;;
			esac
		fi;
		if test X${enable_m32_build} = Xyes; then
			AC_MSG_NOTICE([Adjusting LDFLAGS to use -m32]) ;
			case $LDFLAGS in
				*-m32*)
					;;
				*)
					LDFLAGS="-m32 $LDFLAGS"
				;;
			esac ;
		fi
		;;
esac

AC_MSG_CHECKING(if VM has to be linked with Carbon framework)
case $ARCH-$OPSYS in
	*-darwin*)
  		LIBCARBON="-framework Carbon -framework Cocoa"
		AC_MSG_RESULT([yes])
		;;
	*)
		LIBCARBON=
		AC_MSG_RESULT([no])
		;;
esac
	
AC_SUBST(LIBCARBON)

_search_path=/bin:/usr/bin:/usr/local/bin:$PATH

AC_PATH_PROG(RM, rm, false, $_search_path)
if test "$ac_cv_path_RM" = false; then
  AC_MSG_ERROR([No 'rm' command found])
fi

AC_PATH_PROG(MKDIR, mkdir, false, $_search_path)
if test "$ac_cv_path_MKDIR" = false; then
  AC_MSG_ERROR([No 'mkdir' command found])
fi

AC_PATH_PROG(CP, cp, false, $_search_path)
if test "$ac_cv_path_CP" = false; then
  AC_MSG_ERROR([No 'cp' command found])
fi

_search_path=


# Remove old configuration information.
# Next line should be placed after AC_PATH_PROG(RM, ...), but before
# first output to CONN_INFO. So this is just the right place.
$RM -f "$ERL_TOP/erts/CONF_INFO"

dnl Check if we should/can build a sharing-preserving emulator
AC_MSG_CHECKING(if we are building a sharing-preserving emulator)
if test "$enable_sharing_preserving" = "yes"; then
        AC_DEFINE(SHCOPY, [1],
		  [Define if building a sharing-preserving emulator])
	AC_MSG_RESULT([yes])
else
	AC_MSG_RESULT([no])
fi


dnl some tests below will call this if we haven't already - and autoconf
dnl can't handle those tests being done conditionally at runtime
AC_PROG_CPP

AC_PROG_RANLIB

AC_PROG_YACC
LM_PROG_PERL5
if test "$ac_cv_path_PERL" = false; then
  AC_MSG_ERROR([Perl version 5 is required to build the emulator!])
fi
AC_PROG_LN_S


AC_CHECK_TOOL([AR], [ar], [false])
if test "$ac_cv_prog_AR" = false; then
  AC_MSG_ERROR([No 'ar' command found in PATH])
fi

<<<<<<< HEAD
=======
_search_path=/bin:/usr/bin:/usr/local/bin:$PATH

AC_PATH_PROG(MKDIR, mkdir, false, $_search_path)
if test "$ac_cv_path_MKDIR" = false; then
  AC_MSG_ERROR([No 'mkdir' command found])
fi

AC_PATH_PROG(CP, cp, false, $_search_path)
if test "$ac_cv_path_CP" = false; then
  AC_MSG_ERROR([No 'cp' command found])
fi

_search_path=

>>>>>>> ae393b30
#
# Get programs needed for building the documentation 
#

## Delete previous failed configure results
if test -f doc/CONF_INFO; then
   $RM doc/CONF_INFO
fi

AC_CHECK_PROGS(XSLTPROC, xsltproc)
if test -z "$XSLTPROC"; then
  echo "xsltproc" >> doc/CONF_INFO
  AC_MSG_WARN([No 'xsltproc' command found: the documentation cannot be built])
fi

AC_CHECK_PROGS(FOP, fop)
if test -z "$FOP"; then
  FOP="$ERL_TOP/make/fakefop"
  echo "fop" >> doc/CONF_INFO
  AC_MSG_WARN([No 'fop' command found: going to generate placeholder PDF files])
fi

AC_CHECK_PROGS(XMLLINT, xmllint)
if test -z "$XMLLINT"; then
  echo "xmllint" >> doc/CONF_INFO
  AC_MSG_WARN([No 'xmllint' command found: can't run the xmllint target for the documentation])
fi

dnl
dnl We can live with Solaris /usr/ucb/install
dnl
case $host in
  *-*-solaris*|free_source)
    if test -x /usr/ucb/install; then
      INSTALL="/usr/ucb/install -c"
    fi
    ;;
  *)
    ;;
esac
AC_PROG_INSTALL
LM_PROG_INSTALL_DIR

case $host_os in
	darwin*)
		dnl Need to preserve modification time on archives;
		dnl otherwise, ranlib has to be run on archives
		dnl again after installation.
		INSTALL_DATA="$INSTALL_DATA -p";;
	*)
		;;
esac

dnl
dnl Fix for Tilera install permissions
dnl

case $build in
	*tile*)
		INSTALL_PROGRAM="$INSTALL_PROGRAM -m755"
		INSTALL_SCRIPT="$INSTALL_SCRIPT -m755"
		;;
	*)
		;;
esac

dnl ----------------------------------------------------------------------
dnl Misc. things (some of them should go away)
dnl ----------------------------------------------------------------------

dnl
dnl An attempt to allow cross compiling. This is not the right way,
dnl nor does it work currently. Some makefiles still needs these
dnl variables, so we leave them in for now.
dnl
HCC='$(CC)'         AC_SUBST(HCC)
HCFLAGS=""          AC_SUBST(HCFLAGS)
HCFLAGS="$HCFLAGS -I${ERL_TOP}/erts/$host"
vxworks_reclaim=""  AC_SUBST(vxworks_reclaim)

dnl We want to use $(CC) as linker for the emulator regardless of
dnl what the user say. This might not be the right way to do it, but
dnl for now that is the way we do it.
USER_LD=$LD
USER_LDFLAGS="$LDFLAGS"
LD='$(CC)'
case $host_os in
     darwin*)
	saved_LDFLAGS="$LDFLAGS"
	LDFLAGS="$LDFLAGS -Wl,-no_weak_imports"
	AC_TRY_LINK([],[],
		[
			LD_MAY_BE_WEAK=no
		],
		[
			LD_MAY_BE_WEAK=yes
			LDFLAGS="$saved_LDFLAGS"
		]);;
    *)
	LD_MAY_BE_WEAK=no;;
esac

AC_SUBST(LD)

LDFLAG_RUNTIME_LIBRARY_PATH="$CFLAG_RUNTIME_LIBRARY_PATH"
AC_SUBST(LDFLAG_RUNTIME_LIBRARY_PATH)

dnl Check for cygwin and object/exe files extension
dnl AC_CYGWIN is deprecated
AC_EXEEXT
AC_OBJEXT

dnl This is the os flavour, should be unix, ose, vxworks or win32
case $host in
   win32)
      ERLANG_OSTYPE=win32 ;;
   *)
      ERLANG_OSTYPE=unix ;;
esac

AC_SUBST(ERLANG_OSTYPE)

# Check how to export functions from the emulator executable, needed
# when dynamically loaded drivers are loaded (so that they can find
# emulator functions).
# OS'es with ELF executables using the GNU linker (Linux and recent *BSD,
# in rare cases Solaris) typically need '-Wl,-export-dynamic' (i.e. pass
# -export-dynamic to the linker - also known as -rdynamic and some other
# variants); some sysVr4 system(s) instead need(s) '-Wl,-Bexport'.
# AIX 4.x (perhaps only for x>=2) wants -Wl,-bexpall,-brtl and doesn't
# reliably return an error for others, thus we separate it out.
# Otherwise we assume that if the linker accepts the flag, it is needed.
AC_MSG_CHECKING(for extra flags needed to export symbols)
DEXPORT=""
case $host_os in
	aix4*)
		DEXPORT=-Wl,-bexpall,-brtl
	;;
	bsdi*)
    		DEXPORT="-rdynamic " 
    	;;
	win32)
    		DEXPORT="" 
    	;;
	*)
		save_ldflags="$LDFLAGS"
		LDFLAGS=-Wl,-export-dynamic
		AC_TRY_LINK(,,[DEXPORT=-Wl,-export-dynamic], [
			LDFLAGS=-Wl,-Bexport
			AC_TRY_LINK(,,[DEXPORT=-Wl,-Bexport],
				AC_MSG_RESULT(none))])
		LDFLAGS="$save_ldflags"
	;;
esac
AC_SUBST(DEXPORT)
case "x$DEXPORT" in
	"x")
		AC_MSG_RESULT([none]);;
	*)
		AC_MSG_RESULT([$DEXPORT]);;
esac

# Check for Solaris/ultrasparc /dev/perfmon interface
# (also needs gcc specific asm instructions)
case "${host}:${GCC}" in
  sparc-*-solaris*:yes)
    AC_DEFINE(HAVE_SOLARIS_SPARC_PERFMON,[1],
	[define if you have the Solaris/ultrasparc /dev/perfmon interface])
    ;;
  *)
    ;;
esac


dnl ----------------------------------------------------------------------
dnl Checks for libraries.
dnl ----------------------------------------------------------------------

AC_CHECK_LIB(m, sin)
AC_CHECK_LIB(dl, dlopen)
AC_CHECK_LIB(inet, main)
AC_CHECK_LIB(util, openpty)

dnl Try to find a thread library.
dnl
dnl ETHR_LIB_NAME, ETHR_LIBS, ETHR_X_LIBS, ETHR_THR_LIB_BASE and ETHR_DEFS
dnl are set by ERL_FIND_ETHR_LIB
ERL_FIND_ETHR_LIB

if test "X$ETHR_LIB_NAME" = "X"; then
    found_threads=no
else
    found_threads=yes
fi


ERTS_BUILD_SMP_EMU=$enable_smp_support
AC_MSG_CHECKING(whether an emulator with smp support should be built)
case $ERTS_BUILD_SMP_EMU in
    yes)
	AC_MSG_RESULT(yes; enabled by user)
	;;
    no)
	AC_MSG_RESULT(no; disabled by user)
	;;
    unknown)
	AC_TRY_COMPILE([],[
			#if __GNUC__ >= 3 || (__GNUC__ == 2 && __GNUC_MINOR__ >= 95)
			;
			#else
			#error old or no gcc
			#endif
			],
			gcc_smp=okgcc,
			gcc_smp=oldornogcc)
	ERTS_BUILD_SMP_EMU=yes
	case "$enable_threads-$gcc_smp-$found_threads-$host_os" in

	    no-*)
		AC_MSG_RESULT(no; threads disabled by user)
		ERTS_BUILD_SMP_EMU=no
		;;

	    *-okgcc-yes-*)
		AC_MSG_RESULT(yes)
		ERTS_BUILD_SMP_EMU=yes
		;;

	    *-win32)
		AC_MSG_RESULT(yes)
		ERTS_BUILD_SMP_EMU=yes
		;;

	    *-oldornogcc-*)
		AC_MSG_RESULT(no; old gcc or no gcc found)
		ERTS_BUILD_SMP_EMU=no
		;;

	    *)
		AC_MSG_RESULT(no)
		ERTS_BUILD_SMP_EMU=no
		;;
	esac
	;;
esac

AC_MSG_CHECKING(whether dirty schedulers should be enabled)
case $ERTS_BUILD_SMP_EMU-$enable_dirty_schedulers in
     yes-yes)
	DIRTY_SCHEDULER_SUPPORT=yes;;
     yes-default)
	## Maybe yes for OTP 19...
	DIRTY_SCHEDULER_SUPPORT=no;;
     no-default)
	DIRTY_SCHEDULER_SUPPORT=no;;
     no-yes)
	AC_MSG_ERROR([No smp emulator will be built, but dirty schedulers requested]);;
     *)
	DIRTY_SCHEDULER_SUPPORT=no;;
esac
AC_MSG_RESULT($DIRTY_SCHEDULER_SUPPORT)
AC_SUBST(DIRTY_SCHEDULER_SUPPORT)

AC_MSG_CHECKING(whether the new code purge strategy should be enabled)
case $enable_new_purge-$enable_dirty_schedulers in
     yes-*)
	AC_MSG_RESULT(yes)
	enable_new_purge=yes;;
     default-yes)
	AC_MSG_RESULT(yes; forced by dirty scheduler support)
	enable_new_purge=yes;;
     no-yes)
	AC_MSG_ERROR([Dirty schedulers enabled, but new code purge strategy disabled]);;
     *)
	AC_MSG_RESULT(no)
	enable_new_purge=no;;
esac

if test $enable_new_purge = yes; then
   AC_DEFINE(ERTS_NEW_PURGE_STRATEGY, 1, [Define if you want to use the new code purge strategy])
fi
NEW_PURGE_STRATEGY=$enable_new_purge
AC_SUBST(NEW_PURGE_STRATEGY)

if test $ERTS_BUILD_SMP_EMU = yes; then

	if test $found_threads = no; then
	    AC_MSG_ERROR([cannot build smp enabled emulator since no thread library was found])
	fi

	AC_DEFINE(ERTS_HAVE_SMP_EMU, 1, [Define if the smp emulator is built])

	test "X$smp_require_native_atomics" = "Xyes" &&
	     AC_DEFINE(ETHR_SMP_REQUIRE_NATIVE_IMPLS, 1, [Define if you want to enable check for native ethread implementations])

	case "$ethr_have_native_atomics-$smp_require_native_atomics-$ethr_have_native_spinlock" in
	  yes-*)
		if test "$ethr_native_atomic_implementation" = "gcc_sync"; then
		    test -f "$ERL_TOP/erts/CONF_INFO" ||
			echo "" > "$ERL_TOP/erts/CONF_INFO"
		    cat >> $ERL_TOP/erts/CONF_INFO <<EOF

                 WARNING:
                   Only gcc's __sync_* builtins available for
                   atomic memory access. This will cause lots
                   of expensive and unnecessary memory barrier
                   instructions to be issued which will make
                   the performance of the runtime system
                   suffer. You are *strongly* advised to
                   upgrade to a gcc version that supports the
                   __atomic_* builtins (at least gcc version
                   4.7) or build with libatomic_ops. See the
                   "Atomic Memory Operations and the VM"
		   chapter of \$ERL_TOP/HOWTO/INSTALL.md for
                   more information.

EOF
		fi
		;;

	  no-yes-*)
		AC_MSG_ERROR([No native atomic implementation found. See the \"Atomic Memory Operations and the VM\" chapter of \$ERL_TOP/HOWTO/INSTALL.md for more information.])
		;;

	  no-no-yes)

		test -f "$ERL_TOP/erts/CONF_INFO" ||
		    echo "" > "$ERL_TOP/erts/CONF_INFO"
		cat >> $ERL_TOP/erts/CONF_INFO <<EOF

                 No native atomic implementation available.
                 Fallbacks implemented using spinlocks will be
                 used. Note that the performance of the SMP
                 runtime system will suffer immensely due to
		 this.

EOF
		;;

	  no-no-no)

		test -f "$ERL_TOP/erts/CONF_INFO" ||
		    echo "" > "$ERL_TOP/erts/CONF_INFO"
		cat >> "$ERL_TOP/erts/CONF_INFO" <<EOF

                 No native atomic implementation, nor no native
                 spinlock implementation available. Fallbacks
                 implemented using mutexes will be used. Note
                 that the performance of the SMP runtime system
                 will suffer immensely due to this.

EOF
		;;

	esac

	enable_threads=force
fi

AC_SUBST(ERTS_BUILD_SMP_EMU)

AC_CHECK_FUNCS([posix_fadvise closefrom])
AC_CHECK_HEADERS([linux/falloc.h])
dnl * Old glibcs have broken fallocate64(). Make sure not to use it.
AC_CACHE_CHECK([whether fallocate() works],i_cv_fallocate_works,[
    AC_TRY_LINK([
        #include <stdio.h>
        #include <stdlib.h>
        #include <fcntl.h>
        #include <unistd.h>
	#include <fcntl.h>
	#include <linux/falloc.h>
	],
        [	            
	int fd = creat("conftest.temp", 0600);
        fallocate(fd, FALLOC_FL_KEEP_SIZE,(off_t)  1024,(off_t)  1024);
    	], i_cv_fallocate_works=yes, i_cv_fallocate_works=no)
])
if test $i_cv_fallocate_works = yes; then
   AC_DEFINE(HAVE_FALLOCATE, 1, Define if you have a working fallocate())
fi

dnl * Old glibcs have broken posix_fallocate(). Make sure not to use it.
dnl * It may also be broken in AIX.
AC_CACHE_CHECK([whether posix_fallocate() works],i_cv_posix_fallocate_works,[
    AC_TRY_RUN([
        #if !defined(__sun) && !defined(__sun__)
        #define _XOPEN_SOURCE 600
        #endif
        #include <stdio.h>
        #include <stdlib.h>
        #include <fcntl.h>
        #include <unistd.h>
        #if defined(__GLIBC__) && (__GLIBC__ < 2 || (__GLIBC__ == 2 && __GLIBC_MINOR__ < 7))
            possibly broken posix_fallocate
        #endif
        int main() {
            int fd = creat("conftest.temp", 0600);
            int ret;
            if (-1 == fd) {
               perror("creat()");
               return 2;
            }
            ret = posix_fallocate(fd, 1024, 1024) < 0 ? 1 : 0;
            unlink("conftest.temp");
            return ret;
        }
    ], [
        i_cv_posix_fallocate_works=yes
    ], [
        i_cv_posix_fallocate_works=no
    ], [
        i_cv_posix_fallocate_works=no
    ])
])
if test $i_cv_posix_fallocate_works = yes; then
   AC_DEFINE(HAVE_POSIX_FALLOCATE,, Define if you have a working posix_fallocate())
fi

#
# Figure out if the emulator should use threads. The default is set above
# in the enable_threads variable. It can have the following values:
#
#   no      single-threaded emulator requested
#   yes     multi-threaded emulator requested
#   force   multi-threaded emulator required
#
# EMU_THR_LIB_NAME, EMU_THR_LIBS, EMU_THR_X_LIBS, and EMU_THR_DEFS is
# used by the emulator, and can (but should not) be used by applications
# that only require thread support when the emulator has thread support.
# Other applications should use ETHR_LIB_NAME, ETHR_LIBS, ETHR_X_LIBS,
# and ETHR_DEFS.
#
AC_MSG_CHECKING(whether the emulator should use threads)

EMU_THR_LIB_NAME=
EMU_THR_X_LIBS=
EMU_THR_LIBS=
EMU_THR_DEFS=
emu_threads=no

case "$enable_threads"-"$host_os" in
	*-win32)
		# The windows erlang emulator can never run without threads.
		# It has to be enabled or the emulator will crash. Until that
		# is fixed we force threads on win32.
		enable_threads=force ;;
	yes-osf*)
		# The emulator hang when threads are enabled on osf
		AC_MSG_ERROR(unresolved problems exist with threads on this platform) ;;
	*) ;;
esac

case "$enable_threads"-"$found_threads" in
    force-yes)
	emu_threads=yes
	AC_MSG_RESULT(yes; thread support required and therefore forced) ;;
    yes-yes)
	emu_threads=yes
	AC_MSG_RESULT(yes; enabled by user) ;;
    unknown-yes)
	case $host_os in
	    solaris*|linux*|darwin*|win32)
		emu_threads=yes
		AC_MSG_RESULT(yes; default on this platform)
		;;
	    *)
		AC_MSG_RESULT(no; default on this platform)
		;;
	esac
	;;
    no-yes)
	AC_MSG_RESULT(no; thread support found but disabled by user) ;;
    unknown-no|no-no)
	AC_MSG_RESULT(no) ;;
    force-no)
	AC_MSG_ERROR(thread support required but not found) ;;
    yes-no)
	AC_MSG_ERROR(thread support enabled by user but not found) ;;
    *)
	AC_MSG_ERROR(internal error) ;;
esac

if test $emu_threads != yes; then
	enable_lock_check=no
	enable_lock_count=no
else
	# Threads enabled for emulator
	EMU_THR_LIB_NAME=$ETHR_LIB_NAME
	EMU_THR_X_LIBS=$ETHR_X_LIBS
	EMU_THR_LIBS=$ETHR_LIBS
	EMU_THR_DEFS=$ETHR_DEFS
	ENABLE_ALLOC_TYPE_VARS="$ENABLE_ALLOC_TYPE_VARS threads"
	AC_MSG_CHECKING(whether lock checking should be enabled)
	AC_MSG_RESULT($enable_lock_check)
	if test "x$enable_lock_check" != "xno"; then
	    EMU_THR_DEFS="$EMU_THR_DEFS -DERTS_ENABLE_LOCK_CHECK"
	fi

	AC_MSG_CHECKING(whether lock counters should be enabled)
	AC_MSG_RESULT($enable_lock_count)
	if test "x$enable_lock_count" != "xno"; then
	    EMU_THR_DEFS="$EMU_THR_DEFS -DERTS_ENABLE_LOCK_COUNT"
	fi

	case $host_os in
	    linux*)
		AC_MSG_CHECKING([whether dlopen() needs to be called before first call to dlerror()])
		if test "x$ETHR_THR_LIB_BASE_TYPE" != "xposix_nptl"; then
		    AC_DEFINE(ERTS_NEED_DLOPEN_BEFORE_DLERROR,[1],
			[Define if dlopen() needs to be called before first call to dlerror()])
			AC_MSG_RESULT(yes)
		else
			AC_MSG_RESULT(no)
		fi
		;;
	    *)
		;;
	esac

	# Remove -D_WIN32_WINNT*, -DWINVER* and -D_GNU_SOURCE from EMU_THR_DEFS
	# (defined in CFLAGS). Note that we want to keep these flags
	# in ETHR_DEFS, but not in EMU_THR_DEFS.
	new_emu_thr_defs=
	for thr_def in $EMU_THR_DEFS; do
	    case $thr_def in
		-D_GNU_SOURCE*|-D_WIN32_WINNT*|-DWINVER*)
		    ;;
		*)
		    new_emu_thr_defs="$new_emu_thr_defs $thr_def"
		    ;;
	    esac
	done
	EMU_THR_DEFS=$new_emu_thr_defs
fi

AC_SUBST(EMU_THR_LIB_NAME)
AC_SUBST(EMU_THR_X_LIBS)
AC_SUBST(EMU_THR_LIBS)
AC_SUBST(EMU_THR_DEFS)

if test "x$enable_lock_check" = "xno"; then
    EMU_LOCK_CHECKING=no
else
    EMU_LOCK_CHECKING=yes
fi

AC_SUBST(EMU_LOCK_CHECKING)

ERL_INTERNAL_LIBS

dnl THR_LIBS and THR_DEFS are only used by odbc
THR_LIBS=$ETHR_X_LIBS
THR_DEFS=$ETHR_DEFS

AC_SUBST(THR_LIBS)
AC_SUBST(THR_DEFS)

dnl ----------------------------------------------------------------------
dnl Try to figure out where to get the termcap functions from.
dnl We use tgetent(), tgetflag(), tgetnum(), tgetstr() and tputs()
dnl ----------------------------------------------------------------------

TERMCAP_LIB=

if test "x$with_termcap" != "xno" &&
   test "X$host" != "Xwin32"; then
    # try these libs
    termcap_libs="tinfo ncurses curses termcap termlib"

    for termcap_lib in $termcap_libs; do
	AC_CHECK_LIB($termcap_lib, tgetent, TERMCAP_LIB="-l$termcap_lib")
	if test "x$TERMCAP_LIB" != "x"; then
	    break
	fi
    done

    if test "x$TERMCAP_LIB" = "x"; then
	AC_MSG_ERROR([No curses library functions found])
    fi
fi

AC_SUBST(TERMCAP_LIB)

if test "x$TERMCAP_LIB" != "x"; then

	AC_DEFINE(HAVE_TERMCAP, 1, [Define if termcap functions exists])
fi

if test "X$host" != "Xwin32"; then
    AC_MSG_CHECKING(for wcwidth)
    AC_TRY_LINK([#include <wchar.h>], [wcwidth(0);],
                have_wcwidth=yes, have_wcwidth=no)
    if test $have_wcwidth = yes; then
        AC_MSG_RESULT([yes])
        AC_DEFINE(HAVE_WCWIDTH, [1],
                  [Define to 1 if you have a `wcwidth' function.])
    fi
fi

dnl -------------
dnl zlib
dnl -------------

AC_ARG_ENABLE(builtin-zlib,
  AS_HELP_STRING([--enable-builtin-zlib],
                 [force use of our own built-in zlib]),
  [ case "$enableval" in
      no) enable_builtin_zlib=no ;;
      *)  enable_builtin_zlib=yes ;;
    esac ], enable_builtin_zlib=no)

Z_LIB=

if test "x$enable_builtin_zlib" = "xyes"; then
  AC_MSG_NOTICE([Using our own built-in zlib source])
else
AC_MSG_CHECKING(for zlib 1.2.5 or higher)
zlib_save_LIBS=$LIBS
LIBS="-lz $LIBS"
AC_LINK_IFELSE(
 [AC_LANG_PROGRAM([[
#include "zlib.h"
]],[[
#if ZLIB_VERNUM >= 0x1250
  Bytef s[1];
  s[0] = 0;
  (void) adler32((uLong)0, s, 1);
#else
#error "No zlib 1.2.5 or higher found"
error
#endif
]])],
[
 Z_LIB="-lz"
 AC_DEFINE(HAVE_LIBZ, 1, [Define to 1 if you have the `z' library (-lz).])
 AC_MSG_RESULT(yes)
],[
 AC_MSG_RESULT(no)
])
LIBS=$zlib_save_LIBS
fi
AC_SUBST(Z_LIB)

dnl
dnl This test kindly borrowed from Tcl
dnl
#--------------------------------------------------------------------
#	Check for the existence of the -lsocket and -lnsl libraries.
#	The order here is important, so that they end up in the right
#	order in the command line generated by make.  Here are some
#	special considerations:
#	1. Use "connect" and "accept" to check for -lsocket, and
#	   "gethostbyname" to check for -lnsl.
#	2. Use each function name only once:  can't redo a check because
#	   autoconf caches the results of the last check and won't redo it.
#	3. Use -lnsl and -lsocket only if they supply procedures that
#	   aren't already present in the normal libraries.  This is because
#	   IRIX 5.2 has libraries, but they aren't needed and they're
#	   bogus:  they goof up name resolution if used.
#	4. On some SVR4 systems, can't use -lsocket without -lnsl too.
#	   To get around this problem, check for both libraries together
#	   if -lsocket doesn't work by itself.
#--------------------------------------------------------------------

tk_oldLibs=$LIBS
erl_checkBoth=0
SOCKET_LIBS=""
AC_CHECK_FUNC(connect, erl_checkSocket=0, erl_checkSocket=1)
if test "$erl_checkSocket" = 1; then
    AC_CHECK_LIB(socket, main, SOCKET_LIBS="-lsocket", erl_checkBoth=1)
fi

if test "$erl_checkBoth" = 1; then
    LIBS="$LIBS -lsocket -lnsl"
    AC_CHECK_FUNC(accept, SOCKET_LIBS="-lsocket -lnsl")
fi

LIBS="$tk_oldLibs $SOCKET_LIBS"
AC_CHECK_FUNC(gethostbyname, , AC_CHECK_LIB(nsl, main, [SOCKET_LIBS="$SOCKET_LIBS -lnsl"]))
AC_CHECK_FUNC(gethostbyname_r,have_gethostbyname_r=yes)

LIBS="$tk_oldLibs $SOCKET_LIBS"

AC_SUBST(SOCKET_LIBS)

dnl
dnl These gethostbyname thingies use old style AC_DEFINE for BC with ancient 
dnl autoconf...
dnl 

if test "$have_gethostbyname_r" = yes; then
	# OK, so we have gethostbyname_r() - but do we know how to call it...?
	# (if not, HAVE_GETHOSTBYNAME_R will not be defined at all)
	case $host_os in
		solaris2*)
			AC_DEFINE(HAVE_GETHOSTBYNAME_R, GHBN_R_SOLARIS,
				[Define to flavour of gethostbyname_r])
		;;
		aix4*)
			# AIX version also needs "struct hostent_data" defn
			AC_TRY_COMPILE([#include <netdb.h>],
				[struct hostent_data hd;],
				AC_DEFINE(HAVE_GETHOSTBYNAME_R, GHBN_R_AIX,
				    [Define to flavour of gethostbyname_r]))
		;;
		*)
			AC_EGREP_CPP(^yes$,[
#include <stdio.h>
#ifdef __GLIBC__
yes
#endif
			  ], AC_DEFINE(HAVE_GETHOSTBYNAME_R, GHBN_R_GLIBC,
				[Define to flavour of gethostbyname_r]))
		;;
	esac
fi

AC_MSG_CHECKING(for working posix_openpt implementation)
AC_TRY_LINK([
#define _XOPEN_SOURCE 600 
#include <stdlib.h>
#include <fcntl.h>
],
[
    int mfd = posix_openpt(O_RDWR);
    ptsname(mfd);
    grantpt(mfd);
    unlockpt(mfd);
    return mfd;
], working_posix_openpt=yes, working_posix_openpt=no)

if test "X$working_posix_openpt" = "Xyes"; then
    AC_DEFINE(HAVE_WORKING_POSIX_OPENPT, [1],
	      [Define if you have a working posix_openpt implementation])
    AC_MSG_RESULT(yes)
else
    AC_MSG_RESULT(no)
fi

dnl Check for usage of sockaddr_in in netdb.h
dnl somewhat ugly check, I check for presence of the string and that 
dnl compilation works. If either fails I assume it's not needed.
dnl Seems only to be needed on a patched version of solaris2.5.1, with
dnl netdb.h  version  1.18.
AC_MSG_CHECKING([if netdb.h requires netinet/in.h to be previously included])
AC_EGREP_CPP(sockaddr_in, 
	     [#include <netdb.h>],
	     AC_TRY_COMPILE([#include <netinet/in.h>
			     #include <netdb.h>], 
			    [return 0;],
			    need_in_h=yes, 
                            need_in_h=no),
             need_in_h=no)

if test $need_in_h = yes; then
	AC_DEFINE(NETDB_H_NEEDS_IN_H,[1],
		[Define if netdb.h needs struct sockaddr_in ans in.h CAN be included before])
	AC_MSG_RESULT(yes)
else
	AC_MSG_RESULT(no)
fi

dnl Check for type socklen_t
dnl
AC_MSG_CHECKING([for socklen_t])
AC_TRY_COMPILE( [#include <sys/socket.h>], 
		[socklen_t test;],
		have_socklen_t=yes, 
                have_socklen_t=no),

if test $have_socklen_t = yes; then
	AC_DEFINE(HAVE_SOCKLEN_T,[1],[Define if we have socklen_t])
	AC_MSG_RESULT(yes)
else
	AC_MSG_RESULT(no)
fi


dnl h_errno isn't always declared in netdb.h, and with some definitions
dnl (e.g. function call for thread-safe) a simple 'extern int' may conflict
dnl (we do assume that h_errno exists at all...)
AC_CACHE_CHECK([for h_errno declaration in netdb.h],
  ac_cv_decl_h_errno,
[AC_TRY_COMPILE([#include <netdb.h>], [int err = h_errno;],
  ac_cv_decl_h_errno=yes, ac_cv_decl_h_errno=no)])
if test $ac_cv_decl_h_errno = yes; then
  AC_DEFINE(H_ERRNO_DECLARED,[1],
	[define if h_errno is declared (in some way) in a system header file])
fi


dnl ----------------------------------------------------------------------
dnl Checks for header files.
dnl ----------------------------------------------------------------------

dnl We sometimes need EMU_THR_DEFS in order to find certain headers.
saved_cppflags=$CPPFLAGS
CPPFLAGS="$CPPFLAGS $EMU_THR_DEFS"

AC_HEADER_DIRENT
AC_HEADER_STDC
AC_HEADER_SYS_WAIT
AC_HEADER_TIME

dnl Interactive UX needs <net/errno.h> for socket related error codes.
dnl Some Linuxes needs <sys/socketio.h> instead of <sys/sockio.h>
dnl
AC_CHECK_HEADERS(fcntl.h limits.h unistd.h syslog.h dlfcn.h ieeefp.h \
                 sys/types.h sys/stropts.h sys/sysctl.h \
                 sys/ioctl.h sys/time.h sys/uio.h \
                 sys/socket.h sys/sockio.h sys/socketio.h \
                 net/errno.h malloc.h arpa/nameser.h libdlpi.h \
		 pty.h util.h libutil.h utmp.h langinfo.h poll.h sdkddkver.h)

AC_CHECK_MEMBERS([struct ifreq.ifr_hwaddr], [], [],
	[#ifdef __WIN32__
	 #else
	 #ifdef VXWORKS
	 #else
	 #include <net/if.h>
	 #endif
	 #endif
	])

AC_CHECK_MEMBERS([struct ifreq.ifr_enaddr], [], [],
	[#ifdef __WIN32__
	 #else
	 #ifdef VXWORKS
	 #else
	 #include <net/if.h>
	 #endif
	 #endif
	])

dnl ----------------------------------------------------------------------
dnl  Check the availability of systemd
dnl ----------------------------------------------------------------------
if test x"$enable_systemd" != x"no"; then

systemd_daemon_save_LIBS=$LIBS
LIBS=
AC_SEARCH_LIBS(sd_listen_fds,[systemd systemd-daemon],
  [have_sd_listen_fds=yes],[have_sd_listen_fds=no],$systemd_daemon_save_LIBS)
AC_SEARCH_LIBS(sd_notify,[systemd systemd-daemon],
  [have_sd_notify=yes],[have_sd_notify=no],$systemd_daemon_save_LIBS)
AC_CHECK_HEADERS(systemd/sd-daemon.h,
  [have_systemd_sd_daemon_h=yes],[have_systemd_sd_daemon_h=no])

if test x"$have_sd_listen_fds" = x"yes" && \
   test x"$have_sd_notify" = x"yes" && \
   test x"$have_systemd_sd_daemon_h" = x"yes"; then
  AC_DEFINE([HAVE_SYSTEMD_DAEMON],[1],[Define if you have systemd daemon])
  SYSTEMD_DAEMON_LIBS=$LIBS
elif test x"$enable_systemd" = x"yes"; then
  AC_MSG_FAILURE([--enable-systemd was given, but test for systemd failed])
fi
LIBS=$systemd_daemon_save_LIBS
fi
AC_SUBST(SYSTEMD_DAEMON_LIBS)


dnl ----------------------------------------------------------------------
dnl Check the availability for libdlpi
dnl ----------------------------------------------------------------------
AC_CHECK_LIB(dlpi, dlpi_open)
if test x"$ac_cv_lib_dlpi_dlpi_open" = x"no"; then
   unset -v ac_cv_lib_dlpi_dlpi_open
   dnl Try again now with -L/lib (or ditto 64) as argument to linker since
   dnl gcc makes /usr/ccs/bin/ld ignore the crle configured linker default paths
   dnl typically causing dlpi not being found on Solaris et.al
   save_ldflags="$LDFLAGS"
   try_dlpi_lib=/lib
   if test x"$ac_cv_sizeof_void_p" = x"8"; then
      if test -d /lib64; then
	 try_dlpi_lib=/lib64
      elif test -d /lib/64; then
	 try_dlpi_lib=/lib/64
      fi
   fi
   if test ! -f "$try_dlpi_lib/libdlpi.so" && \
      test -f "$try_dlpi_lib/libdlpi.so.1"
   then
      dnl It looks like there is a missing symlink
      dnl - let's be helpful and notify the user
      dnl NOTE this help is far from perfect e.g if there would be no
      dnl *.so.1 but a *.so.1.123 or *.so.2 this will be no help
      AC_MSG_ERROR(
	[Your OS installation is missing a symbolic link.
	Maybe it lacks some development package(s)...
	It can anyhow be fixed with the following command:
	# ln -s libdlpi.so.1 $try_dlpi_lib/libdlpi.so
	])
   fi
   LDFLAGS="-L$try_dlpi_lib -R$try_dlpi_lib $LDFLAGS"
   unset -v try_dlpi_lib
   AC_MSG_NOTICE([Extending the search to include /lib])
   AC_CHECK_LIB(dlpi, dlpi_open)
   if test x"$ac_cv_lib_dlpi_dlpi_open" = x"no"; then
      LDFLAGS="$save_ldflags"
   fi
   unset -v save_ldflags
fi

AC_CHECK_HEADER(sys/resource.h,
	[AC_DEFINE(HAVE_SYS_RESOURCE_H, 1,
		[Define to 1 if you have the <sys/resource.h> header file])
	 AC_CHECK_DECLS([getrlimit, setrlimit, RLIMIT_STACK],
		[],[],
		[#include <sys/resource.h>])],
	[],[])

dnl Check if we have kernel poll support
have_kernel_poll=no
AC_CHECK_HEADER(sys/event.h, have_kernel_poll=kqueue)
AC_CHECK_HEADER(sys/epoll.h, have_kernel_poll=epoll)
AC_CHECK_HEADER(sys/devpoll.h, have_kernel_poll=/dev/poll)

dnl Check if we have timerfds to be used for high accuracy
dnl epoll_wait timeouts
AC_CHECK_HEADERS([sys/timerfd.h])

dnl Check for kernel SCTP support
AC_SUBST(LIBSCTP)
if test "x$enable_sctp" != "xno" ; then
    AC_CHECK_HEADER(netinet/sctp.h,
        [LIBSCTP=libsctp.so.1
	 AC_DEFINE(HAVE_SCTP_H, [1],
            [Define to 1 if you have the <netinet/sctp.h> header file])],
	[],
	[#if HAVE_SYS_SOCKET_H
	 #include <sys/socket.h>
	 #endif
	])
fi

if test x"$ac_cv_header_netinet_sctp_h" = x"yes"; then
    AS_IF([test "x$enable_sctp" = "xlib"],
        AC_CHECK_LIB(sctp, sctp_bindx))
    AC_CHECK_FUNCS([sctp_bindx sctp_peeloff sctp_getladdrs sctp_freeladdrs sctp_getpaddrs sctp_freepaddrs])
    AC_CHECK_DECLS([SCTP_UNORDERED, SCTP_ADDR_OVER, SCTP_ABORT,
                    SCTP_EOF, SCTP_SENDALL, SCTP_ADDR_CONFIRMED,
		    SCTP_DELAYED_ACK_TIME,
		    SCTP_EMPTY, SCTP_UNCONFIRMED,
		    SCTP_CLOSED, SCTPS_IDLE,
		    SCTP_BOUND, SCTPS_BOUND,
		    SCTP_LISTEN, SCTPS_LISTEN,
		    SCTP_COOKIE_WAIT, SCTPS_COOKIE_WAIT,
		    SCTP_COOKIE_ECHOED, SCTPS_COOKIE_ECHOED,
		    SCTP_ESTABLISHED, SCTPS_ESTABLISHED,
		    SCTP_SHUTDOWN_PENDING, SCTPS_SHUTDOWN_PENDING,
		    SCTP_SHUTDOWN_SENT, SCTPS_SHUTDOWN_SENT,
		    SCTP_SHUTDOWN_RECEIVED, SCTPS_SHUTDOWN_RECEIVED,
		    SCTP_SHUTDOWN_ACK_SENT, SCTPS_SHUTDOWN_ACK_SENT], [], [],
        [#if HAVE_SYS_SOCKET_H
         #include <sys/socket.h>
         #endif
         #include <netinet/sctp.h>
        ])
    AC_CHECK_MEMBERS([struct sctp_paddrparams.spp_pathmtu,
                      struct sctp_paddrparams.spp_sackdelay,
                      struct sctp_paddrparams.spp_flags,
                      struct sctp_remote_error.sre_data,
                      struct sctp_send_failed.ssf_data], [], [],
        [#if HAVE_SYS_SOCKET_H
         #include <sys/socket.h>
         #endif
         #include <netinet/sctp.h>
        ])
fi

dnl Check for setns
AC_CHECK_HEADERS(sched.h setns.h)
AC_CHECK_FUNCS([setns])

HAVE_VALGRIND=no
AC_CHECK_HEADER(valgrind/valgrind.h, HAVE_VALGRIND=yes)
AC_SUBST(HAVE_VALGRIND)

LM_DECL_SO_BSDCOMPAT
LM_DECL_INADDR_LOOPBACK
LM_DECL_SYS_ERRLIST

AC_CACHE_CHECK([if windows.h includes winsock2.h],
		erts_cv_windows_h_includes_winsock2_h,
		AC_TRY_COMPILE([#include <windows.h>
				],
			       [#ifndef _WINSOCK2API_
				#error winsock2.h not included
				#endif
				int i = 1;
				],
			       erts_cv_windows_h_includes_winsock2_h=yes,
			       erts_cv_windows_h_includes_winsock2_h=no))
if test $erts_cv_windows_h_includes_winsock2_h = yes; then
	AC_DEFINE(WINDOWS_H_INCLUDES_WINSOCK2_H, 1, \
[Define if windows.h includes winsock2.h])
fi

dnl restore CPPFLAGS
CPPFLAGS=$saved_cppflags

dnl ----------------------------------------------------------------------
dnl Checks for typedefs, structures, and compiler characteristics.
dnl ----------------------------------------------------------------------

AC_C_CONST
AC_TYPE_SIGNAL
AC_TYPE_OFF_T
AC_TYPE_PID_T
AC_TYPE_SIZE_T

AC_STRUCT_TM
LM_STRUCT_SOCKADDR_SA_LEN
LM_STRUCT_EXCEPTION

AC_CHECK_SIZEOF(char, 1)
AC_CHECK_SIZEOF(short)
AC_CHECK_SIZEOF(int)
AC_CHECK_SIZEOF(long)
AC_CHECK_SIZEOF(void *)
AC_CHECK_SIZEOF(long long)
AC_CHECK_SIZEOF(size_t)
AC_CHECK_SIZEOF(off_t)
AC_CHECK_SIZEOF(time_t)

BITS64=

if test $ac_cv_sizeof_void_p = 8; then
  BITS64=yes
fi
AC_SUBST(BITS64)

if test "x$ac_compiler_gnu" = "xyes"; then
AC_MSG_CHECKING([if we should add -fno-tree-copyrename to CFLAGS for computed gotos to work properly])
AC_TRY_COMPILE([],[
		#if __GNUC__ > 4 || (__GNUC__ == 4 && __GNUC_MINOR__ >= 3)
			;
			#else
			#error old and ok
			#endif
			],
			no_tree_copyrename=yes,
			no_tree_copyrename=no)

if test "x$no_tree_copyrename" = "xyes"; then
	CFLAGS="$CFLAGS -fno-tree-copyrename"
	AC_MSG_RESULT(yes, adjusting CFLAGS)
else
	AC_MSG_RESULT(no)
fi



AC_MSG_CHECKING([for broken gcc-4.3.0 compiler])
AC_TRY_RUN([
/* pr36339.c */
extern void abort (void);

typedef unsigned long my_uintptr_t;

int check_a(my_uintptr_t tagged_ptr);

int __attribute__((noinline)) try_a(my_uintptr_t x)
{
  my_uintptr_t heap[2];
  my_uintptr_t *hp = heap;

  hp[0] = x;
  hp[1] = 0;
  return check_a((my_uintptr_t)(void*)((char*)hp + 1));
}

int __attribute__((noinline)) check_a(my_uintptr_t tagged_ptr)
{
  my_uintptr_t *hp = (my_uintptr_t*)(void*)((char*)tagged_ptr - 1);

  if (hp[0] == 42 && hp[1] == 0)
    return 0;
  return -1;
}

int main(void)
{
  if (try_a(42) < 0)
    abort ();
  return 0;
}
], gcc_4_3_0_bug=no, gcc_4_3_0_bug=yes, gcc_4_3_0_bug=cross)

case $gcc_4_3_0_bug in
	yes|no)
		gcc_4_3_0_bug_result=$gcc_4_3_0_bug;;
	cross)
		gcc_dumped_vsn=`$CC -dumpversion 2>/dev/null`
		case gcc-$gcc_dumped_vsn in
			gcc-4.3.0) gcc_4_3_0_bug=yes;;
			*) gcc_4_3_0_bug=no;;
		esac
		gcc_4_3_0_bug_result="$gcc_4_3_0_bug; could not run test since cross compiling, checked version number ($gcc_dumped_vsn) instead";;
esac

AC_MSG_RESULT([$gcc_4_3_0_bug_result])
if test $gcc_4_3_0_bug = yes; then
	AC_MSG_ERROR([This gcc miscompiles the Erlang runtime system; please use a different version])	
fi

fi

case X$erl_xcomp_bigendian in
    X) ;;
    Xyes|Xno) ac_cv_c_bigendian=$erl_xcomp_bigendian;;
    *) AC_MSG_ERROR([Bad erl_xcomp_bigendian value: $erl_xcomp_bigendian]);;
esac

AC_C_BIGENDIAN
AC_C_DOUBLE_MIDDLE_ENDIAN

dnl fdatasync syscall (Unix only)
AC_CHECK_FUNCS([fdatasync])

dnl Find which C libraries are required to use fdatasync
dnl TODO: Remove check once SunOS >= 5.11 is required by erts.
dnl       fdatasync requires linking against -lrt on SunOS <= 5.10.
dnl       OpenSolaris 2009.06 is SunOS 5.11 and does not require -lrt.
AC_SEARCH_LIBS(fdatasync, [rt])


dnl sendfile syscall
case $host_os in
    linux*|freebsd*|dragonfly*|darwin*)
		AC_CHECK_FUNCS([sendfile])
		;;
    solaris*)
		AC_SEARCH_LIBS(sendfilev, sendfile,
			AC_DEFINE([HAVE_SENDFILEV],[1],
		           [Define to 1 if you have the `sendfilev' function.]))
		;;
    win32)
		LIBS="$LIBS -lmswsock"
		;;
    *)
		;;
esac

dnl ----------------------------------------------------------------------
dnl Checks for library functions.
dnl ----------------------------------------------------------------------

dnl We may need the thread library and thread flags in order to find right stuff
saved_cppflags=$CPPFLAGS
CPPFLAGS="$CPPFLAGS $EMU_THR_DEFS"
saved_libs=$LIBS
LIBS="$LIBS $EMU_THR_X_LIBS"

dnl Check if we have these, in which case we'll try to build
dnl inet_gethost with ipv6 support.
AC_CHECK_HEADERS(windows.h)
AC_CHECK_HEADERS(winsock2.h)
AC_CHECK_HEADERS(ws2tcpip.h,[],[],[
#ifdef HAVE_WINSOCK2_H
#include <winsock2.h>
#endif
#ifdef HAVE_WINDOWS_H
#include <windows.h>
#endif
])
dnl AC_CHECK_FUNC(getaddrinfo, have_getaddrinfo=yes, have_getaddrinfo=no)
AC_MSG_CHECKING(for getaddrinfo)
AC_TRY_LINK([
#include <stdlib.h>
#include <string.h>
#ifdef HAVE_WINSOCK2_H
#include <winsock2.h>
#endif
#ifdef HAVE_WINDOWS_H
#include <windows.h>
#endif
#ifdef HAVE_WS2TCPIP_H
#include <ws2tcpip.h>
#endif
#ifndef __WIN32__
#include <sys/socket.h>
#include <netdb.h>
#endif
], 
[
getaddrinfo("","",NULL,NULL);
],have_getaddrinfo=yes, have_getaddrinfo=no)
if test $have_getaddrinfo = yes; then
        AC_MSG_RESULT([yes])
        AC_MSG_CHECKING([whether getaddrinfo accepts enough flags])
        AC_TRY_LINK([
#include <stdlib.h>
#include <string.h>
#ifdef HAVE_WINSOCK2_H
#include <winsock2.h>
#endif
#ifdef HAVE_WINDOWS_H
#include <windows.h>
#endif
#ifdef HAVE_WS2TCPIP_H
#include <ws2tcpip.h>
#endif
#ifndef __WIN32__
#include <sys/socket.h>
#include <netdb.h>
#endif
],
[
    struct addrinfo hints, *ai;
    memset(&hints, 0, sizeof(hints));
    hints.ai_flags = AI_CANONNAME;
    hints.ai_socktype = SOCK_STREAM;
    hints.ai_family = AF_INET6;
    if (getaddrinfo("::", NULL, &hints, &ai) == 0) {
	freeaddrinfo(ai);
	exit(0);
    } else {
	exit(1);
    }
],, have_getaddrinfo=no)
	AC_MSG_RESULT($have_getaddrinfo)
	case $have_getaddrinfo in
	    yes)
		AC_DEFINE(HAVE_GETADDRINFO, [1], 
		          [Define to 1 if you have a good `getaddrinfo' function.]);;
	    *) ;;
	esac
else
    AC_MSG_RESULT([no])
fi
AC_MSG_CHECKING(for getnameinfo)
AC_TRY_LINK([
#include <stdlib.h>
#include <string.h>
#ifdef HAVE_WINSOCK2_H
#include <winsock2.h>
#endif
#ifdef HAVE_WINDOWS_H
#include <windows.h>
#endif
#ifdef HAVE_WS2TCPIP_H
#include <ws2tcpip.h>
#endif
#ifndef __WIN32__
#include <sys/socket.h>
#include <netdb.h>
#endif
], 
[
getnameinfo(NULL,0,NULL,0,NULL,0,0);
],have_getnameinfo=yes, have_getnameinfo=no)
if test $have_getnameinfo = yes; then
        AC_MSG_RESULT([yes])
	AC_DEFINE(HAVE_GETNAMEINFO, [1], 
		  [Define to 1 if you have a good `getnameinfo' function.])
else
	AC_MSG_RESULT([no])	  
fi


AC_CHECK_FUNCS([getipnodebyname getipnodebyaddr gethostbyname2])

AC_CHECK_FUNCS([ieee_handler fpsetmask finite isnan isinf res_gethostbyname dlopen \
		pread pwrite memmove strerror strerror_r strncasecmp \
		gethrtime localtime_r gmtime_r inet_pton \
		mmap mremap memcpy mallopt sbrk _sbrk __sbrk brk _brk __brk \
		flockfile fstat strlcpy strlcat setsid posix2time time2posix \
		setlocale nl_langinfo poll mlockall ppoll])

AC_MSG_CHECKING([for isfinite])
AC_TRY_LINK([#include <math.h>],
            [isfinite(0);], have_isfinite=yes, have_isfinite=no),

if test $have_isfinite = yes; then
    AC_DEFINE(HAVE_ISFINITE,[1],
              [Define to 1 if you have the `isfinite' function.])
    AC_MSG_RESULT(yes)
else
    AC_MSG_RESULT(no)
fi

case X$erl_xcomp_posix_memalign in
     Xno) ;;
     Xyes) have_posix_memalign=yes ;;
     *)
	AC_CHECK_FUNC(
		[posix_memalign],
                [if test "$cross_compiling" != yes; then
AC_TRY_RUN([
#include <stdlib.h>
int main(void) {
    void *ptr = NULL;
    int error;
    size_t alignment = 0x40000, size = 0x20028;
    if ((error = posix_memalign(&ptr, alignment, size)) != 0 || ptr == NULL)
      return error;
    return 0;
}
],have_posix_memalign=yes
)
		 else
			have_posix_memalign=yes
		 fi]);;
esac

if test "$have_posix_memalign" = "yes"; then
   AC_DEFINE(HAVE_POSIX_MEMALIGN,[1],
	     [Define to 1 if you have the `posix_memalign' function.])
fi


dnl writev on OS X snow leopard is broken for files > 4GB
case $host_os in
        darwin10.8.0)
	    AC_MSG_CHECKING([for writev])
	    AC_MSG_RESULT(no, not stable on OS X Snow Leopard) ;;
        *)
	    AC_CHECK_FUNCS([writev]) ;;
esac

AC_CHECK_DECLS([posix2time, time2posix],,,[#include <time.h>])

disable_vfork=false
if test "x$EMU_THR_LIB_NAME" != "x"; then
	AC_MSG_CHECKING([if vfork is known to hang multithreaded applications])
	case $host_os in
		osf*)
			AC_MSG_RESULT(yes)
			disable_vfork=true;;
		*)
			AC_MSG_RESULT(no);;
	esac
fi

if test $disable_vfork = false; then
	AC_FUNC_VFORK
	if test $ac_cv_func_vfork_works = no; then
		disable_vfork=true
	fi
fi

if test $disable_vfork = true; then
	AC_DEFINE(DISABLE_VFORK, 1, [Define if you want to disable vfork.])
fi

AC_FUNC_VPRINTF

dnl The AC_DEFINEs are necessary for autoheader to work. :-(
dnl for gzio
LM_CHECK_FUNC_DECL(fread, [extern int fread();],,
                   AC_DEFINE(HAVE_CONFLICTING_FREAD_DECLARATION,[1],[Define if you have a decl of fread that conflicts with int fread]))

dnl Checking with TRY_LINK since putc_unlocked might be (probably is) a macro
AC_CACHE_CHECK([for putc_unlocked],
	erts_cv_putc_unlocked,
	AC_TRY_LINK([#include <stdio.h>],
		[int res = putc_unlocked('x',stdout);],
		erts_cv_putc_unlocked=yes,
             	erts_cv_putc_unlocked=no))
if test $erts_cv_putc_unlocked = yes; then
	AC_DEFINE(HAVE_PUTC_UNLOCKED, 1, [Define if you have putc_unlocked])
fi

dnl Checking with TRY_LINK since fwrite_unlocked might be a macro
AC_CACHE_CHECK([for fwrite_unlocked],
	erts_cv_fwrite_unlocked,
	AC_TRY_LINK([#include <stdio.h>],
		[size_t res = fwrite_unlocked(NULL,sizeof(char),0,stdout);],
		erts_cv_fwrite_unlocked=yes,
             	erts_cv_fwrite_unlocked=no))
if test $erts_cv_fwrite_unlocked = yes; then
	AC_DEFINE(HAVE_FWRITE_UNLOCKED, 1, [Define if you have fwrite_unlocked])
fi

dnl Need by run_erl.
AC_CHECK_FUNCS([openpty])

AC_CHECK_HEADERS(net/if_dl.h ifaddrs.h netpacket/packet.h sys/un.h)
AC_CHECK_FUNCS([getifaddrs])

dnl Checks for variables in6addr_any and in6addr_loopback,
dnl
dnl They normally declared by netinet/in.h, according to POSIX,
dnl but not on Windows 7 (Windows SDK 7.1).  I would have liked
dnl to just write AC_CHECK_DECL([in6addr_any], ...) but if doing so,
dnl the configure check fails erroneously on Linux with the error
dnl "cannot convert to a pointer type", on a line looking like
dnl "char *p = (char *) in6addr_any;", so work around that
dnl with some more code. 
AC_CACHE_CHECK(
    [whether in6addr_any is declared],
    [erts_cv_have_in6addr_any],
    [AC_LINK_IFELSE(
	[AC_LANG_PROGRAM(
	    [[
		#include <sys/types.h>
		#include <sys/socket.h>
		#include <netinet/in.h>
	    ]],
	    [[printf("%d", in6addr_any.s6_addr[16]);]]
	)],
	[erts_cv_have_in6addr_any=yes],
	[erts_cv_have_in6addr_any=no]
    )]
)

case "$erts_cv_have_in6addr_any" in
 yes)
   AC_DEFINE([HAVE_IN6ADDR_ANY], [1],
             [Define to 1 if you have the variable in6addr_any declared.])
esac

AC_CACHE_CHECK(
    [whether in6addr_loopback is declared],
    [erts_cv_have_in6addr_loopback],
    [AC_LINK_IFELSE(
	[AC_LANG_PROGRAM(
	    [[
		#include <sys/types.h>
		#include <sys/socket.h>
		#include <netinet/in.h>
	    ]],
	    [[printf("%d", in6addr_loopback.s6_addr[16]);]]
	)],
	[erts_cv_have_in6addr_loopback=yes],
	[erts_cv_have_in6addr_loopback=no]
    )]
)

case "$erts_cv_have_in6addr_loopback" in
 yes)
   AC_DEFINE([HAVE_IN6ADDR_LOOPBACK], [1],
             [Define to 1 if you have the variable in6addr_loopback declared.])
esac

AC_CHECK_DECLS([IN6ADDR_ANY_INIT, IN6ADDR_LOOPBACK_INIT, IPV6_V6ONLY], [], [],
	       [
		#include <sys/types.h>
		#include <sys/socket.h>
		#include <netinet/in.h>
	       ])

dnl ----------------------------------------------------------------------
dnl Checks for features/quirks in the system that affects Erlang.
dnl ----------------------------------------------------------------------

AC_MSG_CHECKING([for sched_getaffinity/sched_setaffinity])
AC_TRY_LINK([#include <sched.h>],
[
#ifndef CPU_SETSIZE
#error no CPU_SETSIZE
#endif
	int res;
	cpu_set_t cpuset;
	CPU_ZERO(&cpuset);
	CPU_SET(1, &cpuset);
	res = sched_setaffinity(0, sizeof(cpu_set_t), &cpuset);
	res = sched_getaffinity(0, sizeof(cpu_set_t), &cpuset);
	res = CPU_ISSET(1, &cpuset);
	CPU_CLR(1, &cpuset);
],
		sched_xetaffinity=yes,
		sched_xetaffinity=no)
AC_MSG_RESULT([$sched_xetaffinity])
if test $sched_xetaffinity = yes; then
	AC_DEFINE(HAVE_SCHED_xETAFFINITY, 1, [Define if you have sched_getaffinity/sched_setaffinity])
fi


AC_MSG_CHECKING([for pset functionality])
AC_TRY_LINK([#include <sys/pset.h>],
[
	int res;
	psetid_t id = PS_MYID;
	int type = PS_PRIVATE;
	uint_t numcpus = 1024;
	processorid_t cpulist[1024];

	res = pset_info(id, &type, &numcpus, &cpulist[0]);
],
		pset_functionality=yes,
		pset_functionality=no)
AC_MSG_RESULT([$pset_functionality])
if test $pset_functionality = yes; then
	AC_DEFINE(HAVE_PSET, 1, [Define if you have pset functionality])
fi

AC_MSG_CHECKING([for processor_bind functionality])
AC_TRY_LINK([
#include <sys/types.h>
#include <sys/processor.h>
#include <sys/procset.h>
],
[
	int res = processor_bind(P_LWPID, P_MYID, PBIND_NONE, NULL);
],
		processor_bind_functionality=yes,
		processor_bind_functionality=no)
AC_MSG_RESULT([$processor_bind_functionality])
if test $processor_bind_functionality = yes; then
	AC_DEFINE(HAVE_PROCESSOR_BIND, 1, [Define if you have processor_bind functionality])
fi

AC_MSG_CHECKING([for cpuset_getaffinity/cpuset_setaffinity])
AC_TRY_LINK([
#include <sys/param.h>
#include <sys/cpuset.h>
],
[
	int res;
	cpuset_t cpuset;
	CPU_ZERO(&cpuset);
	CPU_SET(1, &cpuset);
	res = cpuset_setaffinity(CPU_LEVEL_WHICH, CPU_WHICH_PID, -1, sizeof(cpuset_t), &cpuset);
	res = cpuset_getaffinity(CPU_LEVEL_WHICH, CPU_WHICH_PID, -1, sizeof(cpuset_t), &cpuset);
	res = CPU_ISSET(1, &cpuset);
	CPU_CLR(1, &cpuset);
],
		cpuset_xetaffinity=yes,
		cpuset_xetaffinity=no)
AC_MSG_RESULT([$cpuset_xetaffinity])
if test $cpuset_xetaffinity = yes; then
	AC_DEFINE(HAVE_CPUSET_xETAFFINITY, 1, [Define if you have cpuset_getaffinity/cpuset_setaffinity])
fi

AC_CACHE_CHECK([for 'end' symbol],
		erts_cv_have_end_symbol,
		[AC_TRY_LINK([],
			[extern char end; {char *x = &end; *x= 0;}],
			erts_cv_have_end_symbol=yes,
			erts_cv_have_end_symbol=no)])
if test $erts_cv_have_end_symbol = yes; then
	AC_DEFINE(HAVE_END_SYMBOL, 1, [Define if you have the 'end' symbol])
fi

AC_CACHE_CHECK([for '_end' symbol],
		erts_cv_have__end_symbol,
		[AC_TRY_LINK([],
			[extern char _end; {char *x = &_end; *x= 0;}],
			erts_cv_have__end_symbol=yes,
			erts_cv_have__end_symbol=no)])
if test $erts_cv_have__end_symbol = yes; then
	AC_DEFINE(HAVE__END_SYMBOL, 1, [Define if you have the '_end' symbol])
fi

AC_CACHE_CHECK([if __after_morecore_hook can track malloc()s core memory use],
		erts_cv___after_morecore_hook_can_track_malloc,
		[AC_TRY_RUN([
#include <stdlib.h>
#ifdef HAVE_MALLOC_H
#  include <malloc.h>
#endif
#if defined(HAVE_END_SYMBOL)
extern char end;
#elif defined(HAVE__END_SYMBOL)
extern char _end;
#endif
#ifndef USE_THREADS
#undef ETHR_PTHREADS
#endif

#ifdef ETHR_PTHREADS
#  ifdef ETHR_HAVE_PTHREAD_H
#    include <pthread.h>
#  else
#    ifdef ETHR_HAVE_MIT_PTHREAD_H
#      include <pthread/mit/pthread.h>
#    endif
#  endif
#  define N_THR 5
#else
#  define N_THR 1
#endif

static char *heap_start = NULL;
static char *heap_end = NULL;

void update_heap_size(void)
{
    heap_end = (char *) sbrk(0);
}

void init_hook(void)
{
#if defined(HAVE_END_SYMBOL)
    heap_start = &end;
#elif defined(HAVE__END_SYMBOL)
    heap_start = &_end;
#else
    heap_start = sbrk(0);
#endif
    __after_morecore_hook = update_heap_size;
}

void (*__malloc_initialize_hook) (void) = init_hook;

static int
check_malloc(int size)
{
    char *p = (char *) malloc(size);
    if (!heap_start || !heap_end) return 0;
    if (!p) return 0;
    if (p < heap_start || heap_end <= p) return 0;
    if (p + size < heap_start || heap_end < p + size) return 0;
    return 1;
}

#ifdef ETHR_PTHREADS
pthread_mutex_t mutex = PTHREAD_MUTEX_INITIALIZER;
#endif

static void *
do_tests(void *vresp)
{
    int i, ok = 0;
#ifdef ETHR_PTHREADS
    if (pthread_mutex_lock(&mutex) != 0)
	return NULL;
#endif

    for (i = 0; i < 10; i++)
	if (!check_malloc(1000))
	    goto failed;
    for (i = 0; i < 100; i++)
	if (!check_malloc(1))
	    goto failed;
    if (!check_malloc(1024*1024+1))
	goto failed;
    if (!check_malloc(10*1024*1024+1))
	goto failed;
    ok = 1;

 failed:
#ifdef ETHR_PTHREADS
    if (pthread_mutex_unlock(&mutex) != 0)
	return NULL;
#endif
    if (ok)
	*((int *) vresp) = 0;
    return NULL;
}


int main(void)
{
    int res[N_THR], i;
#ifdef ETHR_PTHREADS
    pthread_t tid[N_THR];
#endif

#if defined(HAVE_MALLOPT) && defined(M_MMAP_MAX)
    (void) mallopt(M_MMAP_MAX, 0);
#endif

    for (i = 0; i < N_THR; i++)
	res[i] = 1;
#ifdef ETHR_PTHREADS
    for (i = 1; i < N_THR; i++)
	if (pthread_create(&tid[i], NULL, do_tests, &res[i]) != 0)
	    return 1;
#endif
    (void) do_tests(&res[0]);
#ifdef ETHR_PTHREADS
    for (i = 1; i < N_THR; i++)
	if (pthread_join(tid[i], NULL) != 0)
	    return 1;
#endif
    for (i = 0; i < N_THR; i++)
	if (res[i])
	    return 1;
    return 0;
}
	],
	erts_cv___after_morecore_hook_can_track_malloc=yes,
	erts_cv___after_morecore_hook_can_track_malloc=no,
	[
	case X$erl_xcomp_after_morecore_hook in
	    X) erts_cv___after_morecore_hook_can_track_malloc=cross;;
	    Xyes|Xno) erts_cv___after_morecore_hook_can_track_malloc=$erl_xcomp_after_morecore_hook;;
	    *) AC_MSG_ERROR([Bad erl_xcomp_after_morecore_hook value: $erl_xcomp_after_morecore_hook]);;
	esac
	]
	)])

case $erts_cv___after_morecore_hook_can_track_malloc in
	yes) AC_DEFINE(ERTS___AFTER_MORECORE_HOOK_CAN_TRACK_MALLOC, 1, \
[Define if __after_morecore_hook can track malloc()s core memory use.]);;
	cross) AC_MSG_WARN([result no guessed because of cross compilation]);;
	*) ;;
esac

if test "x$ac_cv_func_sbrk" = "xyes"; then
    AC_CACHE_CHECK([types of sbrk()s return value and argument],
		    erts_cv_sbrk_ret_arg_types,
		    [

	erts_cv_sbrk_ret_arg_types=unknown
	ret_types="void *,char *"
	arg_types="intptr_t,ptrdiff_t,int,long"
	save_ifs="$IFS"; IFS=","
	for rtype in $ret_types; do
	    for atype in $arg_types; do
		IFS=$save_ifs
		AC_TRY_LINK([#include <sys/types.h>
				#include <unistd.h>],
				[$rtype sbrk($atype incr);],
				[erts_cv_sbrk_ret_arg_types="$rtype,$atype"])
		IFS=","
		if test "$erts_cv_sbrk_ret_arg_types" != "unknown"; then
		    break 2
		fi
	    done
	done
	IFS=$save_ifs])
    
    if test "$erts_cv_sbrk_ret_arg_types" != "unknown"; then
	save_ifs="$IFS"; IFS=","
	read ret_type arg_type <<EOF
$erts_cv_sbrk_ret_arg_types
EOF
	IFS=$save_ifs
	AC_DEFINE_UNQUOTED(SBRK_RET_TYPE, $ret_type, \
[Define the sbrk() return type.])
	AC_DEFINE_UNQUOTED(SBRK_ARG_TYPE, $arg_type, \
[Define the sbrk() argument type.])
    fi
fi

if test $ac_cv_func_brk = yes; then
    AC_CACHE_CHECK([types of brk()s return value and argument],
		    erts_cv_brk_ret_arg_types,
		    [

	erts_cv_brk_ret_arg_types=unknown
	ret_types="int,long,char *,void *"
	arg_types="void *,const void *,char *,const char *"
	save_ifs="$IFS"; IFS=","
	for rtype in $ret_types; do
	    for atype in $arg_types; do
		IFS=$save_ifs
		AC_TRY_LINK([#include <sys/types.h>
				#include <unistd.h>],
				[$rtype brk($atype endds);],
				[erts_cv_brk_ret_arg_types="$rtype,$atype"])
		IFS=","
		if test "$erts_cv_brk_ret_arg_types" != "unknown"; then
		    break 2
		fi
	    done
	done
	IFS=$save_ifs])
    
    if test "$erts_cv_brk_ret_arg_types" != "unknown"; then
	save_ifs="$IFS"; IFS=","
	read ret_type arg_type <<EOF
$erts_cv_brk_ret_arg_types
EOF
	IFS=$save_ifs
	AC_DEFINE_UNQUOTED(BRK_RET_TYPE, $ret_type, \
[Define the brk() return type.])
	AC_DEFINE_UNQUOTED(BRK_ARG_TYPE, $arg_type, \
[Define the brk() argument type.])
    fi

fi

if test $ac_cv_func_sbrk = yes; then

    AC_CACHE_CHECK([if sbrk()/brk() wrappers can track malloc()s core memory use],
		    erts_cv_brk_wrappers_can_track_malloc,
		    [AC_TRY_RUN([
#include <stdlib.h>
#include <sys/types.h>
#include <unistd.h>
#ifdef HAVE_DLFCN_H
#  include <dlfcn.h>
#endif

/*
 * Our implementation requires that we have sbrk(), and 'end' or '_end'.
 */

#if !defined(HAVE_SBRK)
#  error no sbrk()
#endif
#if defined(HAVE_END_SYMBOL)
extern char end;
#elif defined(HAVE__END_SYMBOL)
extern char _end;
#else
#  error no 'end' nor '_end'
#endif

#ifndef USE_THREADS
#undef ETHR_PTHREADS
#endif

#ifdef ETHR_PTHREADS
#  ifdef ETHR_HAVE_PTHREAD_H
#    include <pthread.h>
#  else
#    ifdef ETHR_HAVE_MIT_PTHREAD_H
#      include <pthread/mit/pthread.h>
#    endif
#  endif
#  define N_THR 5
#else
#  define N_THR 1
#endif

#define SBRK_IMPL(RET_TYPE, SBRK, ARG_TYPE)				\
RET_TYPE SBRK (ARG_TYPE);						\
static RET_TYPE (*real_ ## SBRK)(ARG_TYPE) = NULL;			\
RET_TYPE								\
SBRK (ARG_TYPE arg)							\
{									\
    RET_TYPE res;							\
    if (!real_ ## SBRK) real_ ## SBRK = dlsym(RTLD_NEXT, #SBRK);	\
    res = (*real_ ## SBRK)(arg);					\
    if (res != (RET_TYPE) -1) heap_end = (char *) (*real_ ## SBRK)(0);	\
    return res;								\
}

#define BRK_IMPL(RET_TYPE, BRK, ARG_TYPE)				\
RET_TYPE BRK (ARG_TYPE);						\
static RET_TYPE (*real_ ## BRK)(ARG_TYPE) = NULL;			\
RET_TYPE								\
BRK (ARG_TYPE arg)							\
{									\
    RET_TYPE res;							\
    if (!real_ ## BRK) real_ ## BRK = dlsym(RTLD_NEXT, #BRK);		\
    res = (*real_ ## BRK)(arg);						\
    if (res != (RET_TYPE) -1) heap_end = (char *) arg;			\
    return res;								\
}

static char *heap_start = NULL;
static char *heap_end = NULL;

SBRK_IMPL(SBRK_RET_TYPE, sbrk, SBRK_ARG_TYPE)
#ifdef HAVE_BRK
   BRK_IMPL(BRK_RET_TYPE, brk, BRK_ARG_TYPE)
#endif

#ifdef HAVE__SBRK
   SBRK_IMPL(SBRK_RET_TYPE, _sbrk, SBRK_ARG_TYPE)
#endif
#ifdef HAVE__BRK
   BRK_IMPL(BRK_RET_TYPE, _brk, BRK_ARG_TYPE)
#endif

#ifdef HAVE___SBRK
   SBRK_IMPL(SBRK_RET_TYPE, __sbrk, SBRK_ARG_TYPE)
#endif
#ifdef HAVE___BRK
   BRK_IMPL(BRK_RET_TYPE, __brk, BRK_ARG_TYPE)
#endif

static int
check_malloc(int size)
{
    char *p = (char *) malloc(size);
    if (!heap_start || !heap_end) return 0;
    if (!p) return 0;
    if (p < heap_start || heap_end <= p) return 0;
    if (p + size < heap_start || heap_end < p + size) return 0;
    return 1;
}

#ifdef ETHR_PTHREADS
pthread_mutex_t mutex = PTHREAD_MUTEX_INITIALIZER;
#endif

static void *
do_tests(void *vresp)
{
    int i, ok = 0;
#ifdef ETHR_PTHREADS
    if (pthread_mutex_lock(&mutex) != 0)
	return NULL;
#endif

    for (i = 0; i < 10; i++)
	if (!check_malloc(1000))
	    goto failed;
    for (i = 0; i < 100; i++)
	if (!check_malloc(1))
	    goto failed;
    if (!check_malloc(1024*1024+1))
	goto failed;
    if (!check_malloc(10*1024*1024+1))
	goto failed;
    ok = 1;

 failed:
#ifdef ETHR_PTHREADS
    if (pthread_mutex_unlock(&mutex) != 0)
	return NULL;
#endif
    if (ok)
	*((int *) vresp) = 0;
    return NULL;
}


int main(void)
{
    int res[N_THR], i;
#ifdef ETHR_PTHREADS
    pthread_t tid[N_THR];
#endif
#if defined(HAVE_END_SYMBOL)
    heap_start = &end;
#elif defined(HAVE__END_SYMBOL)
    heap_start = &_end;
#endif

#if defined(HAVE_MALLOPT) && defined(M_MMAP_MAX)
    (void) mallopt(M_MMAP_MAX, 0);
#endif

    for (i = 0; i < N_THR; i++)
	res[i] = 1;
#ifdef ETHR_PTHREADS
    for (i = 1; i < N_THR; i++)
	if (pthread_create(&tid[i], NULL, do_tests, &res[i]) != 0)
	    return 1;
#endif
    (void) do_tests(&res[0]);
#ifdef ETHR_PTHREADS
    for (i = 1; i < N_THR; i++)
	if (pthread_join(tid[i], NULL) != 0)
	    return 1;
#endif
    for (i = 0; i < N_THR; i++)
	if (res[i])
	    return 1;
    return 0;
}
	],
	    erts_cv_brk_wrappers_can_track_malloc=yes,
	    erts_cv_brk_wrappers_can_track_malloc=no,
	    [
	    case X$erl_xcomp_dlsym_brk_wrappers in
		X) erts_cv_brk_wrappers_can_track_malloc=cross;;
		Xyes|Xno) erts_cv_brk_wrappers_can_track_malloc=$erl_xcomp_dlsym_brk_wrappers;;
		*) AC_MSG_ERROR([Bad erl_xcomp_dlsym_brk_wrappers value: $erl_xcomp_dlsym_brk_wrappers]);;
	    esac
	    ])])
	case $erts_cv_brk_wrappers_can_track_malloc in
	    yes)
		AC_DEFINE(ERTS_BRK_WRAPPERS_CAN_TRACK_MALLOC, 1, \
[Define if sbrk()/brk() wrappers can track malloc()s core memory use]);;
	    cross)
		AC_MSG_WARN([result no guessed because of cross compilation]);;
	    *) ;;
	esac
fi

dnl Restore LIBS
LIBS=$saved_libs
dnl restore CPPFLAGS
CPPFLAGS=$saved_cppflags

LM_SYS_IPV6
LM_SYS_MULTICAST
ERL_TIME_CORRECTION
AC_CHECK_PROG(M4, m4, m4)


dnl HiPE cannot run on 64-bit without MAP_FIXED and MAP_NORESERVE
if test X${enable_hipe} != Xno && test X$ac_cv_sizeof_void_p != X4; then
   AC_CHECK_DECLS([MAP_FIXED, MAP_NORESERVE], [], [], [#include <sys/mman.h>])
   if test X$ac_cv_have_decl_MAP_FIXED != Xyes || test X$ac_cv_have_decl_MAP_NORESERVE != Xyes; then
      if test X${enable_hipe} = Xyes; then
	 AC_MSG_ERROR([HiPE on 64-bit needs MAP_FIXED and MAP_NORESERVE flags for mmap()])
      else
	 enable_hipe=no
	 AC_MSG_WARN([Disable HiPE due to lack of MAP_FIXED and MAP_NORESERVE flags for mmap()])
      fi
   fi
fi

dnl check to auto-enable hipe here...
if test "$cross_compiling" != "yes" && test X${enable_hipe} != Xno; then
  if test -z "$M4"; then
	enable_hipe=no
   	AC_MSG_NOTICE([HiPE disabled as no valid m4 is found in PATH])
  else
  	case "$ARCH-$OPSYS" in
	    x86-linux|amd64-linux|x86-darwin*|amd64-darwin*|ppc-linux|ppc64-linux|ppc-darwin|arm-linux|amd64-freebsd|x86-freebsd|x86-sol2|amd64-sol2|ultrasparc-linux)
      		enable_hipe=yes
      		;;	
  	esac
  fi
fi

dnl Check to disable -fPIE and friends for HiPE on amd64
if test X${enable_hipe} = Xyes && test X$ARCH = Xamd64; then
   AC_TRY_COMPILE(, [#if defined(__pie__) || defined(__PIE__)
		     #error -fPIE is enabled by default
		     #endif],
		    [AC_MSG_NOTICE([No -fPIE enabled by default])],
		    [AC_MSG_WARN([Security feature -fPIE will be disabled for HiPE])
		     STATIC_CFLAGS="-fno-PIE $STATIC_CFLAGS"
		     saved_LDFLAGS=$LDFLAGS
		     LDFLAGS="-no-pie $LDFLAGS"
		     AC_TRY_LINK(,, [],
			[AC_MSG_WARN([Linked does not accept option -no-pie])
			 LDFLAGS=$saved_LDFLAGS])])

fi


if test X${enable_fp_exceptions} = Xauto ; then
   case $host_os in
   	*linux*)
	      enable_fp_exceptions=no
	      AC_MSG_NOTICE([Floating point exceptions disabled by default on Linux]) ;;
	darwin*)
	      enable_fp_exceptions=no
	      AC_MSG_NOTICE([Floating point exceptions disabled by default on MacOS X]) ;;
	      *)
	      ;;
    esac
fi

if test X${enable_fp_exceptions} = Xauto ; then
   if test X${enable_hipe} = Xyes; then
      enable_fp_exceptions=yes
   else
      enable_fp_exceptions=no
   AC_MSG_NOTICE([Floating point exceptions disabled by default in this configuration])
   fi
fi	 

if test X${enable_fp_exceptions} != Xyes ; then
    AC_DEFINE(NO_FPE_SIGNALS,[],[Define if floating points exceptions are non-existing/not reliable])
    FPE=unreliable
else

    AC_MSG_CHECKING([for unreliable floating point exceptions])


    AC_TRY_RUN([
/* fpe-test.c */
#include <stdio.h>
#include <signal.h>
#include <stdlib.h>

#if defined(__clang__) || defined(__llvm__)
#error "Clang/LLVM generates broken code for FP exceptions"
#endif

volatile int erl_fp_exception;

/*
 * We expect a single SIGFPE in this test program.
 * Getting many more indicates an inadequate SIGFPE handler,
 * e.g. using the generic handler on x86.
 */
static void new_fp_exception(void)
{
    if (++erl_fp_exception > 50) {
	fprintf(stderr, "SIGFPE loop detected, bailing out\n");
	exit(1);
    }
}

/* Is there no standard identifier for Darwin/MacOSX ? */
#if defined(__APPLE__) && defined(__MACH__) && !defined(__DARWIN__)
#define __DARWIN__ 1
#endif

/*
 * Implement unmask_fpe() and check_fpe() based on CPU/OS combination
 */

#if (defined(__i386__) || defined(__x86_64__)) && defined(__GNUC__) && !defined(__CYGWIN__) && !defined(__MINGW32__)

static void unmask_x87(void)
{
    unsigned short cw;
    __asm__ __volatile__("fstcw %0" : "=m"(cw));
    cw &= ~(0x01|0x04|0x08);   /* unmask IM, ZM, OM */
    __asm__ __volatile__("fldcw %0" : : "m"(cw));
}

static void unmask_sse2(void)
{
    unsigned int mxcsr;
    __asm__ __volatile__("stmxcsr %0" : "=m"(mxcsr));
    mxcsr &= ~(0x003F|0x0680); /* clear exn flags, unmask OM, ZM, IM (not PM, UM, DM) */
    __asm__ __volatile__("ldmxcsr %0" : : "m"(mxcsr));
}

#if defined(__x86_64__)

static inline int cpu_has_sse2(void) { return 1; }

#else /* !__x86_64__ */

/*
 * Check if an x86-32 processor has SSE2.
 */
static unsigned int xor_eflags(unsigned int mask)
{
    unsigned int eax, edx;

    eax = mask;			/* eax = mask */
    __asm__("pushfl\n\t"
	    "popl %0\n\t"	/* edx = original EFLAGS */
	    "xorl %0, %1\n\t"	/* eax = mask ^ EFLAGS */
	    "pushl %1\n\t"
	    "popfl\n\t"		/* new EFLAGS = mask ^ original EFLAGS */
	    "pushfl\n\t"
	    "popl %1\n\t"	/* eax = new EFLAGS */
	    "xorl %0, %1\n\t"	/* eax = new EFLAGS ^ old EFLAGS */
	    "pushl %0\n\t"
	    "popfl"		/* restore original EFLAGS */
	    : "=d"(edx), "=a"(eax)
	    : "1"(eax));
    return eax;
}

static __inline__ unsigned int cpuid_eax(unsigned int op)
{
    unsigned int eax, save_ebx;

    /* In PIC mode i386 reserves EBX. So we must save
       and restore it ourselves to not upset gcc. */
    __asm__(
	"movl %%ebx, %1\n\t"
	"cpuid\n\t"
	"movl %1, %%ebx"
	: "=a"(eax), "=m"(save_ebx)
	: "0"(op)
	: "cx", "dx");
    return eax;
}

static __inline__ unsigned int cpuid_edx(unsigned int op)
{
    unsigned int eax, edx, save_ebx;
 
    /* In PIC mode i386 reserves EBX. So we must save
       and restore it ourselves to not upset gcc. */
    __asm__(
	"movl %%ebx, %2\n\t"
	"cpuid\n\t"
	"movl %2, %%ebx"
	: "=a"(eax), "=d"(edx), "=m"(save_ebx)
	: "0"(op)
	: "cx");
    return edx;
}

/* The AC bit, bit #18, is a new bit introduced in the EFLAGS
 * register on the Intel486 processor to generate alignment
 * faults. This bit cannot be set on the Intel386 processor.
 */
static __inline__ int is_386(void)
{
    return ((xor_eflags(1<<18) >> 18) & 1) == 0;
}

/* Newer x86 processors have a CPUID instruction, as indicated by
 * the ID bit (#21) in EFLAGS being modifiable.
 */
static __inline__ int has_CPUID(void)
{
    return (xor_eflags(1<<21) >> 21) & 1;
}

static int cpu_has_sse2(void)
{
    unsigned int maxlev, features;
    static int has_sse2 = -1;

    if (has_sse2 >= 0)
	return has_sse2;
    has_sse2 = 0;

    if (is_386())
	return 0;
    if (!has_CPUID())
	return 0;
    maxlev = cpuid_eax(0);
    /* Intel A-step Pentium had a preliminary version of CPUID.
       It also didn't have SSE2. */
    if ((maxlev & 0xFFFFFF00) == 0x0500)
	return 0;
    /* If max level is zero then CPUID cannot report any features. */
    if (maxlev == 0)
	return 0;
    features = cpuid_edx(1);
    has_sse2 = (features & (1 << 26)) != 0;

    return has_sse2;
}
#endif /* !__x86_64__ */

static void unmask_fpe(void)
{
    unmask_x87();
    if (cpu_has_sse2())
	unmask_sse2();
}

static __inline__ int check_fpe(double f)
{
    __asm__ __volatile__("fwait" : "=m"(erl_fp_exception) : "m"(f));
    if (!erl_fp_exception)
       return 0;
    __asm__ __volatile__("fninit");
    unmask_fpe();
    return 1;
}

#elif defined(__sparc__) && defined(__linux__)

#if defined(__arch64__)
#define LDX "ldx"
#define STX "stx"
#else
#define LDX "ld"
#define STX "st"
#endif

static void unmask_fpe(void)
{
    unsigned long fsr;

    __asm__(STX " %%fsr, %0" : "=m"(fsr));
    fsr &= ~(0x1FUL << 23);	/* clear FSR[TEM] field */
    fsr |= (0x1AUL << 23);	/* enable NV, OF, DZ exceptions */
    __asm__ __volatile__(LDX " %0, %%fsr" : : "m"(fsr));
}

static __inline__ int check_fpe(double f)
{
    __asm__ __volatile__("" : "=m"(erl_fp_exception) : "em"(f));
    return erl_fp_exception;
}

#elif (defined(__powerpc__) && defined(__linux__)) || (defined(__ppc__) && defined(__DARWIN__))

#if defined(__linux__)

#include <sys/prctl.h>

static void set_fpexc_precise(void)
{
    if (prctl(PR_SET_FPEXC, PR_FP_EXC_PRECISE) < 0) {
	perror("PR_SET_FPEXC");
	exit(1);
    }
}

#elif defined(__DARWIN__)

#include <mach/mach.h>
#include <pthread.h>

/*
 * FE0 FE1	MSR bits
 *  0   0	floating-point exceptions disabled
 *  0   1	floating-point imprecise nonrecoverable
 *  1   0	floating-point imprecise recoverable
 *  1   1	floating-point precise mode
 *
 * Apparently:
 * - Darwin 5.5 (MacOS X <= 10.1) starts with FE0 == FE1 == 0,
 *   and resets FE0 and FE1 to 0 after each SIGFPE.
 * - Darwin 6.0 (MacOS X 10.2) starts with FE0 == FE1 == 1,
 *   and does not reset FE0 or FE1 after a SIGFPE.
 */
#define FE0_MASK	(1<<11)
#define FE1_MASK	(1<<8)

/* a thread cannot get or set its own MSR bits */
static void *fpu_fpe_enable(void *arg)
{
    thread_t t = *(thread_t*)arg;
    struct ppc_thread_state state;
    unsigned int state_size = PPC_THREAD_STATE_COUNT;

    if (thread_get_state(t, PPC_THREAD_STATE, (natural_t*)&state, &state_size) != KERN_SUCCESS) {
	perror("thread_get_state");
	exit(1);
    }
    if ((state.srr1 & (FE1_MASK|FE0_MASK)) != (FE1_MASK|FE0_MASK)) {
#if 0
	/* This would also have to be performed in the SIGFPE handler
	   to work around the MSR reset older Darwin releases do. */
	state.srr1 |= (FE1_MASK|FE0_MASK);
	thread_set_state(t, PPC_THREAD_STATE, (natural_t*)&state, state_size);
#else
	fprintf(stderr, "srr1 == 0x%08x, your Darwin is too old\n", state.srr1);
	exit(1);
#endif
    }
    return NULL; /* Ok, we appear to be on Darwin 6.0 or later */
}

static void set_fpexc_precise(void)
{
    thread_t self = mach_thread_self();
    pthread_t enabler;

    if (pthread_create(&enabler, NULL, fpu_fpe_enable, &self)) {
	perror("pthread_create");
    } else if (pthread_join(enabler, NULL)) {
	perror("pthread_join");
    }
}

#endif

static void set_fpscr(unsigned int fpscr)
{
    union {
	double d;
	unsigned int fpscr[2];
    } u;
    u.fpscr[0] = 0xFFF80000;
    u.fpscr[1] = fpscr;
    __asm__ __volatile__("mtfsf 255,%0" : : "f"(u.d));
}

static void unmask_fpe(void)
{
    set_fpexc_precise();
    set_fpscr(0x80|0x40|0x10);	/* VE, OE, ZE; not UE or XE */
}

static __inline__ int check_fpe(double f)
{
    __asm__ __volatile__("" : "=m"(erl_fp_exception) : "fm"(f));
    return erl_fp_exception;
}

#else

#include <ieeefp.h>

#define unmask_fpe()   fpsetmask(FP_X_INV | FP_X_OFL | FP_X_DZ)

static __inline__ int check_fpe(double f)
{
    __asm__ __volatile__("" : "=m"(erl_fp_exception) : "g"(f));
    return erl_fp_exception;
}

#endif

/*
 * Implement SIGFPE handler based on CPU/OS combination
 */

#if (defined(__linux__) && (defined(__i386__) || defined(__x86_64__) || defined(__sparc__) || defined(__powerpc__))) || (defined(__DARWIN__) && (defined(__i386__) || defined(__x86_64__) || defined(__ppc__))) || (defined(__FreeBSD__) && (defined(__i386__) || defined(__x86_64__))) || ((defined(__OpenBSD__) || defined(__NetBSD__)) && defined(__x86_64__)) || (defined(__sun__) && defined(__x86_64__))

#if defined(__linux__) && defined(__i386__)
#if !defined(X86_FXSR_MAGIC)
#define X86_FXSR_MAGIC 0x0000
#endif
#elif defined(__FreeBSD__) && defined(__i386__)
#include <sys/types.h>
#include <machine/npx.h>
#elif defined(__FreeBSD__) && defined(__x86_64__)
#include <sys/types.h>
#include <machine/fpu.h>
#elif defined(__DARWIN__)
#include <machine/signal.h>
#elif defined(__OpenBSD__) && defined(__x86_64__)
#include <sys/types.h>
#include <machine/fpu.h>
#endif
#if !(defined(__OpenBSD__) && defined(__x86_64__))
#include <ucontext.h>
#endif
#include <string.h>

static void fpe_sig_action(int sig, siginfo_t *si, void *puc)
{
    ucontext_t *uc = puc;
#if defined(__linux__)
#if defined(__x86_64__)
    mcontext_t *mc = &uc->uc_mcontext;
    fpregset_t fpstate = mc->fpregs;
    fpstate->mxcsr = 0x1F80;
    fpstate->swd &= ~0xFF;
#elif defined(__i386__)
    mcontext_t *mc = &uc->uc_mcontext;
    fpregset_t fpstate = mc->fpregs;
    if ((fpstate->status >> 16) == X86_FXSR_MAGIC)
	((struct _fpstate*)fpstate)->mxcsr = 0x1F80;
    fpstate->sw &= ~0xFF;
#elif defined(__sparc__) && defined(__arch64__)
    /* on SPARC the 3rd parameter points to a sigcontext not a ucontext */
    struct sigcontext *sc = (struct sigcontext*)puc;
    sc->sigc_regs.tpc = sc->sigc_regs.tnpc;
    sc->sigc_regs.tnpc += 4;
#elif defined(__sparc__)
    /* on SPARC the 3rd parameter points to a sigcontext not a ucontext */
    struct sigcontext *sc = (struct sigcontext*)puc;
    sc->si_regs.pc = sc->si_regs.npc;
    sc->si_regs.npc = (unsigned long)sc->si_regs.npc + 4;
#elif defined(__powerpc__)
#if defined(__powerpc64__)
    mcontext_t *mc = &uc->uc_mcontext;
    unsigned long *regs = &mc->gp_regs[0];
#else
    mcontext_t *mc = uc->uc_mcontext.uc_regs;
    unsigned long *regs = &mc->gregs[0];
#endif
    regs[PT_NIP] += 4;
    regs[PT_FPSCR] = 0x80|0x40|0x10;	/* VE, OE, ZE; not UE or XE */
#endif
#elif defined(__DARWIN__)
#if defined(DARWIN_MODERN_MCONTEXT)
#if defined(__x86_64__)
    mcontext_t mc = uc->uc_mcontext;
    struct __darwin_x86_float_state64 *fpstate = &mc->__fs;
    fpstate->__fpu_mxcsr = 0x1F80;
    *(unsigned short *)&fpstate->__fpu_fsw &= ~0xFF;
#elif defined(__i386__)
    mcontext_t mc = uc->uc_mcontext;
    struct __darwin_i386_float_state *fpstate = &mc->__fs;
    fpstate->__fpu_mxcsr = 0x1F80;
    *(unsigned short *)&fpstate->__fpu_fsw &= ~0xFF;
#elif defined(__ppc__)
    mcontext_t mc = uc->uc_mcontext;
    mc->ss.srr0 += 4;
    mc->fs.fpscr = 0x80|0x40|0x10;
#endif
#else
#if defined(__x86_64__)
    mcontext_t mc = uc->uc_mcontext;
    struct x86_float_state64_t *fpstate = &mc->fs;
    fpstate->fpu_mxcsr = 0x1F80;
    *(unsigned short *)&fpstate->fpu_fsw &= ~0xFF;
#elif defined(__i386__)
    mcontext_t mc = uc->uc_mcontext;
    x86_float_state32_t	*fpstate = &mc->fs;
    fpstate->fpu_mxcsr = 0x1F80;
    *(unsigned short *)&fpstate->fpu_fsw &= ~0xFF;
#elif defined(__ppc__)
    mcontext_t mc = uc->uc_mcontext;
    mc->ss.srr0 += 4;
    mc->fs.fpscr = 0x80|0x40|0x10;
#endif
#endif
#elif defined(__FreeBSD__) && defined(__x86_64__)
    mcontext_t *mc = &uc->uc_mcontext;
    struct savefpu *savefpu = (struct savefpu*)&mc->mc_fpstate;
    struct envxmm *envxmm = &savefpu->sv_env;
    envxmm->en_mxcsr = 0x1F80;
    envxmm->en_sw &= ~0xFF;
#elif defined(__FreeBSD__) && defined(__i386__)
    mcontext_t *mc = &uc->uc_mcontext;
    union savefpu *savefpu = (union savefpu*)&mc->mc_fpstate;
    if (mc->mc_fpformat == _MC_FPFMT_XMM) {
	struct envxmm *envxmm = &savefpu->sv_xmm.sv_env;
	envxmm->en_mxcsr = 0x1F80;
	envxmm->en_sw &= ~0xFF;
    } else {
	struct env87 *env87 = &savefpu->sv_87.sv_env;
	env87->en_sw &= ~0xFF;
    }
#elif defined(__OpenBSD__) && defined(__x86_64__)
    struct fxsave64 *fxsave = uc->sc_fpstate;
    fxsave->fx_mxcsr = 0x1F80;
    fxsave->fx_fsw &= ~0xFF;
#elif defined(__NetBSD__) && defined(__x86_64__)
    mcontext_t *mc = &uc->uc_mcontext;
    struct fxsave64 *fxsave = (struct fxsave64 *)&mc->__fpregs;
    fxsave->fx_mxcsr = 0x1F80;
    fxsave->fx_fsw &= ~0xFF;
#elif defined(__sun__) && defined(__x86_64__)
    mcontext_t *mc = &uc->uc_mcontext;
    struct fpchip_state *fpstate = &mc->fpregs.fp_reg_set.fpchip_state;
    fpstate->mxcsr = 0x1F80;
    fpstate->sw &= ~0xFF;
#endif
    new_fp_exception();
}

static void catch_sigfpe(void)
{
    struct sigaction act;

    memset(&act, 0, sizeof act);
    act.sa_sigaction = fpe_sig_action;
    act.sa_flags = SA_SIGINFO;
    sigaction(SIGFPE, &act, NULL);
}

#else

static void fpe_sig_handler(int sig)
{
    new_fp_exception();
}

static void catch_sigfpe(void)
{
    signal(SIGFPE, fpe_sig_handler);
}

#endif

/*
 * Generic test code
 */

static void do_init(void)
{
    catch_sigfpe();
    unmask_fpe();
}

double a = 3.23e133;
double b = 3.57e257;
double res;

void do_fmul(void)
{
    res = a * b;
}

int do_check(void)
{
    if (check_fpe(res)) {
       fprintf(stderr, "res = %g, FPE worked\n", res);
       return 0;
    } else {
       fprintf(stderr, "res = %g, FPE failed\n", res);
       return 1;
    }
}

int main(int argc, const char **argv)
{
    if (argc == 3) {
       a = atof(argv[1]);
       b = atof(argv[2]);
    }
    do_init();
    do_fmul();
    return do_check();
}
],
erl_ok=yes,
erl_ok=no,
[
case X$erl_xcomp_reliable_fpe in
    X) erl_ok=cross;;
    Xyes|Xno) erl_ok=$erl_xcomp_reliable_fpe;;
    *) AC_MSG_ERROR([Bad erl_xcomp_reliable_fpe value: $erl_xcomp_reliable_fpe]);;
esac
])

    if test $erl_ok = yes; then
	FPE=reliable
        AC_MSG_RESULT(reliable)
    else
	FPE=unreliable
	AC_MSG_RESULT([unreliable; testing in software instead])
	AC_DEFINE(NO_FPE_SIGNALS,[],[Define if floating points exceptions are non-existing/not reliable])
	if test $erl_ok = cross; then
	    AC_MSG_WARN([result unreliable guessed because of cross compilation])
	fi
    fi
fi	

	
	 
		



dnl
dnl Some operating systems allow you to redefine FD_SETSIZE to be able
dnl to select on more than the default number of file descriptors.
dnl We first discovered this in BSD/OS where the default is ridiculously
dnl low (256). But since we use a lot of file descriptors we found the
dnl need to go over the limit in other os's as well. Since FD_SETSIZE 
dnl must be defined before pulling in sys/types.h the actual number
dnl of file descriptors is set in acconfig.h and will thus be in config.h
dnl which *always* should be included first.
dnl

AC_MSG_CHECKING([whether to redefine FD_SETSIZE])
case $host_os in
  bsdi*)
	AC_DEFINE(REDEFINE_FD_SETSIZE,[],[Define if you wish to redefine FD_SETSIZE to be able to select on more fd])
	AC_MSG_RESULT(yes)
	;;
  *)
	AC_MSG_RESULT(no)
	;;
esac



dnl ----------------------------------------------------------------------
dnl Tests related to configurable options given on command line
dnl (using the --disable, --enable and --with switches).
dnl ----------------------------------------------------------------------

#
# Check if we should enable HiPE.
#

HIPE_ENABLED=
HIPE_HELPERS=

dnl if not disabled, autoenable HiPE on known supported platforms
dnl done up where floating point is checked, need to descide there already...

if test X${enable_hipe} = Xyes; then
  if test X$ac_cv_sizeof_void_p != X4 -a X$ARCH != Xamd64 -a X$ARCH != Xppc64; then
	AC_MSG_WARN([HiPE is not supported in 64-bit builds])
  else
     HIPE_ENABLED=yes
     AC_DEFINE(HIPE,[1],[Define to enable HiPE])
     HIPE_HELPERS="xmerl syntax_tools edoc"
     ENABLE_ALLOC_TYPE_VARS="$ENABLE_ALLOC_TYPE_VARS hipe"
     case "$ARCH" in
	  amd64)
		# For now exec_alloc is only used for hipe on amd64
		AC_MSG_NOTICE([Enable exec_alloc for hipe code allocation])
		ENABLE_ALLOC_TYPE_VARS="$ENABLE_ALLOC_TYPE_VARS exec_alloc"
		;;
     esac
  fi
fi
AC_SUBST(HIPE_HELPERS)
AC_SUBST(HIPE_ENABLED)

#
# Check if Erlang libraries should be compiled to native code.
#
NATIVE_LIBS_ENABLED=
if test X${enable_native_libs} = Xyes -a X${HIPE_ENABLED} = Xyes; then
  NATIVE_LIBS_ENABLED=yes
fi
AC_SUBST(NATIVE_LIBS_ENABLED)

#
# Check for working poll().
#
AC_MSG_CHECKING([for working poll()])
if test "x$ac_cv_header_poll_h" != "xyes" -o "x$ac_cv_func_poll" != "xyes"; then

poll_works=no

else

AC_TRY_RUN([
#include <poll.h>
main()
{
#ifdef _POLL_EMUL_H_
  exit(1); /* Implemented using select() -- fail */
#else
  struct pollfd fds[1];
  int fd;
  fd = open("/dev/null", 1);
  fds[0].fd = fd;
  fds[0].events = POLLIN;
  fds[0].revents = 0;
  if (poll(fds, 1, 0) < 0 || (fds[0].revents & POLLNVAL) != 0) {
    exit(1);  /* Does not work for devices -- fail */
  }
  exit(0);
#endif
}
],
poll_works=yes,
poll_works=no,
[
case X$erl_xcomp_poll in
    X) poll_works=cross;;
    Xyes|Xno) poll_works=$erl_xcomp_poll;;
    *) AC_MSG_ERROR([Bad erl_xcomp_poll value: $erl_xcomp_poll]);;
esac
])

fi

case $poll_works-$host_os in
    no-*|cross-darwin*)
	#
	# The USE_SELECT define is used by the ssl application (should not
	# be used by erts).
	#
	AC_DEFINE(USE_SELECT, 1, [Define if select() should be used instead of poll()])
	if test $poll_works = cross; then
	    AC_MSG_RESULT(cross)
	    AC_MSG_WARN([result no guessed based on OS ($host_os) because of cross compilation])
	else
	    AC_MSG_RESULT([no; non-existing, broken, or based on select()])
        fi
	poll_works=no;;
    yes-*|cross-*)
	AC_DEFINE(ERTS_USE_POLL, 1, [Define if poll() should be used instead of select()])
	if test $poll_works = cross; then
	    AC_MSG_RESULT(cross)
	    AC_MSG_WARN([result yes guessed based on OS ($host_os) because of cross compilation])
	else
	    AC_MSG_RESULT(yes)
        fi
	poll_works=yes;;
esac

#
# If kqueue() found, check that it can be selected or polled on...
#
if test $have_kernel_poll = kqueue; then
	if test $poll_works = yes; then
		kqueue_with=poll
	else
		kqueue_with=select
	fi
	AC_MSG_CHECKING([whether kqueue() fd can be ${kqueue_with}()ed on])
	AC_TRY_RUN([
#include <stdlib.h>
#include <sys/types.h>
#include <sys/event.h>
#include <sys/time.h>
#ifdef ERTS_USE_POLL
#include <poll.h>
#else
#include <unistd.h>
#endif
int main(void) {
    int kq = kqueue();
    if (kq < 0) return 2;
    {
#ifdef ERTS_USE_POLL
	struct pollfd pfds = {kq, POLLIN, 0};
	if (poll(&pfds, 1, 0) < 0) return 1;
#else
	struct timeval tv = {0, 0};
	fd_set set; FD_ZERO(&set); FD_SET(kq, &set);
	if (select(kq+1, &set, NULL, NULL, &tv) < 0) return 1;
#endif
    }
    return 0;
}
	],
	ok_kqueue=yes,
	ok_kqueue=no,
	[
	case X$erl_xcomp_kqueue in
	    X) ok_kqueue=cross;;
	    Xyes|Xno) ok_kqueue=$erl_xcomp_kqueue;;
	    *) AC_MSG_ERROR([Bad erl_xcomp_kqueue value: $erl_xcomp_kqueue]);;
	esac
	])
	AC_MSG_RESULT($ok_kqueue);
	case $ok_kqueue in
	    yes)
		;;
	    cross)
		have_kernel_poll=no
		AC_MSG_WARN([result no guessed because of cross compilation]);;
	    *)
		have_kernel_poll=no;;
	esac
fi

#
# If epoll() found, check that it is level triggered.
#
if test $have_kernel_poll = epoll; then
	AC_MSG_CHECKING([whether epoll is level triggered])
	AC_TRY_LINK([#include <sys/epoll.h>],[
			#ifdef EPOLLET
			/* Edge triggered option exist, assume level triggered
			   is default */
			;
			#else
			/* No edge triggered option exist; assume edge
			   triggered only */
			#error No EPOLLET
			#endif
			],
			level_triggered_epoll=yes,
			[level_triggered_epoll=no
			 have_kernel_poll=no])
	AC_MSG_RESULT([$level_triggered_epoll])
fi
#
# Check if we should enable kernel poll support
#
AC_MSG_CHECKING(whether kernel poll support should be enabled)
ERTS_ENABLE_KERNEL_POLL=no
case $enable_kernel_poll-$have_kernel_poll in
    no-*)
	AC_MSG_RESULT(no; disabled by user);;
    yes-no)
	AC_MSG_ERROR(no; kernel poll support requested but not found);;
    *-no)
	AC_MSG_RESULT(no);;
    *)
	case $have_kernel_poll in
	    epoll)
		AC_DEFINE(HAVE_SYS_EPOLL_H, 1, [Define if you have the <sys/epoll.h> header file.]);;
	    /dev/poll)
		AC_DEFINE(HAVE_SYS_DEVPOLL_H, 1, [Define if you have <sys/devpoll.h> header file.]);;
	    kqueue)
		AC_DEFINE(HAVE_SYS_EVENT_H, 1, [Define if you have <sys/event.h> header file.]);;
	    *)
		AC_MSG_ERROR(configure.in need to be updated);;
	esac
	ERTS_ENABLE_KERNEL_POLL=yes
	AC_DEFINE(ERTS_ENABLE_KERNEL_POLL, 1, [Define if you have kernel poll and want to use it])
	AC_MSG_RESULT([yes; $have_kernel_poll]);;
esac
AC_SUBST(ERTS_ENABLE_KERNEL_POLL)

AC_MSG_CHECKING([whether putenv() stores a copy of the key-value pair])
AC_TRY_RUN([
#include <stdlib.h>
int main(void) {
    int i;
    char *env;
    char buf[10];
    for (i = 0; i < 7; i++)
	buf[i] = 'X';
    buf[i] = '\0';
    buf[3] = '=';
    if (putenv(buf) != 0)
	return 1;
    for (i = 4; i < 7; i++)
	buf[i] = 'Y';
    env = getenv("XXX");
    if (!env)
	return 2;
    for (i = 0; i < 3; i++)
	if (env[i] != 'X')
	    return 3;
    for (i = 0; i < 3; i++)
	buf[i] = 'Y';
    env = getenv("XXX");
    if (!env)
	return 4;
    for (i = 0; i < 3; i++)
	if (env[i] != 'X')
	    return 5;
    return 0;
}
],
copying_putenv=yes,
copying_putenv=no,
[
case X$erl_xcomp_putenv_copy in
    X) copying_putenv=cross;;
    Xyes|Xno) copying_putenv=$erl_xcomp_putenv_copy;;
    *) AC_MSG_ERROR([Bad erl_xcomp_putenv_copy value: $erl_xcomp_putenv_copy]);;
esac
])

AC_MSG_RESULT($copying_putenv)
case $copying_putenv in
    yes)
	AC_DEFINE(HAVE_COPYING_PUTENV,[1],\
[Define if you have a putenv() that stores a copy of the key-value pair]);;
    cross)
	AC_MSG_WARN([result no guessed because of cross compilation]);;
    *) ;;
esac

dnl ----------------------------------------------------------------------
dnl Stuff that should be moved into their respective application
dnl ----------------------------------------------------------------------

dnl crypto
#--------------------------------------------------------------------
# Dynamic Erlang Drivers
#
# Linking to produce dynamic Erlang drivers to be loaded by Erlang's
# Dynamic Driver Loader and Linker (DDLL). Below the prefix DED is an
# abbreviation for `Dynamic Erlang Driver'.
#
# For DED we need something quite sloppy, which allows undefined references 
# (notably driver functions) in the resulting shared library. 
# Example of Makefile rule (and settings of macros):
#
# LIBS = @LIBS@
# LD = @DED_LD@
# LDFLAGS = @DED_LDFLAGS@
# soname = @ldsoname@
#
# my_drv.so:   my_drv.o my_utils.o
#              $(LD) $(LDFLAGS) $(soname) $@ -o $@ $^ -lc $(LIBS)
#
#--------------------------------------------------------------------

DED_SYS_INCLUDE="-I${ERL_TOP}/erts/emulator/beam -I${ERL_TOP}/erts/include -I${ERL_TOP}/erts/include/$host -I${ERL_TOP}/erts/include/internal -I${ERL_TOP}/erts/include/internal/$host -I${ERL_TOP}/erts/emulator/sys/$ERLANG_OSTYPE -I${ERL_TOP}/erts/emulator/sys/common"

if test "X$ETHR_DEFS" = "X"; then
    DED_THR_DEFS="-D_THREAD_SAFE -D_REENTRANT"
else
    DED_THR_DEFS="$ETHR_DEFS"
fi
DED_EMU_THR_DEFS=$EMU_THR_DEFS
DED_CFLAGS="$CFLAGS $CPPFLAGS"
if test "x$GCC" = xyes; then
    DED_STATIC_CFLAGS="$DED_CFLAGS"
    DED_CFLAGS="$DED_CFLAGS -fPIC"
fi

DED_EXT=so
case $host_os in
    win32) DED_EXT=dll;;
    darwin*)
	DED_CFLAGS="$DED_CFLAGS -fno-common"
	DED_STATIC_CFLAGS="$DED_STATIC_CFLAGS -fno-common";;
    *)
	;;
esac

DED_STATIC_CFLAGS="$DED_STATIC_CFLAGS -DSTATIC_ERLANG_NIF -DSTATIC_ERLANG_DRIVER"

# If DED_LD is set in environment, we expect all DED_LD* variables
# to be specified (cross compiling)
if test "x$DED_LD" = "x"; then

DED_LD_FLAG_RUNTIME_LIBRARY_PATH="-R"
case $host_os in
	win32)
		DED_LD="ld.sh"
		DED_LDFLAGS="-dll"
		DED_LD_FLAG_RUNTIME_LIBRARY_PATH=
	;;
	solaris2*|sysv4*)
		DED_LDFLAGS="-G"
		if test X${enable_m64_build} = Xyes; then
			DED_LDFLAGS="-64 $DED_LDFLAGS"
		fi
	;;
	aix4*)
		DED_LDFLAGS="-G -bnoentry -bexpall"
	;;
	freebsd2*)
		# Non-ELF GNU linker
		DED_LDFLAGS="-Bshareable"
	;;
	darwin*)
		# Mach-O linker: a shared lib and a loadable
		# object file is not the same thing.
		DED_LDFLAGS="-bundle -flat_namespace -undefined suppress"
		case $ARCH in
			amd64)
				DED_LDFLAGS="-m64 $DED_LDFLAGS"
				;;
			*)
				;;
		esac
		DED_LD="$CC"
		DED_LD_FLAG_RUNTIME_LIBRARY_PATH="$CFLAG_RUNTIME_LIBRARY_PATH"
	;;
	linux*)
		DED_LD="$CC"
		DED_LD_FLAG_RUNTIME_LIBRARY_PATH="$CFLAG_RUNTIME_LIBRARY_PATH"
		DED_LDFLAGS="-shared -Wl,-Bsymbolic"
		if test X${enable_m64_build} = Xyes; then
			DED_LDFLAGS="-m64 $DED_LDFLAGS"
		fi;
		if test X${enable_m32_build} = Xyes; then
			DED_LDFLAGS="-m32 $DED_LDFLAGS"
		fi
	;;	
	freebsd*)
		DED_LD="$CC"
		DED_LD_FLAG_RUNTIME_LIBRARY_PATH="$CFLAG_RUNTIME_LIBRARY_PATH"
		DED_LDFLAGS="-shared"
		if test X${enable_m64_build} = Xyes; then
			DED_LDFLAGS="-m64 $DED_LDFLAGS"
		fi;
		if test X${enable_m32_build} = Xyes; then
			DED_LDFLAGS="-m32 $DED_LDFLAGS"
		fi
	;;	
	openbsd*)
		DED_LD="$CC"
		DED_LD_FLAG_RUNTIME_LIBRARY_PATH="$CFLAG_RUNTIME_LIBRARY_PATH"
		DED_LDFLAGS="-shared"
	;;
	osf*)
		# NOTE! Whitespace after -rpath is important.
		DED_LD_FLAG_RUNTIME_LIBRARY_PATH="-rpath "
		DED_LDFLAGS="-shared -expect_unresolved '*'"
	;;
	*)
		# assume GNU linker and ELF
		DED_LDFLAGS="-shared"
		# GNU linker has no option for 64bit build, should not propagate -m64
	;;
esac

if test "$DED_LD" = "" && test "$USER_LD" != ""; then
    DED_LD="$USER_LD"
    DED_LDFLAGS="$USER_LDFLAGS $DED_LDFLAGS"
fi

fi # "x$DED_LD" = "x"

AC_CHECK_TOOL(DED_LD, ld, false)
test "$DED_LD" != "false" || AC_MSG_ERROR([No linker found])

AC_MSG_CHECKING(for compiler flags for loadable drivers)
AC_MSG_RESULT([$DED_CFLAGS])
AC_MSG_CHECKING(for linker for loadable drivers)
AC_MSG_RESULT([$DED_LD])
AC_MSG_CHECKING(for linker flags for loadable drivers)
AC_MSG_RESULT([$DED_LDFLAGS])
AC_MSG_CHECKING(for 'runtime library path' linker flag)
if test "x$DED_LD_FLAG_RUNTIME_LIBRARY_PATH" != "x"; then
	AC_MSG_RESULT([$DED_LD_FLAG_RUNTIME_LIBRARY_PATH])
else
	AC_MSG_RESULT([not found])
fi

AC_SUBST(DED_EXT)
AC_SUBST(DED_SYS_INCLUDE)
AC_SUBST(DED_CFLAGS)
AC_SUBST(DED_STATIC_CFLAGS)
AC_SUBST(DED_LD)
AC_SUBST(DED_LDFLAGS)
AC_SUBST(DED_LD_FLAG_RUNTIME_LIBRARY_PATH)
AC_SUBST(DED_THR_DEFS)
AC_SUBST(DED_EMU_THR_DEFS)
AC_SUBST(STATIC_CFLAGS)

dnl
dnl We should look for a compiler that handles jump tables, for beam_emu 
dnl to be optimized
dnl

LM_FIND_EMU_CC

dnl
dnl DTrace & LTTNG
dnl
case $DYNAMIC_TRACE_FRAMEWORK in
     dtrace|systemtap)
        AC_CHECK_TOOL(DTRACE, dtrace, none)
        test "$DTRACE" = "none" && AC_MSG_ERROR([No dtrace utility found.]);
        enable_lttng_test=no
	enable_dtrace_test=yes;;
     lttng)
        enable_lttng_test=yes
        enable_dtrace_test=no;;
     *)
        enable_lttng_test=no
        enable_dtrace_test=no;;
esac        
		     
AC_SUBST(DTRACE)

AC_SUBST(DTRACE_CPP)
AC_SUBST(DTRACE_ENABLED)
AC_SUBST(DTRACE_ENABLED_2STEP)
DTRACE_CPP=-C
DTRACE_ENABLED=
DTRACE_ENABLED_2STEP=
DTRACE_2STEP_TEST=./dtrace-test.o
DTRACE_BITS_FLAG=
case $OPSYS in
    freebsd)
	if test "$BITS64" = "yes" ; then
		DTRACE_BITS_FLAG=-64
	else
		DTRACE_BITS_FLAG=-32
	fi
    ;;
    *)
	: # Nothing to do
    ;;
esac
if test "$enable_dtrace_test" = "yes" ; then
        if test "$DTRACE" = "dtrace" ; then
                AC_CHECK_HEADERS(sys/sdt.h)
		AC_MSG_CHECKING([for 1-stage DTrace precompilation])
                # The OS X version of dtrace prints a spurious line here.
                if ! dtrace -h $DTRACE_CPP -Iemulator/beam -o ./foo-dtrace.h -s emulator/beam/erlang_dtrace.d; then
                        AC_MSG_ERROR([Could not precompile erlang_dtrace.d: dtrace -h failed])
                fi
		AC_MSG_RESULT([yes])

		AC_MSG_CHECKING([for 2-stage DTrace precompilation])
                AC_TRY_COMPILE([ #include "foo-dtrace.h" ],
                    [ERLANG_DIST_PORT_BUSY_ENABLED();],
		    [rm -f $DTRACE_2STEP_TEST
		     dtrace -G $DTRACE_CPP $DTRACE_BITS_FLAG -Iemulator/beam -o $DTRACE_2STEP_TEST -s emulator/beam/erlang_dtrace.d conftest.$OBJEXT 2>&AS_MESSAGE_LOG_FD
                     if test -f $DTRACE_2STEP_TEST; then
			$RM $DTRACE_2STEP_TEST
                        DTRACE_ENABLED_2STEP=yes
		     fi],
                    [])
		rm -f foo-dtrace.h
		AS_IF([test "x$DTRACE_ENABLED_2STEP" = "xyes"],
		      [AC_MSG_RESULT([yes])],
                      [AC_MSG_RESULT([no])])

                DTRACE_ENABLED=yes
                case $OPSYS in
                    linux)
                        : # No extra libs to add to LIBS
                    ;;
                    freebsd)
                        LIBS="$LIBS -lelf"
                    ;;
                    *)
                        LIBS="$LIBS -ldtrace"
                    ;;
                esac
        else
                AC_MSG_ERROR([Dtrace preprocessing test failed.])
        fi
fi

if test "$enable_lttng_test" = "yes" ; then
    AC_CHECK_HEADERS(lttng/tracepoint.h)
    AC_CHECK_HEADERS(lttng/tracepoint-event.h)
    dnl The macro tracepoint_enabled is not present in older lttng versions
    dnl checking for tracepoint_enabled
    AC_MSG_CHECKING([for tracepoint_enabled in lttng/tracepoint.h])
    AC_COMPILE_IFELSE(
        [AC_LANG_PROGRAM(
            [#include <lttng/tracepoint.h>
             #define TRACEPOINT_PROVIDER org_erlang_otp
             TRACEPOINT_EVENT(
                 org_erlang_otp,
                 dummy,
                 TP_ARGS(int, my_int),
                 TP_FIELDS(ctf_integer(int, my_int, my_int)))
             #define TRACEPOINT_CREATE_PROBES
             #define TRACEPOINT_DEFINE],
            [if(tracepoint_enabled(org_erlang_otp,dummy)) do {} while(0)])],
        [AC_MSG_RESULT([yes])],
        [AC_MSG_ERROR([no (available in lttng-ust v2.7)])])
    if test "x$ac_cv_header_lttng_tracepoint_h" = "xyes" \
        -a "x$ac_cv_header_lttng_tracepoint_event_h" = "xyes"; then
        # No straight forward way to test for liblttng-ust when no public symbol exists,
        # just add the lib.
        LIBS="$LIBS -llttng-ust -ldl"
    else
        AC_MSG_ERROR([No LTTng support found.])
    fi
fi


dnl
dnl SSL, SSH and CRYPTO need the OpenSSL libraries
dnl
dnl Check flags --with-ssl, --without-ssl --with-ssl=PATH.
dnl If no option is given or --with-ssl is set without a path then we
dnl search for OpenSSL libraries and header files in the standard locations. 
dnl If set to --without-ssl we disable the use of SSL, SSH and CRYPTO.
dnl If set to --with-ssl=PATH we use that path as the prefix, i.e. we
dnl use "PATH/include" and "PATH/lib".

AC_SUBST(SSL_INCLUDE)
AC_SUBST(SSL_INCDIR)
AC_SUBST(SSL_LIBDIR)
AC_SUBST(SSL_CRYPTO_LIBNAME)
AC_SUBST(SSL_SSL_LIBNAME)
AC_SUBST(SSL_CC_RUNTIME_LIBRARY_PATH)
AC_SUBST(SSL_LD_RUNTIME_LIBRARY_PATH)
AC_SUBST(SSL_DED_LD_RUNTIME_LIBRARY_PATH)
AC_SUBST(SSL_DYNAMIC_ONLY)
AC_SUBST(SSL_LINK_WITH_KERBEROS)
AC_SUBST(STATIC_KERBEROS_LIBS)
AC_SUBST(SSL_LINK_WITH_ZLIB)
AC_SUBST(STATIC_ZLIB_LIBS)

std_ssl_locations="/usr/local /usr/sfw /usr /opt/local /usr/pkg /usr/local/openssl /usr/lib/openssl /usr/openssl /usr/local/ssl /usr/lib/ssl /usr/ssl /"

AC_ARG_WITH(ssl-zlib,
AS_HELP_STRING([--with-ssl-zlib=PATH],
               [specify location of ZLib to be used by OpenSSL])
AS_HELP_STRING([--with-ssl-zlib],
               [link SSL with  Zlib (default if found)])
AS_HELP_STRING([--without-ssl-zlib],
               [don't link SSL with ZLib]))


if  test "x$with_ssl_zlib" = "xno"; then
	SSL_LINK_WITH_ZLIB=no
	STATIC_ZLIB_LIBS=
elif test "x$with_ssl_zlib" = "xyes" || test "x$with_ssl_zlib" = "x"; then
	if test $erl_xcomp_without_sysroot = yes; then
		AC_MSG_WARN([Cannot search for zlib; missing cross system root (erl_xcomp_sysroot).])
		SSL_LINK_WITH_ZLIB=no	
		STATIC_ZLIB_LIBS=	
	elif  test "x$MIXED_CYGWIN" = "xyes" -o "x$MIXED_MSYS" = "xyes"; then
		SSL_LINK_WITH_ZLIB=no	
		STATIC_ZLIB_LIBS=	
	else
		SSL_LINK_WITH_ZLIB=no
		STATIC_ZLIB_LIBS=
		AC_MSG_CHECKING(for static ZLib to be used by SSL in standard locations) 
		for rdir in $std_ssl_locations; do
			dir="$erl_xcomp_sysroot$rdir"
			if test "x$ac_cv_sizeof_void_p" = "x8"; then
				if test -f "$dir/lib64/libz.a"; then
					SSL_LINK_WITH_ZLIB=yes
					STATIC_ZLIB_LIBS="$dir/lib64/libz.a"
					break
				elif test -f "$dir/lib/64/libz.a"; then
					SSL_LINK_WITH_ZLIB=yes
					STATIC_ZLIB_LIBS="$dir/lib/64/libz.a"
					break
				fi
			fi
			if test -f "$dir/lib/libz.a"; then
					SSL_LINK_WITH_ZLIB=yes
				STATIC_ZLIB_LIBS="$dir/lib/libz.a"
				break
			fi
		done
		if test "x$SSL_LINK_WITH_ZLIB" = "xno"; then
		       	AC_MSG_RESULT([no])
		else
			AC_MSG_RESULT([$STATIC_ZLIB_LIBS])
		fi
	fi				
else
	SSL_LINK_WITH_ZLIB=no
	STATIC_ZLIB_LIBS=
	if test -f "$with_ssl_zlib/libz.a"; then
		SSL_LINK_WITH_ZLIB=yes
		STATIC_ZLIB_LIBS=$with_ssl_zlib/libz.a
	elif test -f "$with_ssl_zlib/lib/libz.a"; then
		SSL_LINK_WITH_ZLIB=yes
		STATIC_ZLIB_LIBS=$with_ssl_zlib/lib/libz.a
	fi
	if test "x$ac_cv_sizeof_void_p" = "x8"; then
		if test -f "$with_ssl_zlib/lib64/libz.a"; then
			SSL_LINK_WITH_ZLIB=yes
			STATIC_ZLIB_LIBS=$with_ssl_zlib/lib64/libz.a
		elif test -f "$with_ssl_zlib/lib/64/libz.a"; then
			SSL_LINK_WITH_ZLIB=yes
			STATIC_ZLIB_LIBS=$with_ssl_zlib/lib/64/libz.a
		fi
	fi
	if test "x$SSL_LINK_WITH_ZLIB" = "xno"; then
	       	AC_MSG_ERROR(Invalid path to option --with-ssl-zlib=PATH)
	fi
fi
		
			
AC_ARG_WITH(ssl,
AS_HELP_STRING([--with-ssl=PATH], [specify location of OpenSSL include and lib])
AS_HELP_STRING([--with-ssl], [use SSL (default)])
AS_HELP_STRING([--without-ssl], [don't use SSL]))

AC_ARG_WITH(ssl-incl,
AS_HELP_STRING([--with-ssl-incl=PATH], [location of OpenSSL include dir, if different than specified by --with-ssl=PATH]),
[
case X$with_ssl in
    X | Xyes | Xno) AC_MSG_ERROR([--with-ssl-incl=PATH set without --with-ssl=PATH]);;
esac
],
[with_ssl_incl=$with_ssl]) #default

AC_ARG_WITH(ssl-rpath,
AS_HELP_STRING([--with-ssl-rpath=yes|no|PATHS],
               [runtime library path for OpenSSL. Default is "yes", which equates to a
	       number of standard locations. If "no", then no runtime
	       library paths will be used. Anything else should be a
	       comma separated list of paths.]),
[
case X$with_ssl in
    Xno) AC_MSG_ERROR([--with-ssl-rpath set without --with-ssl]);;
esac
],
[with_ssl_rpath=yes]) #default


AC_ARG_ENABLE(dynamic-ssl-lib,
AS_HELP_STRING([--disable-dynamic-ssl-lib],
               [disable using dynamic openssl libraries]),
[ case "$enableval" in
    no) enable_dynamic_ssl=no ;;
    *)  enable_dynamic_ssl=yes ;;
  esac ], enable_dynamic_ssl=yes)

#----------------------------------------------------------------------
# We actually might do the SSL tests twice due to late discovery of 
# kerberos problems with static linking, in case we redo it all trying
# dynamic SSL libraries instead.
#----------------------------------------------------------------------

ssl_done=no

while test "x$ssl_done" != "xyes"; do

ssl_done=yes # Default only one run

# Remove all SKIP files from previous runs
for a in ssl crypto ssh; do
<<<<<<< HEAD
  $RM -f $ERL_TOP/lib/$a/SKIP
=======
  rm -f $ERL_TOP/lib/$a/SKIP
>>>>>>> ae393b30
done

SSL_DYNAMIC_ONLY=$enable_dynamic_ssl
SSL_STATIC_ONLY=no

case "$erl_xcomp_without_sysroot-$with_ssl" in
  yes-* | no-no)
    SSL_APP=
    CRYPTO_APP=
    SSH_APP=
    if test "$with_ssl" = "no"; then
	skip="User gave --without-ssl option"
    else
	skip="Cannot search for ssl; missing cross system root (erl_xcomp_sysroot)."
    fi
    for a in ssl crypto ssh; do
        echo "$skip" > $ERL_TOP/lib/$a/SKIP
    done
    ;;
  no-yes | no- )
    # On windows, we could try to find the installation
    # of Shining Light OpenSSL, which can be found by poking in
    # the uninstall section in the registry, it's worth a try...
    extra_dir=""
    if  test "x$MIXED_CYGWIN" = "xyes"; then
    	AC_CHECK_PROG(REGTOOL, regtool, regtool, false)
	if test "$ac_cv_prog_REGTOOL" != false; then
		wrp="/machine/software/microsoft/windows/currentversion/"
	   	if test "x$ARCH" = "xamd64"; then
		   urp="uninstall/openssl (64-bit)_is1/inno setup: app path"
		   regtool_subsystem=-w
		else
		   urp="uninstall/openssl (32-bit)_is1/inno setup: app path"
		   regtool_subsystem=-W
		fi	
		rp="$wrp$urp"
		if regtool -q $regtool_subsystem get "$rp" > /dev/null; then
		   true
		else
		   # Fallback to unspecified wordlength
		   urp="uninstall/openssl_is1/inno setup: app path"
		   rp="$wrp$urp"
		fi	
		if regtool -q $regtool_subsystem get "$rp" > /dev/null; then
			ssl_install_dir=`regtool -q $regtool_subsystem get "$rp"`
			# Try hard to get rid of spaces...
			if cygpath -d "$ssl_install_dir" > /dev/null 2>&1; then
				ssl_install_dir=`cygpath -d "$ssl_install_dir"`
			fi
			extra_dir=`cygpath $ssl_install_dir`
		fi
	fi
    elif test "x$MIXED_MSYS" = "xyes"; then
    	AC_CHECK_PROG(REGTOOL, reg_query.sh, reg_query.sh, false)
	if test "$ac_cv_prog_REGTOOL" != false; then
	   	if test "x$ARCH" = "xamd64"; then
		   rp="HKLM/SOFTWARE/Microsoft/Windows/CurrentVersion/Uninstall/OpenSSL (64-bit)_is1"
		else
		   rp="HKLM/SOFTWARE/Microsoft/Windows/CurrentVersion/Uninstall/OpenSSL_is1"
		fi	
		key="Inno Setup: App Path"
		if "$ac_cv_prog_REGTOOL" "$rp" "$key" > /dev/null; then
			ssl_install_dir=`"$ac_cv_prog_REGTOOL" "$rp" "$key"`
			extra_dir=`win2msys_path.sh "$ssl_install_dir"`
		fi
	fi
    fi
    # We search for OpenSSL in the common OS standard locations.
    SSL_APP=ssl
    CRYPTO_APP=crypto
    SSH_APP=ssh

    SSL_CRYPTO_LIBNAME=crypto
    SSL_SSL_LIBNAME=ssl
    
    if  test "x$MIXED_CYGWIN" = "xyes" -o "x$MIXED_MSYS" = "xyes"; then
    	if test "x$ARCH" = "xamd64"; then
	  std_win_ssl_locations="/cygdrive/c/OpenSSL-Win64 /c/OpenSSL-Win64 /opt/local64/pgm/OpenSSL"
	else
	  std_win_ssl_locations="/cygdrive/c/OpenSSL-Win32 /c/OpenSSL-Win32 /cygdrive/c/OpenSSL /c/OpenSSL /opt/local/pgm/OpenSSL"
	fi
    else
        std_win_ssl_locations=""
    fi


    AC_MSG_CHECKING(for OpenSSL >= 0.9.7 in standard locations)
    for rdir in $extra_dir $std_win_ssl_locations $std_ssl_locations; do
	dir="$erl_xcomp_sysroot$rdir"
	if test -f "$erl_xcomp_isysroot$rdir/include/openssl/opensslv.h"; then
		is_real_ssl=yes
		SSL_INCDIR="$dir"
		if test "x$MIXED_CYGWIN" = "xyes" -o "x$MIXED_MSYS" = "xyes"; then
			if test -f "$dir/lib/VC/libeay32.lib"; then
				SSL_RUNTIME_LIBDIR="$rdir/lib/VC"
				SSL_LIBDIR="$dir/lib/VC"
				SSL_CRYPTO_LIBNAME=libeay32
				SSL_SSL_LIBNAME=ssleay32
			elif test -f "$dir/lib/VC/openssl.lib"; then 
				SSL_RUNTIME_LIBDIR="$rdir/lib/VC"
				SSL_LIBDIR="$dir/lib/VC"
			elif test -f $dir/lib/VC/libeay32MD.lib; then
		            SSL_CRYPTO_LIBNAME=libeay32MD
		            SSL_SSL_LIBNAME=ssleay32MD
			    if test "x$enable_dynamic_ssl" = "xno" && \
	                       test -f  $dir/lib/VC/static/libeay32MD.lib; then
				  SSL_RUNTIME_LIBDIR="$rdir/lib/VC/static"
				  SSL_LIBDIR="$dir/lib/VC/static"
		            else
			          SSL_RUNTIME_LIBDIR="$rdir/lib/VC"
				  SSL_LIBDIR="$dir/lib/VC"
                            fi 
			elif test -f "$dir/lib/libeay32.lib"; then
				SSL_RUNTIME_LIBDIR="$rdir/lib"
				SSL_LIBDIR="$dir/lib"
				SSL_CRYPTO_LIBNAME=libeay32
				SSL_SSL_LIBNAME=ssleay32
			elif test -f "$dir/lib/openssl.lib"; then
				SSL_RUNTIME_LIBDIR="$rdir/lib"
				SSL_LIBDIR="$dir/lib"
			else
				is_real_ssl=no
			fi
		elif test -f "$dir/lib/powerpc/libsslcrypto.a"; then
			SSL_CRYPTO_LIBNAME=sslcrypto
			SSL_LIBDIR="$dir/lib/powerpc/"
			SSL_RUNTIME_LIBDIR="$rdir/lib/powerpc/"
		else
			if test "x$ac_cv_sizeof_void_p" = "x8"; then
				if test -f "$dir/lib64/libcrypto.a"; then
					SSL_RUNTIME_LIBDIR="$rdir/lib64"
					SSL_LIBDIR="$dir/lib64"
				elif test -f "$dir/lib/64/libcrypto.a"; then
					SSL_RUNTIME_LIBDIR="$rdir/lib/64"
					SSL_LIBDIR="$dir/lib/64"
				elif test -f "$dir/lib64/libcrypto.so"; then
					SSL_RUNTIME_LIBDIR="$rdir/lib64"
					SSL_LIBDIR="$dir/lib64"
				elif test -f "$dir/lib/64/libcrypto.so"; then
					SSL_RUNTIME_LIBDIR="$rdir/lib/64"
					SSL_LIBDIR="$dir/lib/64"
				else
					SSL_RUNTIME_LIBDIR="$rdir/lib"
					SSL_LIBDIR="$dir/lib"
				fi
			else	 
				SSL_RUNTIME_LIBDIR="$rdir/lib"
				SSL_LIBDIR="$dir/lib"
			fi
		fi
		if test '!' -f "$SSL_LIBDIR/lib${SSL_CRYPTO_LIBNAME}.a"; then
			SSL_DYNAMIC_ONLY=yes
		elif test '!' -f "$SSL_LIBDIR/lib${SSL_CRYPTO_LIBNAME}.so" -a '!' -f "$SSL_LIBDIR/lib${SSL_CRYPTO_LIBNAME}.dylib"; then
			SSL_STATIC_ONLY=yes
		fi
		SSL_BINDIR="$rdir/bin"
		if test "x$is_real_ssl" = "xyes" ; then
			SSL_INCLUDE="-I$dir/include"
			old_CPPFLAGS=$CPPFLAGS
			CPPFLAGS=$SSL_INCLUDE
			AC_EGREP_CPP(^yes$,[
#include <openssl/opensslv.h>
#if OPENSSL_VERSION_NUMBER >= 0x0090700fL
yes
#endif
			],[
			ssl_found=yes
			],[
			SSL_APP=
			ssl_found=no
         		])
         		CPPFLAGS=$old_CPPFLAGS
			if test "x$ssl_found" = "xyes"; then
			   	if test "x$MIXED_CYGWIN" = "xyes" -o "x$MIXED_MSYS" = "xyes"; then
				   	ssl_linkable=yes
				elif test "x${SSL_CRYPTO_LIBNAME}" = "xsslcrypto"; then
				# This should only be triggered seen OSE
					ssl_linkable=yes
				else
					saveCFLAGS="$CFLAGS"
 					saveLDFLAGS="$LDFLAGS"
					saveLIBS="$LIBS"
 					CFLAGS="$CFLAGS $SSL_INCLUDE"
					if test "x$SSL_STATIC_ONLY" = "xyes"; then
						LIBS="${SSL_LIBDIR}/lib${SSL_CRYPTO_LIBNAME}.a"
					else
						LDFLAGS="$LDFLAGS -L$SSL_LIBDIR"
						LIBS="$LIBS -l${SSL_CRYPTO_LIBNAME}"
					fi
 					AC_TRY_LINK([
					#include <stdio.h>
 					#include <openssl/hmac.h>],
 					[ 
 					HMAC_CTX hc;
 					HMAC_CTX_init(&hc);		
 					],
 					[ssl_linkable=yes],
 					[ssl_linkable=no])
 					CFLAGS="$saveCFLAGS"
 					LDFLAGS="$saveLDFLAGS"
					LIBS="$saveLIBS"
				fi
 			fi
	 		if test "x$ssl_found" = "xyes" && test "x$ssl_linkable" = "xyes"; then
			 	AC_MSG_RESULT([$dir])
	   			break;
         		fi
		fi	
       fi
    done

    if test "x$ssl_found" != "xyes" ; then
	dnl 
	dnl If no SSL found above, check whether we are running on OpenBSD.
	dnl
	case $host_os in
	openbsd*)
	       if test -f "$erl_xcomp_isysroot/usr/include/openssl/opensslv.h"; then
		  # Trust OpenBSD to have everything the in the correct locations.
		  ssl_found=yes
		  ssl_linkable=yes
		  SSL_INCDIR="$erl_xcomp_sysroot/usr"
	          AC_MSG_RESULT([$SSL_INCDIR])
		  SSL_RUNTIME_LIB="/usr/lib"
		  SSL_LIB="$erl_xcomp_sysroot/usr/lib"
		  SSL_BINDIR="/usr/sbin"
		  dnl OpenBSD requires us to link with -L and -l
		  SSL_DYNAMIC_ONLY="yes" 
		fi
		;;
	esac
    fi
dnl		Now, certain linuxes have a 64bit libcrypto
dnl		that cannot build shared libraries (i.e. not PIC)
dnl		One could argue that this is wrong, but
dnl		so it is - be adoptable
    if test "$ssl_found" = "yes" && test "$ssl_linkable" = "yes" && test "$SSL_DYNAMIC_ONLY" != "yes"; then
	case $host_os in
		linux*)
			saveCFLAGS="$CFLAGS"
 			saveLDFLAGS="$LDFLAGS"
			saveLIBS="$LIBS"
 			CFLAGS="$DED_CFLAGS $SSL_INCLUDE"
 			LDFLAGS="$DED_LDFLAGS"
			LIBS="$SSL_LIBDIR/libcrypto.a $STATIC_ZLIB_LIBS"
 			AC_TRY_LINK([
			#include <stdio.h>
 			#include <openssl/hmac.h>],
 			[ 
 			HMAC_CTX hc;
 			HMAC_CTX_init(&hc);		
 			],
 			[ssl_dyn_linkable=yes],
 			[ssl_dyn_linkable=no])
 			CFLAGS="$saveCFLAGS"
 			LDFLAGS="$saveLDFLAGS"
			LIBS="$saveLIBS"
			if test "x$ssl_dyn_linkable" != "xyes"; then
				SSL_DYNAMIC_ONLY=yes
				AC_MSG_WARN([SSL will be linked against dynamic lib as static lib is not purely relocatable])
			fi
			;;
	esac
    fi					
	
				


    if test "x$ssl_found" != "xyes" || test  "x$ssl_linkable" != "xyes"; then
       if test "x$ssl_found" = "xyes"; then 
       		AC_MSG_RESULT([found; but not usable])
       else
       		AC_MSG_RESULT([no])
       fi
       SSL_APP=
       CRYPTO_APP=
       SSH_APP=
       AC_MSG_WARN([No (usable) OpenSSL found, skipping ssl, ssh and crypto applications])

       for a in ssl crypto ssh; do
           echo "No usable OpenSSL found" > $ERL_TOP/lib/$a/SKIP
       done
    fi
    ;;
  *)
    # Option given with PATH to package
    if test ! -d "$with_ssl" ; then
       AC_MSG_ERROR(Invalid path to option --with-ssl=PATH)
    fi
    if test ! -d "$with_ssl_incl" ; then
       AC_MSG_ERROR(Invalid path to option --with-ssl-incl=PATH)
    fi
    SSL_INCDIR="$with_ssl_incl"
    SSL_CRYPTO_LIBNAME=crypto
    SSL_SSL_LIBNAME=ssl
    if test "x$MIXED_CYGWIN" = "xyes" -o "x$MIXED_MSYS" = "xyes" && test -d "$with_ssl/lib/VC"; then
	if test -f "$with_ssl/lib/VC/libeay32.lib"; then
	    SSL_LIBDIR="$with_ssl/lib/VC"
	    SSL_CRYPTO_LIBNAME=libeay32
	    SSL_SSL_LIBNAME=ssleay32
	elif test -f "$with_ssl/lib/VC/openssl.lib"; then 
	    SSL_LIBDIR="$with_ssl/lib/VC"
	elif test -f $with_ssl/lib/VC/libeay32MD.lib; then
	    SSL_CRYPTO_LIBNAME=libeay32MD
            SSL_SSL_LIBNAME=ssleay32MD
	    if test "x$enable_dynamic_ssl" = "xno" && \
	       test -f  $with_ssl/lib/VC/static/libeay32MD.lib; then
		SSL_LIBDIR="$with_ssl/lib/VC/static"
	    else
		SSL_LIBDIR="$with_ssl/lib/VC"
            fi 
	elif test -f "$with_ssl/lib/libeay32.lib"; then
	    SSL_LIBDIR="$with_ssl/lib"
	    SSL_CRYPTO_LIBNAME=libeay32
	    SSL_SSL_LIBNAME=ssleay32
	else
	    # This probably wont work, but that's what the user said, so...
	    SSL_LIBDIR="$with_ssl/lib"
	fi
    elif test -f "$dir/lib/powerpc/libsslcrypto.a"; then
	    SSL_CRYPTO_LIBNAME=sslcrypto
	    SSL_LIBDIR="$with_ssl/lib/powerpc/"
    elif test "x$ac_cv_sizeof_void_p" = "x8"; then
	if test -f "$with_ssl/lib64/libcrypto.a"; then
		SSL_LIBDIR="$with_ssl/lib64"
	elif test -f "$with_ssl/lib/64/libcrypto.a"; then
		SSL_LIBDIR="$with_ssl/lib/64"
	elif test -f "$with_ssl/lib64/libcrypto.so"; then
		SSL_LIBDIR="$with_ssl/lib64"
	elif test -f "$with_ssl/lib/64/libcrypto.so"; then
		SSL_LIBDIR="$with_ssl/lib/64"
	else
		SSL_LIBDIR="$with_ssl/lib"
	fi
    else	 
	SSL_LIBDIR="$with_ssl/lib"
    fi
    if test '!' -f "${SSL_LIBDIR}/lib${SSL_CRYPTO_LIBNAME}.a"; then
	SSL_DYNAMIC_ONLY=yes
    elif test '!' -f ${SSL_LIBDIR}/lib${SSL_CRYPTO_LIBNAME}.so -a '!' -f "$SSL_LIBDIR/lib${SSL_CRYPTO_LIBNAME}.dylib"; then
	SSL_STATIC_ONLY=yes
    fi
    SSL_INCLUDE="-I$with_ssl_incl/include"
    SSL_APP=ssl
    CRYPTO_APP=crypto
    SSH_APP=ssh
    if test "$cross_compiling" = "yes"; then
	SSL_RUNTIME_LIBDIR=`echo "$SSL_LIBDIR" | sed -n "s|^$erl_xcomp_sysroot\(/*\)\(.*\)\$|/\2|p"`
    else
	SSL_RUNTIME_LIBDIR="$SSL_LIBDIR"
    fi
esac

if test "x$SSL_APP" != "x" ; then
    dnl We found openssl, now check if we use kerberos 5 support
    AC_MSG_CHECKING(for OpenSSL kerberos 5 support)
    old_CPPFLAGS=$CPPFLAGS
    CPPFLAGS=$SSL_INCLUDE
    AC_EGREP_CPP(^yes$,[
#include <openssl/opensslconf.h>
#ifndef OPENSSL_NO_KRB5
yes
#endif
      ],[
      AC_MSG_RESULT([yes])
      ssl_krb5_enabled=yes
      if test "x$SSL_DYNAMIC_ONLY" != "xyes"; then
          if test -f "$SSL_LIBDIR/libkrb5.a"; then
              SSL_LINK_WITH_KERBEROS=yes
	      STATIC_KERBEROS_LIBS="$SSL_LIBDIR/libkrb5.a"
	      if test -f "$SSL_LIBDIR/libkrb5support.a"; then
		  STATIC_KERBEROS_LIBS="$STATIC_KERBEROS_LIBS $SSL_LIBDIR/libkrb5support.a"
	      fi
	      if test -f "$SSL_LIBDIR/libk5crypto.a"; then
		  STATIC_KERBEROS_LIBS="$STATIC_KERBEROS_LIBS $SSL_LIBDIR/libk5crypto.a"
	      fi
	      if test -f "$SSL_LIBDIR/libresolv.a"; then
		  STATIC_KERBEROS_LIBS="$STATIC_KERBEROS_LIBS $SSL_LIBDIR/libresolv.a"
	      fi
	      if test -f "$SSL_LIBDIR/libcom_err.a"; then
		  STATIC_KERBEROS_LIBS="$STATIC_KERBEROS_LIBS $SSL_LIBDIR/libcom_err.a"
	      fi
          else
	      AC_MSG_WARN([Kerberos needed but no kerberos static libraries found])
	      AC_MSG_WARN([Rescanning for dynamic SSL libraries])
	      enable_dynamic_ssl=yes
	      ssl_done=no
	      SSL_LINK_WITH_KERBEROS=no
	      STATIC_KERBEROS_LIBS=""
	      ssl_krb5_enabled=no
	      SSL_WITH_KERBEROS=no
          fi
      else 	
	      SSL_LINK_WITH_KERBEROS=no
	      STATIC_KERBEROS_LIBS=""
      fi
      ],[
      AC_MSG_RESULT([no])
      ssl_krb5_enabled=no
      SSL_WITH_KERBEROS=no
      ])
    CPPFLAGS=$old_CPPFLAGS
    SSL_KRB5_INCLUDE=
    if test "x$ssl_krb5_enabled" = "xyes" ; then
        AC_MSG_CHECKING(for krb5.h in standard locations)
	for dir in $extra_dir "$SSL_INCDIR/include" "$SSL_INCDIR/include/openssl" \
		"$SSL_INCDIR/include/kerberos" \
		"$erl_xcomp_isysroot/cygdrive/c/kerberos/include" \
		"$erl_xcomp_isysroot/usr/local/kerberos/include" \
		"$erl_xcomp_isysroot/usr/kerberos/include" \
		"$erl_xcomp_isysroot/usr/include"
	do
            if test -f "$dir/krb5.h" ; then
                SSL_KRB5_INCLUDE="$dir"
		break
            fi
        done
        if test "x$SSL_KRB5_INCLUDE" = "x" ; then
	    AC_MSG_RESULT([not found])
	    SSL_APP=
	    CRYPTO_APP=
	    SSH_APP=
	    AC_MSG_WARN([OpenSSL is configured for kerberos but no krb5.h found])
	    for a in ssl crypto ssh ; do
	 	echo "OpenSSL is configured for kerberos but no krb5.h found" > $ERL_TOP/lib/$a/SKIP
	    done
        else
            AC_MSG_RESULT([found in $SSL_KRB5_INCLUDE])
            SSL_INCLUDE="$SSL_INCLUDE -I$SSL_KRB5_INCLUDE"
        fi
    fi
fi

done # while test ssl_done != yes

SSL_CC_RUNTIME_LIBRARY_PATH=
SSL_LD_RUNTIME_LIBRARY_PATH=
SSL_DED_LD_RUNTIME_LIBRARY_PATH=
cc_rflg="$CFLAG_RUNTIME_LIBRARY_PATH"
ld_rflg="$LDFLAG_RUNTIME_LIBRARY_PATH"
ded_ld_rflg="$DED_LD_FLAG_RUNTIME_LIBRARY_PATH"


case "$with_ssl_rpath" in

yes)   # Use standard lib locations for ssl runtime library path

  if test "$SSL_APP" != "" && test "$SSL_DYNAMIC_ONLY" = "yes" && \
   { test "$cc_rflg" != "" || test "$ld_rflg" != "" || test "$ded_ld_rflg" != ""; } ; then

    AC_MSG_CHECKING(for ssl runtime library path to use)

    libdirs="/lib"

    if test "$ac_cv_sizeof_void_p" = "8"; then
	dir_lib64=no
	dir_lib_64=no

	case "$SSL_RUNTIME_LIBDIR" in
	    */lib/64 | */lib/64/ ) dir_lib_64=yes;;
	    */lib64 | */lib64/ ) dir_lib64=yes;;
	    *) ;;
	esac

	for dir in $std_ssl_locations; do
	    test $dir_lib_64 = no &&
	    	test -d "$erl_xcomp_sysroot$dir/lib/64" &&
		    dir_lib_64=yes
	    test $dir_lib64 = no &&
		test -d "$erl_xcomp_sysroot$dir/lib64" &&
		    dir_lib64=yes
	done

	test $dir_lib_64 = yes && libdirs="/lib/64 $libdirs"
	test $dir_lib64 = yes && libdirs="/lib64 $libdirs"
    fi

    for type in std x_std curr; do

        cc_rpath="$cc_rflg$SSL_RUNTIME_LIBDIR"
        ld_rpath="$ld_rflg$SSL_RUNTIME_LIBDIR"
        ded_ld_rpath="$ded_ld_rflg$SSL_RUNTIME_LIBDIR"
	rpath="$SSL_RUNTIME_LIBDIR"

	if test $type != curr; then
	    for ldir in $libdirs; do
		for dir in $std_ssl_locations; do
		    test "$SSL_LIBDIR" != "$dir$ldir" || continue
		    test $type != x_std || test -d "$dir$ldir" || continue
		    test "$cc_rflg" = "" ||
			cc_rpath="$cc_rpath $cc_rflg$dir$ldir"
		    test "$ld_rflg" = "" ||
			ld_rpath="$ld_rpath $ld_rflg$dir$ldir"
		    test "$ded_ld_rflg" = "" ||
			ded_ld_rpath="$ded_ld_rpath $ded_ld_rflg$dir$ldir"
		    rpath="$rpath:$dir$ldir"
                done
	    done
	fi

	saveCFLAGS="$CFLAGS"
	saveLDFLAGS="$LDFLAGS"
	saveLIBS="$LIBS"
	CFLAGS="$CFLAGS $SSL_INCLUDE"
	LDFLAGS="$LDFLAGS $ld_rpath -L$SSL_LIBDIR"
	LIBS="-lcrypto"
	AC_TRY_LINK([
                         #include <stdio.h>
                         #include <openssl/hmac.h>
                    ],
                    [ 
                         HMAC_CTX hc;
                         HMAC_CTX_init(&hc);		
                    ],
                    [rpath_success=yes],
                    [rpath_success=no])
	CFLAGS="$saveCFLAGS"
	LDFLAGS="$saveLDFLAGS"
	LIBS="$saveLIBS"

	test "$rpath_success" = "yes" && break
    done

    test "$rpath_success" = "yes" || { cc_rpath=; ld_rpath=; ded_ld_rpath=; rpath=; }

    SSL_CC_RUNTIME_LIBRARY_PATH="$cc_rpath"
    SSL_LD_RUNTIME_LIBRARY_PATH="$ld_rpath"
    SSL_DED_LD_RUNTIME_LIBRARY_PATH="$ded_ld_rpath"

    AC_MSG_RESULT([$rpath])
    test "$rpath" != "" || AC_MSG_WARN([Cannot set run path during linking])
  fi
  ;;

no)   # Use no ssl runtime library path
  SSL_DED_LD_RUNTIME_LIBRARY_PATH=
  ;;

*)    # Use ssl runtime library paths set by --with-ssl-rpath (without any check)
  ded_ld_rpath=
  delimit=
  for dir in `echo $with_ssl_rpath | sed "s/,/ /g"`; do
      ded_ld_rpath="$ded_ld_rpath$delimit$ded_ld_rflg$dir"
      delimit=" "
  done
  SSL_DED_LD_RUNTIME_LIBRARY_PATH="$ded_ld_rpath"
  ;;

esac


#--------------------------------------------------------------------
# Os mon stuff.
#--------------------------------------------------------------------
AC_SUBST(os_mon_programs)
AC_SUBST(CPU_SUP_LIBS)

AC_CHECK_LIB(kstat, kstat_open, [ 
	use_cpu_sup=yes
	CPU_SUP_LIBS="$CPU_SUP_LIBS -lkstat"
	])

AC_CHECK_LIB(kvm, kvm_open, [
	use_cpu_sup=yes
	CPU_SUP_LIBS="$CPU_SUP_LIBS -lkvm"
	])

case $host_os in
	solaris2*)
		os_mon_programs="$os_mon_programs ferrule mod_syslog" ;;
	darwin*)
		use_cpu_sup=yes ;;
	openbsd*)
		use_cpu_sup=yes ;;
	linux*)
		use_cpu_sup=yes ;;
	freebsd*)
		use_cpu_sup=yes ;;
esac

if test "$use_cpu_sup" = "yes"; then
    os_mon_programs="$os_mon_programs cpu_sup"
fi

AC_ARG_WITH(javac,
AS_HELP_STRING([--with-javac=JAVAC], [specify Java compiler to use])
AS_HELP_STRING([--with-javac], [use a Java compiler if found (default)])
AS_HELP_STRING([--without-javac], [don't use any Java compiler]))

dnl
dnl Then there are a number of apps which needs a java compiler...
dnl
need_java="jinterface ic/java_src"

# Remove all SKIP files from previous runs
for a in $need_java ; do
<<<<<<< HEAD
  $RM -f $ERL_TOP/lib/$a/SKIP
=======
  rm -f $ERL_TOP/lib/$a/SKIP
>>>>>>> ae393b30
done

if test "X$with_javac" = "Xno"; then
  for a in $need_java ; do
	echo "Java compiler disabled by user" > $ERL_TOP/lib/$a/SKIP
  done

else # begin - try to find javac

if test "X$with_javac" != "Xyes" -a "X$with_javac" != "X"; then
    check_javac=$with_javac
else
  check_javac="javac.sh javac guavac gcj jikes bock"
fi

AC_CHECK_PROGS(JAVAC, $check_javac)
if test -n "$JAVAC"; then
  dnl Make sure it's at least JDK 1.6
  AC_CACHE_CHECK(for JDK version 1.6, 
     ac_cv_prog_javac_ver_1_6,
     [ERL_TRY_LINK_JAVA([], [for (String i : args);],
        ac_cv_prog_javac_ver_1_6=yes, ac_cv_prog_javac_ver_1_6=no)])
  if test $ac_cv_prog_javac_ver_1_6 = no; then
    unset -v JAVAC
  fi
fi
if test -z "$JAVAC"; then

  if test "X$with_javac" != "X"; then
  	AC_MSG_ERROR([No java compiler found in PATH (checked for $check_javac)])
  fi

  AC_MSG_WARN([Could not find any usable java compiler, will skip: jinterface])

  for a in $need_java ; do
	echo "No Java compiler found" > $ERL_TOP/lib/$a/SKIP
  done
fi

fi # end - try to find javac

dnl
dnl Orber has a c++ example, this isn't the right way to check for
dnl it, but....
dnl
AC_SUBST(CXXFLAGS)
dnl this deliberately does not believe that 'gcc' is a C++ compiler
AC_CHECK_TOOLS(CXX, [$CCC c++ g++ CC cxx cc++ cl], false)

# Remove SKIP file from previous run
<<<<<<< HEAD
$RM -f $ERL_TOP/lib/orber/SKIP
=======
rm -f $ERL_TOP/lib/orber/SKIP
>>>>>>> ae393b30

if test "$CXX" = false; then
  echo "No C++ compiler found" > $ERL_TOP/lib/orber/SKIP
fi

dnl ----------------------------------------------------------------------
dnl Include CPPFLAGS in CFLAGS
dnl ----------------------------------------------------------------------
CFLAGS="$CFLAGS $CPPFLAGS"

#
# Currently if we compile for 64 bits we want to compile
# some external port programs using 32 bits
#

# If not defined we trust the C compiler in $CC to do 32 bits
if test -z "$CC32"; then
  CC32="$CC"
fi

if test -z "$CFLAGS32"; then
  if test $ac_cv_sizeof_void_p != 4; then
    # We are compiling default 64 bits and use -m32 for 32 bit compilations
    CFLAGS32="$CFLAGS -m32"
  else
    CFLAGS32="$CFLAGS"
  fi
fi

AC_SUBST(CC32)
AC_SUBST(CFLAGS32)

dnl
dnl ERTS_EMU_CMDLINE_FLAGS will force modification of config.h when
dnl the emulator command line flags are modified by configure, which
dnl in turn will make 'make' detect that files depending on config.h
dnl needs to be rebuilt.
dnl

AC_DEFINE_UNQUOTED(ERTS_EMU_CMDLINE_FLAGS,
"$STATIC_CFLAGS $CFLAGS $DEBUG_CFLAGS $EMU_THR_DEFS $DEFS $WERRORFLAGS $WFLAGS",
[The only reason ERTS_EMU_CMDLINE_FLAGS exists is to force modification of config.h when the emulator command line flags are modified by configure])

dnl ----------------------------------------------------------------------
dnl Directories needed for the build
dnl ----------------------------------------------------------------------

erts=${erl_top}/erts

erts_dirs="								
  $erts/obj $erts/obj.debug
									
  $erts/obj/$host
  $erts/obj.debug/$host

"
for d in ${erl_top}/bin ${erl_top}/bin/$host $erts_dirs ;
do
  if test ! -d $d; then
    mkdir -p 1>/dev/null 2>&1 $d
  fi
done

dnl ---------------------------------------------------------------------
dnl Autoheader macro for adding code at top and bottom of config.h.in
dnl ---------------------------------------------------------------------
AH_TOP([
#define GHBN_R_SOLARIS  2
#define GHBN_R_AIX      3
#define GHBN_R_GLIBC    4
])

AH_BOTTOM([
/* Redefine in6_addr. XXX this should be moved to the files where it's used? */
#ifdef HAVE_IN_ADDR6_STRUCT
#define in6_addr in_addr6
#endif

/* Define a reasonable default for INADDR_LOOPBACK */
/* XXX this should be moved to the files where it's used? */
#ifdef HAVE_NO_INADDR_LOOPBACK
#define INADDR_LOOPBACK (u_long)0x7F000001
#endif

#ifdef REDEFINE_FD_SETSIZE
#define FD_SETSIZE 1024
#endif
 
#ifdef HAVE_GETHRVTIME_PROCFS_IOCTL
#define HAVE_GETHRVTIME
#endif

#if !defined(HAVE_ISFINITE) && !defined(HAVE_FINITE)
# if defined(HAVE_ISINF) && defined(HAVE_ISNAN)
#  define USE_ISINF_ISNAN
# endif
#endif

#if defined(DEBUG) && defined(USE_THREADS) && !defined(ERTS_ENABLE_LOCK_CHECK)
#define ERTS_ENABLE_LOCK_CHECK 1
#endif
])

if test "x$GCC" = xyes; then
  CFLAGS="$WERRORFLAGS $CFLAGS"
fi

dnl ----------------------------------------------------------------------
dnl Enable -fsanitize= flags.
dnl ----------------------------------------------------------------------

m4_define(DEFAULT_SANITIZERS, [address,undefined])
AC_ARG_ENABLE(
    sanitizers,
    AS_HELP_STRING(
        [--enable-sanitizers@<:@=comma-separated list of sanitizers@:>@],
	    [Default=DEFAULT_SANITIZERS]),
[
case "$enableval" in
    no) sanitizers= ;;
    yes) sanitizers="-fsanitize=DEFAULT_SANITIZERS" ;;
    *) sanitizers="-fsanitize=$enableval" ;;
esac
CFLAGS="$CFLAGS $sanitizers"
LDFLAGS="$LDFLAGS $sanitizers"
])

dnl ----------------------------------------------------------------------
dnl Check for log2
dnl ----------------------------------------------------------------------
AC_CHECK_FUNCS([log2])

dnl ----------------------------------------------------------------------
dnl Output the result.
dnl ----------------------------------------------------------------------

dnl  Note that the output files are relative to $srcdir
AC_CONFIG_FILES([
  emulator/$host/Makefile:emulator/Makefile.in
  epmd/src/$host/Makefile:epmd/src/Makefile.in
  etc/common/$host/Makefile:etc/common/Makefile.in
  include/internal/$host/ethread.mk:include/internal/ethread.mk.in
  include/internal/$host/erts_internal.mk:include/internal/erts_internal.mk.in
  lib_src/$host/Makefile:lib_src/Makefile.in
  Makefile:Makefile.in
  ../make/$host/otp.mk:../make/otp.mk.in
  ../make/$host/otp_ded.mk:../make/otp_ded.mk.in
])

AC_CONFIG_FILES([../make/make_emakefile:../make/make_emakefile.in],
                [chmod +x ../make/make_emakefile])

dnl
dnl The ones below should be moved to their respective lib
dnl
AC_CONFIG_FILES([
  ../lib/ic/c_src/$host/Makefile:../lib/ic/c_src/Makefile.in
  ../lib/os_mon/c_src/$host/Makefile:../lib/os_mon/c_src/Makefile.in
  ../lib/crypto/c_src/$host/Makefile:../lib/crypto/c_src/Makefile.in
  ../lib/orber/c_src/$host/Makefile:../lib/orber/c_src/Makefile.in
  ../lib/runtime_tools/c_src/$host/Makefile:../lib/runtime_tools/c_src/Makefile.in
  ../lib/tools/c_src/$host/Makefile:../lib/tools/c_src/Makefile.in
  ])

AC_CONFIG_FILES([../make/install_dir_data.sh:../make/install_dir_data.sh.in], [chmod +x ../make/install_dir_data.sh])

AC_OUTPUT<|MERGE_RESOLUTION|>--- conflicted
+++ resolved
@@ -62,12 +62,6 @@
 fi
 erl_top=${ERL_TOP}
 
-<<<<<<< HEAD
-=======
-# Remove old configuration information
-rm -f "$ERL_TOP/erts/CONF_INFO"
-
->>>>>>> ae393b30
 # echo XXXXXXXXXXXXXXXXXXXXXXXXXXXXXXXXXXXXXXXXXXXXXXXXXXXXXXXXXXXXXXXXXXXXXX
 # echo X
 # echo "X srcdir  = $srcdir"
@@ -748,11 +742,6 @@
 
 _search_path=/bin:/usr/bin:/usr/local/bin:$PATH
 
-AC_PATH_PROG(RM, rm, false, $_search_path)
-if test "$ac_cv_path_RM" = false; then
-  AC_MSG_ERROR([No 'rm' command found])
-fi
-
 AC_PATH_PROG(MKDIR, mkdir, false, $_search_path)
 if test "$ac_cv_path_MKDIR" = false; then
   AC_MSG_ERROR([No 'mkdir' command found])
@@ -767,9 +756,9 @@
 
 
 # Remove old configuration information.
-# Next line should be placed after AC_PATH_PROG(RM, ...), but before
-# first output to CONN_INFO. So this is just the right place.
-$RM -f "$ERL_TOP/erts/CONF_INFO"
+# Next line should be before first output to CONN_INFO. So this is
+# just the right place.
+rm -f "$ERL_TOP/erts/CONF_INFO"
 
 dnl Check if we should/can build a sharing-preserving emulator
 AC_MSG_CHECKING(if we are building a sharing-preserving emulator)
@@ -801,30 +790,13 @@
   AC_MSG_ERROR([No 'ar' command found in PATH])
 fi
 
-<<<<<<< HEAD
-=======
-_search_path=/bin:/usr/bin:/usr/local/bin:$PATH
-
-AC_PATH_PROG(MKDIR, mkdir, false, $_search_path)
-if test "$ac_cv_path_MKDIR" = false; then
-  AC_MSG_ERROR([No 'mkdir' command found])
-fi
-
-AC_PATH_PROG(CP, cp, false, $_search_path)
-if test "$ac_cv_path_CP" = false; then
-  AC_MSG_ERROR([No 'cp' command found])
-fi
-
-_search_path=
-
->>>>>>> ae393b30
 #
 # Get programs needed for building the documentation 
 #
 
 ## Delete previous failed configure results
 if test -f doc/CONF_INFO; then
-   $RM doc/CONF_INFO
+   rm -f doc/CONF_INFO
 fi
 
 AC_CHECK_PROGS(XSLTPROC, xsltproc)
@@ -3921,7 +3893,7 @@
 		    [rm -f $DTRACE_2STEP_TEST
 		     dtrace -G $DTRACE_CPP $DTRACE_BITS_FLAG -Iemulator/beam -o $DTRACE_2STEP_TEST -s emulator/beam/erlang_dtrace.d conftest.$OBJEXT 2>&AS_MESSAGE_LOG_FD
                      if test -f $DTRACE_2STEP_TEST; then
-			$RM $DTRACE_2STEP_TEST
+			rm -f $DTRACE_2STEP_TEST
                         DTRACE_ENABLED_2STEP=yes
 		     fi],
                     [])
@@ -4128,11 +4100,7 @@
 
 # Remove all SKIP files from previous runs
 for a in ssl crypto ssh; do
-<<<<<<< HEAD
-  $RM -f $ERL_TOP/lib/$a/SKIP
-=======
   rm -f $ERL_TOP/lib/$a/SKIP
->>>>>>> ae393b30
 done
 
 SSL_DYNAMIC_ONLY=$enable_dynamic_ssl
@@ -4729,11 +4697,7 @@
 
 # Remove all SKIP files from previous runs
 for a in $need_java ; do
-<<<<<<< HEAD
-  $RM -f $ERL_TOP/lib/$a/SKIP
-=======
   rm -f $ERL_TOP/lib/$a/SKIP
->>>>>>> ae393b30
 done
 
 if test "X$with_javac" = "Xno"; then
@@ -4784,11 +4748,7 @@
 AC_CHECK_TOOLS(CXX, [$CCC c++ g++ CC cxx cc++ cl], false)
 
 # Remove SKIP file from previous run
-<<<<<<< HEAD
-$RM -f $ERL_TOP/lib/orber/SKIP
-=======
 rm -f $ERL_TOP/lib/orber/SKIP
->>>>>>> ae393b30
 
 if test "$CXX" = false; then
   echo "No C++ compiler found" > $ERL_TOP/lib/orber/SKIP
