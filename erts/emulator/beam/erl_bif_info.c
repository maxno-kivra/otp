/*
 * %CopyrightBegin%
 *
 * Copyright Ericsson AB 1999-2018. All Rights Reserved.
 *
 * Licensed under the Apache License, Version 2.0 (the "License");
 * you may not use this file except in compliance with the License.
 * You may obtain a copy of the License at
 *
 *     http://www.apache.org/licenses/LICENSE-2.0
 *
 * Unless required by applicable law or agreed to in writing, software
 * distributed under the License is distributed on an "AS IS" BASIS,
 * WITHOUT WARRANTIES OR CONDITIONS OF ANY KIND, either express or implied.
 * See the License for the specific language governing permissions and
 * limitations under the License.
 *
 * %CopyrightEnd%
 */

#ifdef HAVE_CONFIG_H
#  include "config.h"
#endif

#define ERTS_WANT_MEM_MAPPERS
#include "sys.h"
#include "erl_vm.h"
#include "global.h"
#include "erl_process.h"
#include "error.h"
#include "erl_driver.h"
#include "erl_nif.h"
#include "bif.h"
#include "big.h"
#include "erl_version.h"
#include "erl_compile_flags.h"
#include "erl_db_util.h"
#include "erl_message.h"
#include "erl_binary.h"
#include "erl_db.h"
#include "erl_mtrace.h"
#include "dist.h"
#include "erl_gc.h"
#include "erl_cpu_topology.h"
#include "erl_async.h"
#include "erl_thr_progress.h"
#include "erl_bif_unique.h"
#include "erl_map.h"
#include "erl_check_io.h"
#define ERTS_PTAB_WANT_DEBUG_FUNCS__
#include "erl_ptab.h"
#include "erl_time.h"
#include "erl_proc_sig_queue.h"
#include "erl_alloc_util.h"
#ifdef HIPE
#include "hipe_arch.h"
#endif

#ifdef ERTS_ENABLE_LOCK_COUNT
#include "erl_lock_count.h"
#endif

#ifdef VALGRIND
#include <valgrind/valgrind.h>
#include <valgrind/memcheck.h>
#endif

static Export* alloc_info_trap = NULL;
static Export* alloc_sizes_trap = NULL;
static Export* gather_io_bytes_trap = NULL;

static Export *gather_sched_wall_time_res_trap;
static Export *gather_msacc_res_trap;
static Export *gather_gc_info_res_trap;
static Export *gather_system_check_res_trap;

static Export *is_process_alive_trap;


#define DECL_AM(S) Eterm AM_ ## S = am_atom_put(#S, sizeof(#S) - 1)

static char otp_version[] = ERLANG_OTP_VERSION;
/* Keep erts_system_version as a global variable for easy access from a core */
static char erts_system_version[] = ("Erlang/OTP " ERLANG_OTP_RELEASE
				     "%s"
				     " [erts-" ERLANG_VERSION "]"
#ifndef OTP_RELEASE
#ifdef ERLANG_GIT_VERSION
				     " [source-" ERLANG_GIT_VERSION "]"
#else
				     " [source]"
#endif
#endif	
#ifdef ARCH_64
				     " [64-bit]"
#endif
				     " [smp:%beu:%beu]"
				     " [ds:%beu:%beu:%beu]"
#if defined(ERTS_DIRTY_SCHEDULERS_TEST)
				     " [dirty-schedulers-TEST]"
#endif
				     " [async-threads:%d]"
#ifdef HIPE
				     " [hipe]"
#endif	
#ifdef ET_DEBUG
#if ET_DEBUG
				     " [type-assertions]"
#endif
#endif	
#ifdef DEBUG
				     " [debug-compiled]"
#endif	
#ifdef ERTS_ENABLE_LOCK_CHECK
				     " [lock-checking]"
#endif
#ifdef ERTS_ENABLE_LOCK_COUNT
				     " [lock-counting]"
#endif
#ifdef ERTS_OPCODE_COUNTER_SUPPORT
				     " [instruction-counting]"
#endif
#ifdef PURIFY
				     " [purify-compiled]"
#endif	
#ifdef VALGRIND
				     " [valgrind-compiled]"
#endif
#ifdef ERTS_FRMPTR
				     " [frame-pointer]"
#endif
#ifdef USE_LTTNG
				     " [lttng]"
#endif
#ifdef USE_DTRACE
				     " [dtrace]"
#endif
#ifdef USE_SYSTEMTAP
				     " [systemtap]"
#endif
#ifdef SHCOPY
				     " [sharing-preserving]"
#endif
				     "\n");

#define ASIZE(a) (sizeof(a)/sizeof(a[0]))

#if defined(HAVE_SOLARIS_SPARC_PERFMON)
# include <sys/ioccom.h>
# define PERFMON_SETPCR			_IOW('P', 1, unsigned long long)
# define PERFMON_GETPCR			_IOR('P', 2, unsigned long long)
#endif

/* Cached, pre-built {OsType,OsFlavor} and {Major,Minor,Build} tuples */
static Eterm os_type_tuple;
static Eterm os_version_tuple;

static Eterm
current_function(Process* p, ErtsHeapFactory *hfact, Process* rp,
                 int full_info, Uint reserve_size, int flags);
static Eterm current_stacktrace(ErtsHeapFactory *hfact, Process* rp,
                                Uint reserve_size);

static Eterm
bld_bin_list(Uint **hpp, Uint *szp, ErlOffHeap* oh)
{
    struct erl_off_heap_header* ohh;
    Eterm res = NIL;
    Eterm tuple;

    for (ohh = oh->first; ohh; ohh = ohh->next) {
	if (ohh->thing_word == HEADER_PROC_BIN) {
	    ProcBin* pb = (ProcBin*) ohh;
	    Eterm val = erts_bld_uword(hpp, szp, (UWord) pb->val);
	    Eterm orig_size = erts_bld_uint(hpp, szp, pb->val->orig_size);
    
	    if (szp)
		*szp += 4+2;
	    if (hpp) {
		Uint refc = (Uint) erts_refc_read(&pb->val->intern.refc, 1);
		tuple = TUPLE3(*hpp, val, orig_size, make_small(refc));
		res = CONS(*hpp + 4, tuple, res);
		*hpp += 4+2;
	    }
	}
    }
    return res;
}

static Eterm
bld_magic_ref_bin_list(Uint **hpp, Uint *szp, ErlOffHeap* oh)
{
    struct erl_off_heap_header* ohh;
    Eterm res = NIL;
    Eterm tuple;

    for (ohh = oh->first; ohh; ohh = ohh->next) {
	if (is_ref_thing_header((*((Eterm *) ohh)))) {
            ErtsMRefThing *mrtp = (ErtsMRefThing *) ohh;
	    Eterm val = erts_bld_uword(hpp, szp, (UWord) mrtp->mb);
	    Eterm orig_size = erts_bld_uint(hpp, szp, mrtp->mb->orig_size);
    
	    if (szp)
		*szp += 4+2;
	    if (hpp) {
		Uint refc = (Uint) erts_refc_read(&mrtp->mb->intern.refc, 1);
		tuple = TUPLE3(*hpp, val, orig_size, make_small(refc));
		res = CONS(*hpp + 4, tuple, res);
		*hpp += 4+2;
	    }
	}
    }
    return res;
}


/*
  make_monitor_list:
  returns a list of records..
  -record(erl_monitor, {
            type, % process | port | time_offset | dist_process | resource
                  % | node | nodes | suspend
            dir, % origin | target
	    ref, % reference or []
	    pid, % Process or nodename
	    extra % registered name, integer or []
          }).
*/

static int do_calc_mon_size(ErtsMonitor *mon, void *vpsz, Sint reds)
{
    ErtsMonitorData *mdp = erts_monitor_to_data(mon);
    Uint *psz = vpsz;
    *psz += is_immed(mdp->ref) ? 0 : NC_HEAP_SIZE(mdp->ref);

    if (mon->type == ERTS_MON_TYPE_RESOURCE && erts_monitor_is_target(mon))
        *psz += erts_resource_ref_size(mon->other.ptr);
    else
        *psz += is_immed(mon->other.item) ? 0 : NC_HEAP_SIZE(mon->other.item);

    *psz += 9; /* CONS + 6-tuple */
    return 1;
}

typedef struct {
    Process *p;
    Eterm *hp;
    Eterm res;
    Eterm tag;
} MonListContext;

static int do_make_one_mon_element(ErtsMonitor *mon, void * vpmlc, Sint reds)
{
    ErtsMonitorData *mdp = erts_monitor_to_data(mon);
    MonListContext *pmlc = vpmlc;
    Eterm tup, t, d, r, p, x;

    r = is_immed(mdp->ref) ? mdp->ref : STORE_NC(&(pmlc->hp), &MSO(pmlc->p), mdp->ref);
    if (mon->type == ERTS_MON_TYPE_RESOURCE && erts_monitor_is_target(mon))
        p = erts_bld_resource_ref(&(pmlc->hp), &MSO(pmlc->p), mon->other.ptr);
    else
        p = (is_immed(mon->other.item)
             ? mon->other.item
             : STORE_NC(&(pmlc->hp), &MSO(pmlc->p), mon->other.item));

    if (mon->flags & ERTS_ML_FLG_NAME)
        x = ((ErtsMonitorDataExtended *) mdp)->u.name;
    else if (erts_monitor_is_target(mon))
        x = NIL;
    else if (mon->type == ERTS_MON_TYPE_NODE || mon->type == ERTS_MON_TYPE_NODES)
        x = make_small(((ErtsMonitorDataExtended *) mdp)->u.refc);
    else
        x = NIL;

    switch (mon->type) {
    case ERTS_MON_TYPE_PROC:
        t = am_process;
        break;
    case ERTS_MON_TYPE_PORT:
        t = am_port;
        break;
    case ERTS_MON_TYPE_TIME_OFFSET:
        t = am_time_offset;
        break;
    case ERTS_MON_TYPE_DIST_PROC: {
        ERTS_DECL_AM(dist_process);
        t = AM_dist_process;
        break;
    }
    case ERTS_MON_TYPE_RESOURCE: {
        ERTS_DECL_AM(resource);
        t = AM_resource;
        break;
    }
    case ERTS_MON_TYPE_NODE:
        t = am_node;
        break;
    case ERTS_MON_TYPE_NODES: {
        ERTS_DECL_AM(nodes);
        t = AM_nodes;
        break;
    }
    case ERTS_MON_TYPE_SUSPEND:
        t = am_suspend;
        break;
    default:
        ERTS_INTERNAL_ERROR("Unknown monitor type");
        t = am_error;
        break;
    }
    if (erts_monitor_is_target(mon)) {
        ERTS_DECL_AM(target);
        d = AM_target;
    }
    else {
        ERTS_DECL_AM(origin);
        d = AM_origin;
    }
    tup = TUPLE6(pmlc->hp, pmlc->tag, t, d, r, p, x);
    pmlc->hp += 7;
    pmlc->res = CONS(pmlc->hp, tup, pmlc->res);
    pmlc->hp += 2;
    return 1;
}

static Eterm 
make_monitor_list(Process *p, int tree, ErtsMonitor *root, Eterm tail)
{
    DECL_AM(erl_monitor);
    Uint sz = 0;
    MonListContext mlc;
    void (*foreach)(ErtsMonitor *,
                    ErtsMonitorFunc,
                    void *);

    foreach = tree ? erts_monitor_tree_foreach : erts_monitor_list_foreach;

    (*foreach)(root, do_calc_mon_size, &sz);
    if (sz == 0)
	return tail;
    mlc.p = p;
    mlc.hp = HAlloc(p,sz);
    mlc.res = tail;
    mlc.tag = AM_erl_monitor;
    (*foreach)(root, do_make_one_mon_element, &mlc);
    return mlc.res;
}

/*
  make_link_list:
  returns a list of records..
  -record(erl_link, {
            type, % process | port | dist_process
	    pid, % Process or port
            id % (address)
          }).
*/

static int calc_lnk_size(ErtsLink *lnk, void *vpsz, Sint reds)
{
    Uint *psz = vpsz;
    Uint sz = 0;
    ErtsLinkData *ldp = erts_link_to_data(lnk);

    (void) erts_bld_uword(NULL, &sz, (UWord) ldp);

    *psz += sz;
    *psz += is_immed(lnk->other.item) ? 0 : size_object(lnk->other.item);
    *psz += 7; /* CONS + 4-tuple */
    return 1;
}

typedef struct {
    Process *p;
    Eterm *hp;
    Eterm res;
    Eterm tag;
} LnkListContext;

static int make_one_lnk_element(ErtsLink *lnk, void * vpllc, Sint reds)
{
    LnkListContext *pllc = vpllc;
    Eterm tup, t, pid, id;
    ErtsLinkData *ldp = erts_link_to_data(lnk);

    id = erts_bld_uword(&pllc->hp, NULL, (UWord) ldp);

    if (is_immed(lnk->other.item))
        pid = lnk->other.item;
    else {
        Uint sz = size_object(lnk->other.item);
        pid = copy_struct(lnk->other.item, sz, &(pllc->hp), &MSO(pllc->p));
    }

    switch (lnk->type) {
    case ERTS_LNK_TYPE_PROC:
        t = am_process;
        break;
    case ERTS_LNK_TYPE_PORT:
        t = am_port;
        break;
    case ERTS_LNK_TYPE_DIST_PROC: {
        ERTS_DECL_AM(dist_process);
        t = AM_dist_process;
        break;
    }
    default:
        ERTS_INTERNAL_ERROR("Unkown link type");
        t = am_undefined;
        break;
    }

    tup = TUPLE4(pllc->hp, pllc->tag, t, pid, id);
    pllc->hp += 5;
    pllc->res = CONS(pllc->hp, tup, pllc->res);
    pllc->hp += 2;
    return 1;
}

static Eterm 
make_link_list(Process *p, int tree, ErtsLink *root, Eterm tail)
{
    DECL_AM(erl_link);
    Uint sz = 0;
    LnkListContext llc;
    void (*foreach)(ErtsLink *,
                    ErtsLinkFunc,
                    void *);

    foreach = tree ? erts_link_tree_foreach : erts_link_list_foreach;

    (*foreach)(root, calc_lnk_size, (void *) &sz);
    if (sz == 0) {
	return tail;
    }
    llc.p = p;
    llc.hp = HAlloc(p,sz);
    llc.res = tail;
    llc.tag = AM_erl_link;
    (*foreach)(root, make_one_lnk_element, (void *) &llc);
    return llc.res;
}

int
erts_print_system_version(fmtfn_t to, void *arg, Process *c_p)
{
    int i, rc = -1;
    char *rc_str = "";
    char rc_buf[100];
    char *ov = otp_version;
    Uint total, online, active;
    Uint dirty_cpu, dirty_cpu_onln, dirty_io;

    erts_schedulers_state(&total, &online, &active,
			  &dirty_cpu, &dirty_cpu_onln, NULL,
			  &dirty_io, NULL);
    for (i = 0; i < sizeof(otp_version)-4; i++) {
	if (ov[i] == '-' && ov[i+1] == 'r' && ov[i+2] == 'c')
	    rc = atoi(&ov[i+3]);
    }
    if (rc >= 0) {
	if (rc == 0)
	    rc_str = " [DEVELOPMENT]";
	else {
	    erts_snprintf(rc_buf, sizeof(rc_buf), " [RELEASE CANDIDATE %d]", rc);
	    rc_str = rc_buf;
	}
    }
    return erts_print(to, arg, erts_system_version,
		      rc_str
		      , total, online
		      , dirty_cpu, dirty_cpu_onln, dirty_io
		      , erts_async_max_threads
	);
}

typedef struct {
    /* {Entity,Node} = {monitor.Name,monitor.Pid} for external by name
     * {Entity,Node} = {monitor.Pid,NIL} for external/external by pid
     * {Entity,Node} = {monitor.Name,erlang:node()} for internal by name 
     * {Entity,Node} = {monitor.resource,MON_NIF_TARGET}*/
    union {
	Eterm term;
	ErtsResource* resource;
    }entity;
    int named;
    Uint16 type;
    Eterm node;
    /* pid is actual target being monitored, no matter pid/port or name */
    Eterm pid;
} MonitorInfo;

typedef struct {
    MonitorInfo *mi;
    Uint mi_i;
    Uint mi_max;
    int sz;
} MonitorInfoCollection;

#define INIT_MONITOR_INFOS(MIC) do {		\
    (MIC).mi = NULL;				\
    (MIC).mi_i = (MIC).mi_max = 0;		\
    (MIC).sz = 0;                               \
} while(0)

#define MI_INC 50
#define EXTEND_MONITOR_INFOS(MICP)					\
do {									\
    if ((MICP)->mi_i >= (MICP)->mi_max) {				\
	(MICP)->mi = ((MICP)->mi ? erts_realloc(ERTS_ALC_T_TMP,		\
						(MICP)->mi,		\
						((MICP)->mi_max+MI_INC)	\
						* sizeof(MonitorInfo))	\
		      : erts_alloc(ERTS_ALC_T_TMP,			\
				   MI_INC*sizeof(MonitorInfo)));	\
	(MICP)->mi_max += MI_INC;					\
    }									\
 } while (0)
#define DESTROY_MONITOR_INFOS(MIC)			\
do {							\
    if ((MIC).mi != NULL) {				\
	erts_free(ERTS_ALC_T_TMP, (void *) (MIC).mi);	\
    }							\
 } while (0)

static int collect_one_link(ErtsLink *lnk, void *vmicp, Sint reds)
{
    MonitorInfoCollection *micp = vmicp;
    EXTEND_MONITOR_INFOS(micp);
    micp->mi[micp->mi_i].entity.term = lnk->other.item;
    micp->sz += 2 + NC_HEAP_SIZE(lnk->other.item);
    micp->mi_i++;
    return 1;
} 

static int collect_one_origin_monitor(ErtsMonitor *mon, void *vmicp, Sint reds)
{
    if (erts_monitor_is_origin(mon)) {
        MonitorInfoCollection *micp = vmicp;
 
        EXTEND_MONITOR_INFOS(micp);

        micp->mi[micp->mi_i].type = mon->type;

        switch (mon->type) {
        case ERTS_MON_TYPE_PROC:
        case ERTS_MON_TYPE_PORT:
        case ERTS_MON_TYPE_DIST_PROC:
        case ERTS_MON_TYPE_TIME_OFFSET:
            if (!(mon->flags & ERTS_ML_FLG_NAME)) {
                micp->mi[micp->mi_i].named = 0;
                micp->mi[micp->mi_i].entity.term = mon->other.item;
                micp->mi[micp->mi_i].node = NIL;
                if (is_not_atom(mon->other.item))
                    micp->sz += NC_HEAP_SIZE(mon->other.item);
            }
            else {
                ErtsMonitorDataExtended *mdep;
                micp->mi[micp->mi_i].named = !0;
                mdep = (ErtsMonitorDataExtended *) erts_monitor_to_data(mon);
                micp->mi[micp->mi_i].entity.term = mdep->u.name;
                if (mdep->dist)
                    micp->mi[micp->mi_i].node = mdep->dist->nodename;
                else
                    micp->mi[micp->mi_i].node = erts_this_dist_entry->sysname;
                micp->sz += 3; /* need one 2-tuple */
            }

            /* have always pid at hand, to assist with figuring out if its a port or
             * a process, when we monitored by name and process_info is requested.
             * See: erl_bif_info.c:process_info_aux section for am_monitors */
            micp->mi[micp->mi_i].pid = mon->other.item;

            micp->mi_i++;
            micp->sz += 2 + 3; /* For a cons cell and a 2-tuple */
            break;
        default:
            break;
        }
    }
    return 1;
}

static int collect_one_target_monitor(ErtsMonitor *mon, void *vmicp, Sint reds)
{
    MonitorInfoCollection *micp = vmicp;
 
    if (erts_monitor_is_target(mon)) {

        EXTEND_MONITOR_INFOS(micp);
  
        micp->mi[micp->mi_i].type = mon->type;
        micp->mi[micp->mi_i].named = !!(mon->flags & ERTS_ML_FLG_NAME);
        switch (mon->type) {

        case ERTS_MON_TYPE_PROC:
        case ERTS_MON_TYPE_PORT:
        case ERTS_MON_TYPE_DIST_PROC:

            micp->mi[micp->mi_i].entity.term = mon->other.item;
            micp->mi[micp->mi_i].node = NIL;
            micp->sz += NC_HEAP_SIZE(mon->other.item);

            micp->sz += 2; /* cons */;
            micp->mi_i++;
            break;

        case ERTS_MON_TYPE_RESOURCE:

            micp->mi[micp->mi_i].entity.resource = mon->other.ptr;
            micp->mi[micp->mi_i].node = NIL;
            micp->sz += erts_resource_ref_size(mon->other.ptr);

            micp->sz += 2; /* cons */;
            micp->mi_i++;
            break;

        default:
            break;
        }
    }
    return 1;
}

typedef struct {
    ErtsMonitorSuspend **smi;
    Uint smi_i;
    Uint smi_max;
    Uint sz;
} ErtsSuspendMonitorInfoCollection;

#define ERTS_INIT_SUSPEND_MONITOR_INFOS(SMIC) do {		        \
    (SMIC).smi = NULL;							\
    (SMIC).smi_i = (SMIC).smi_max = 0;					\
    (SMIC).sz = 0;                               			\
} while(0)

#define ERTS_SMI_INC 50
#define ERTS_EXTEND_SUSPEND_MONITOR_INFOS(SMICP)			\
do {									\
    if ((SMICP)->smi_i >= (SMICP)->smi_max) {				\
	(SMICP)->smi = ((SMICP)->smi					\
			? erts_realloc(ERTS_ALC_T_TMP,			\
				       (SMICP)->smi,			\
				       ((SMICP)->smi_max		\
					+ ERTS_SMI_INC)			\
				       * sizeof(ErtsMonitorSuspend *))	\
			: erts_alloc(ERTS_ALC_T_TMP,			\
				     ERTS_SMI_INC			\
				     * sizeof(ErtsMonitorSuspend *)));	\
	(SMICP)->smi_max += ERTS_SMI_INC;				\
    }									\
 } while (0)

#define ERTS_DESTROY_SUSPEND_MONITOR_INFOS(SMIC)			\
do {									\
    if ((SMIC).smi != NULL) {						\
	erts_free(ERTS_ALC_T_TMP, (void *) (SMIC).smi);			\
    }									\
 } while (0)

static int
collect_one_suspend_monitor(ErtsMonitor *mon, void *vsmicp, Sint reds)
{
    if (mon->type == ERTS_MON_TYPE_SUSPEND) {
        Sint count;
        erts_aint_t mstate;
        ErtsMonitorSuspend *msp;
        ErtsSuspendMonitorInfoCollection *smicp;

        msp = (ErtsMonitorSuspend *) erts_monitor_to_data(mon);
        smicp = vsmicp;

	ERTS_EXTEND_SUSPEND_MONITOR_INFOS(smicp);

	smicp->smi[smicp->smi_i] = msp;
	smicp->sz += 2 /* cons */ + 4 /* 3-tuple */;

        mstate = erts_atomic_read_nob(&msp->state);

        count = (Sint) (mstate & ERTS_MSUSPEND_STATE_COUNTER_MASK);
	if (!IS_SSMALL(count))
	    smicp->sz += BIG_UINT_HEAP_SIZE;

	smicp->smi_i++;
    }
    return 1;
}

/*
 * process_info/[1,2]
 */

/*
 * All valid process_info arguments.
 */

#define ERTS_PI_IX_REGISTERED_NAME                      0
#define ERTS_PI_IX_CURRENT_FUNCTION                     1
#define ERTS_PI_IX_INITIAL_CALL                         2
#define ERTS_PI_IX_STATUS                               3
#define ERTS_PI_IX_MESSAGES                             4
#define ERTS_PI_IX_MESSAGE_QUEUE_LEN                    5
#define ERTS_PI_IX_LINKS                                6
#define ERTS_PI_IX_MONITORS                             7
#define ERTS_PI_IX_MONITORED_BY                         8
#define ERTS_PI_IX_DICTIONARY                           9
#define ERTS_PI_IX_TRAP_EXIT                            10
#define ERTS_PI_IX_ERROR_HANDLER                        11
#define ERTS_PI_IX_HEAP_SIZE                            12
#define ERTS_PI_IX_STACK_SIZE                           13
#define ERTS_PI_IX_MEMORY                               14
#define ERTS_PI_IX_GARBAGE_COLLECTION                   15
#define ERTS_PI_IX_GROUP_LEADER                         16
#define ERTS_PI_IX_REDUCTIONS                           17
#define ERTS_PI_IX_PRIORITY                             18
#define ERTS_PI_IX_TRACE                                19
#define ERTS_PI_IX_BINARY                               20
#define ERTS_PI_IX_SEQUENTIAL_TRACE_TOKEN               21
#define ERTS_PI_IX_CATCHLEVEL                           22
#define ERTS_PI_IX_BACKTRACE                            23
#define ERTS_PI_IX_LAST_CALLS                           24
#define ERTS_PI_IX_TOTAL_HEAP_SIZE                      25
#define ERTS_PI_IX_SUSPENDING                           26
#define ERTS_PI_IX_MIN_HEAP_SIZE                        27
#define ERTS_PI_IX_MIN_BIN_VHEAP_SIZE                   28
#define ERTS_PI_IX_MAX_HEAP_SIZE                        29
#define ERTS_PI_IX_CURRENT_LOCATION                     30
#define ERTS_PI_IX_CURRENT_STACKTRACE                   31
#define ERTS_PI_IX_MESSAGE_QUEUE_DATA                   32
#define ERTS_PI_IX_GARBAGE_COLLECTION_INFO              33
#define ERTS_PI_IX_MAGIC_REF                            34
#define ERTS_PI_IX_FULLSWEEP_AFTER                      35

#define ERTS_PI_FLAG_SINGELTON                          (1 << 0)
#define ERTS_PI_FLAG_ALWAYS_WRAP                        (1 << 1)
#define ERTS_PI_FLAG_WANT_MSGS                          (1 << 2)
#define ERTS_PI_FLAG_NEED_MSGQ_LEN                      (1 << 3)
#define ERTS_PI_FLAG_FORCE_SIG_SEND                     (1 << 4)
#define ERTS_PI_FLAG_REQUEST_FOR_OTHER                  (1 << 5)

#define ERTS_PI_UNRESERVE(RS, SZ) \
    (ASSERT((RS) >= (SZ)), (RS) -= (SZ))


typedef struct {
    Eterm name;
    Uint reserve_size;
    int flags;
    ErtsProcLocks locks;
} ErtsProcessInfoArgs;

static ErtsProcessInfoArgs pi_args[] = {
    {am_registered_name, 0, 0, ERTS_PROC_LOCK_MAIN},
    {am_current_function, 4, ERTS_PI_FLAG_FORCE_SIG_SEND, ERTS_PROC_LOCK_MAIN},
    {am_initial_call, 4, 0, ERTS_PROC_LOCK_MAIN},
    {am_status, 0, 0, 0},
    {am_messages, 0, ERTS_PI_FLAG_WANT_MSGS|ERTS_PI_FLAG_NEED_MSGQ_LEN|ERTS_PI_FLAG_FORCE_SIG_SEND, ERTS_PROC_LOCK_MAIN},
    {am_message_queue_len, 0, ERTS_PI_FLAG_NEED_MSGQ_LEN, ERTS_PROC_LOCK_MAIN},
    {am_links, 0, ERTS_PI_FLAG_FORCE_SIG_SEND, ERTS_PROC_LOCK_MAIN},
    {am_monitors, 0, ERTS_PI_FLAG_FORCE_SIG_SEND, ERTS_PROC_LOCK_MAIN},
    {am_monitored_by, 0, ERTS_PI_FLAG_FORCE_SIG_SEND, ERTS_PROC_LOCK_MAIN},
    {am_dictionary, 0, ERTS_PI_FLAG_FORCE_SIG_SEND, ERTS_PROC_LOCK_MAIN},
    {am_trap_exit, 0, 0, ERTS_PROC_LOCK_MAIN},
    {am_error_handler, 0, 0, ERTS_PROC_LOCK_MAIN},
    {am_heap_size, 0, 0, ERTS_PROC_LOCK_MAIN},
    {am_stack_size, 0, 0, ERTS_PROC_LOCK_MAIN},
    {am_memory, 0, ERTS_PI_FLAG_NEED_MSGQ_LEN|ERTS_PI_FLAG_FORCE_SIG_SEND, ERTS_PROC_LOCK_MAIN},
    {am_garbage_collection, 3+2 + 3+2 + 3+2 + 3+2 + 3+2 + ERTS_MAX_HEAP_SIZE_MAP_SZ, 0, ERTS_PROC_LOCK_MAIN},
    {am_group_leader, 0, 0, ERTS_PROC_LOCK_MAIN},
    {am_reductions, 0, 0, ERTS_PROC_LOCK_MAIN},
    {am_priority, 0, 0, 0},
    {am_trace, 0, 0, ERTS_PROC_LOCK_MAIN},
    {am_binary, 0, ERTS_PI_FLAG_FORCE_SIG_SEND, ERTS_PROC_LOCK_MAIN},
    {am_sequential_trace_token, 0, 0, ERTS_PROC_LOCK_MAIN},
    {am_catchlevel, 0, 0, ERTS_PROC_LOCK_MAIN},
    {am_backtrace, 0, ERTS_PI_FLAG_FORCE_SIG_SEND, ERTS_PROC_LOCK_MAIN},
    {am_last_calls, 0, 0, ERTS_PROC_LOCK_MAIN},
    {am_total_heap_size, 0, ERTS_PI_FLAG_NEED_MSGQ_LEN|ERTS_PI_FLAG_FORCE_SIG_SEND, ERTS_PROC_LOCK_MAIN},
    {am_suspending, 0, ERTS_PI_FLAG_FORCE_SIG_SEND, 0},
    {am_min_heap_size, 0, 0, ERTS_PROC_LOCK_MAIN},
    {am_min_bin_vheap_size, 0, 0, ERTS_PROC_LOCK_MAIN},
    {am_max_heap_size, 0, 0, ERTS_PROC_LOCK_MAIN},
    {am_current_location, 0, ERTS_PI_FLAG_FORCE_SIG_SEND, ERTS_PROC_LOCK_MAIN},
    {am_current_stacktrace, 0, ERTS_PI_FLAG_FORCE_SIG_SEND, ERTS_PROC_LOCK_MAIN},
    {am_message_queue_data, 0, 0, ERTS_PROC_LOCK_MAIN},
    {am_garbage_collection_info, ERTS_PROCESS_GC_INFO_MAX_SIZE, 0, ERTS_PROC_LOCK_MAIN},
    {am_magic_ref, 0, ERTS_PI_FLAG_FORCE_SIG_SEND, ERTS_PROC_LOCK_MAIN},
    {am_fullsweep_after, 0, 0, ERTS_PROC_LOCK_MAIN}
};

#define ERTS_PI_ARGS ((int) (sizeof(pi_args)/sizeof(pi_args[0])))

#ifdef DEBUG
#  define ERTS_PI_DEF_ARR_SZ 2
#else
#  define ERTS_PI_DEF_ARR_SZ ERTS_PI_ARGS
#endif

static ERTS_INLINE Eterm
pi_ix2arg(int ix)
{
    if (ix < 0 || ERTS_PI_ARGS <= ix)
	return am_undefined;
    return pi_args[ix].name;
}

static ERTS_INLINE int
pi_ix2flags(int ix)
{
    if (ix < 0 || ERTS_PI_ARGS <= ix)
	return 0;
    return pi_args[ix].flags;
}

static ERTS_INLINE Uint
pi_ix2rsz(int ix)
{
    if (ix < 0 || ERTS_PI_ARGS <= ix)
	return 0;
    return pi_args[ix].reserve_size;
}

static ERTS_INLINE ErtsProcLocks
pi_ix2locks(int ix)
{
    if (ix < 0 || ERTS_PI_ARGS <= ix)
	return 0;
    return pi_args[ix].locks;
}

static ERTS_INLINE int
pi_arg2ix(Eterm arg)
{
    switch (arg) {
    case am_registered_name:
        return ERTS_PI_IX_REGISTERED_NAME;
    case am_current_function:
        return ERTS_PI_IX_CURRENT_FUNCTION;
    case am_initial_call:
        return ERTS_PI_IX_INITIAL_CALL;
    case am_status:
        return ERTS_PI_IX_STATUS;
    case am_messages:
        return ERTS_PI_IX_MESSAGES;
    case am_message_queue_len:
        return ERTS_PI_IX_MESSAGE_QUEUE_LEN;
    case am_links:
        return ERTS_PI_IX_LINKS;
    case am_monitors:
        return ERTS_PI_IX_MONITORS;
    case am_monitored_by:
        return ERTS_PI_IX_MONITORED_BY;
    case am_dictionary:
        return ERTS_PI_IX_DICTIONARY;
    case am_trap_exit:
        return ERTS_PI_IX_TRAP_EXIT;
    case am_error_handler:
        return ERTS_PI_IX_ERROR_HANDLER;
    case am_heap_size:
        return ERTS_PI_IX_HEAP_SIZE;
    case am_stack_size:
        return ERTS_PI_IX_STACK_SIZE;
    case am_memory:
        return ERTS_PI_IX_MEMORY;
    case am_garbage_collection:
        return ERTS_PI_IX_GARBAGE_COLLECTION;
    case am_group_leader:
        return ERTS_PI_IX_GROUP_LEADER;
    case am_reductions:
        return ERTS_PI_IX_REDUCTIONS;
    case am_priority:
        return ERTS_PI_IX_PRIORITY;
    case am_trace:
        return ERTS_PI_IX_TRACE;
    case am_binary:
        return ERTS_PI_IX_BINARY;
    case am_sequential_trace_token:
        return ERTS_PI_IX_SEQUENTIAL_TRACE_TOKEN;
    case am_catchlevel:
        return ERTS_PI_IX_CATCHLEVEL;
    case am_backtrace:
        return ERTS_PI_IX_BACKTRACE;
    case am_last_calls:
        return ERTS_PI_IX_LAST_CALLS;
    case am_total_heap_size:
        return ERTS_PI_IX_TOTAL_HEAP_SIZE;
    case am_suspending:
        return ERTS_PI_IX_SUSPENDING;
    case am_min_heap_size:
        return ERTS_PI_IX_MIN_HEAP_SIZE;
    case am_min_bin_vheap_size:
        return ERTS_PI_IX_MIN_BIN_VHEAP_SIZE;
    case am_max_heap_size:
        return ERTS_PI_IX_MAX_HEAP_SIZE;
    case am_current_location:
        return ERTS_PI_IX_CURRENT_LOCATION;
    case am_current_stacktrace:
        return ERTS_PI_IX_CURRENT_STACKTRACE;
    case am_message_queue_data:
        return ERTS_PI_IX_MESSAGE_QUEUE_DATA;
    case am_garbage_collection_info:
	return ERTS_PI_IX_GARBAGE_COLLECTION_INFO;
    case am_magic_ref:
        return ERTS_PI_IX_MAGIC_REF;
    case am_fullsweep_after:
        return ERTS_PI_IX_FULLSWEEP_AFTER;
    default:
        return -1;
    }
}

static Eterm pi_1_keys[] = {
    am_registered_name,
    am_current_function,
    am_initial_call,
    am_status,
    am_message_queue_len,
    am_links,
    am_dictionary,
    am_trap_exit,
    am_error_handler,
    am_priority,
    am_group_leader,
    am_total_heap_size,
    am_heap_size,
    am_stack_size,
    am_reductions,
    am_garbage_collection,
    am_suspending
};

#define ERTS_PI_1_NO_OF_KEYS (sizeof(pi_1_keys)/sizeof(Eterm))

static Eterm pi_1_keys_list;
static Eterm pi_1_keys_list_heap[2*ERTS_PI_1_NO_OF_KEYS];

static void
process_info_init(void)
{
    Eterm *hp = &pi_1_keys_list_heap[0];
    int i;

    pi_1_keys_list = NIL;

    for (i = ERTS_PI_1_NO_OF_KEYS-1; i >= 0; i--) {
	pi_1_keys_list = CONS(hp, pi_1_keys[i], pi_1_keys_list);
	hp += 2;
    }

#ifdef DEBUG
    { /* Make sure the process_info argument mappings are consistent */
	int ix;
	for (ix = 0; ix < ERTS_PI_ARGS; ix++) {
	    ASSERT(pi_arg2ix(pi_ix2arg(ix)) == ix);
	}
    }
#endif

}

static BIF_RETTYPE
process_info_aux(Process *c_p,
                 ErtsHeapFactory *hfact,
		 Process *rp,
		 ErtsProcLocks rp_locks,
		 int item_ix,
		 int flags,
                 Uint *reserve_sizep,
                 Uint *reds);

Eterm
erts_process_info(Process *c_p,
                  ErtsHeapFactory *hfact,
                  Process *rp,
                  ErtsProcLocks rp_locks,
                  int *item_ix,
                  int item_ix_len,
                  int flags,
                  Uint reserve_size,
                  Uint *reds)
{
    Eterm res;
    Eterm part_res[ERTS_PI_ARGS];
    int item_ix_ix, ix;

    if (ERTS_PI_FLAG_SINGELTON & flags) {
        ASSERT(item_ix_len == 1);
	res = process_info_aux(c_p, hfact, rp, rp_locks, item_ix[0],
                               flags, &reserve_size, reds);
        return res;
    }

    for (ix = 0; ix < ERTS_PI_ARGS; ix++)
	part_res[ix] = THE_NON_VALUE;

    /*
     * We always handle 'messages' first if it should be part
     * of the result. This since if both 'messages' and
     * 'message_queue_len' are wanted, 'messages' may
     * change the result of 'message_queue_len' (in case
     * the queue contain bad distribution messages).
     */
    if (flags & ERTS_PI_FLAG_WANT_MSGS) {
	ix = pi_arg2ix(am_messages);
	ASSERT(part_res[ix] == THE_NON_VALUE);
	res = process_info_aux(c_p, hfact, rp, rp_locks, ix,
                               flags, &reserve_size, reds);
	ASSERT(res != am_undefined);
	ASSERT(res != THE_NON_VALUE);
        part_res[ix] = res;
    }

    for (item_ix_ix = item_ix_len - 1; item_ix_ix >= 0; item_ix_ix--) {
	ix = item_ix[item_ix_ix];
	if (part_res[ix] == THE_NON_VALUE) {
	    res = process_info_aux(c_p, hfact, rp, rp_locks, ix,
                                   flags, &reserve_size, reds);
            ASSERT(res != am_undefined);
	    ASSERT(res != THE_NON_VALUE);
            part_res[ix] = res;
	}
    }

    res = NIL;

    for (item_ix_ix = item_ix_len - 1; item_ix_ix >= 0; item_ix_ix--) {
	ix = item_ix[item_ix_ix];
	ASSERT(part_res[ix] != THE_NON_VALUE);
	/*
	 * If we should ignore the value of registered_name,
	 * its value is nil. For more info, see comment in the
	 * beginning of process_info_aux().
	 */
	if (is_nil(part_res[ix])) {
	    ASSERT(!(flags & ERTS_PI_FLAG_ALWAYS_WRAP));
	    ASSERT(pi_ix2arg(ix) == am_registered_name);
	}
	else {
            Eterm *hp;
            ERTS_PI_UNRESERVE(reserve_size, 2);
            hp = erts_produce_heap(hfact, 2, reserve_size);
	    res = CONS(hp, part_res[ix], res);
	}
    }

    return res;
}

static void
pi_setup_grow(int **arr, int *def_arr, Uint *sz, int ix);

static BIF_RETTYPE
process_info_bif(Process *c_p, Eterm pid, Eterm opt, int always_wrap, int pi2)
{
    ErtsHeapFactory hfact;
    int def_arr[ERTS_PI_DEF_ARR_SZ];
    int *item_ix = &def_arr[0];
    Process *rp = NULL;
    erts_aint32_t state;
    BIF_RETTYPE ret;
    Uint reds = 0;
    ErtsProcLocks locks = 0;
    int flags;
    Uint reserve_size;
    int len;
    Eterm res;

    ERTS_CT_ASSERT(ERTS_PI_DEF_ARR_SZ > 0);

    if (c_p->common.id == pid) {
        int local_only = c_p->flags & F_LOCAL_SIGS_ONLY;
        int sres, sreds, reds_left;

        reds_left = ERTS_BIF_REDS_LEFT(c_p);
        sreds = reds_left;

        if (!local_only) {
            erts_proc_lock(c_p, ERTS_PROC_LOCK_MSGQ);
            erts_proc_sig_fetch(c_p);
            erts_proc_unlock(c_p, ERTS_PROC_LOCK_MSGQ);
        }

        sres = erts_proc_sig_handle_incoming(c_p, &state, &sreds, sreds, !0);

        BUMP_REDS(c_p, (int) sreds);
        reds_left -= sreds;

        if (state & ERTS_PSFLG_EXITING) {
            c_p->flags &= ~F_LOCAL_SIGS_ONLY;
            goto exited;
        }
        if (!sres | (reds_left <= 0)) {
            /*
             * More signals to handle or out of reds; need
             * to yield and continue. Prevent fetching of
             * more signals by setting local-sigs-only flag.
             */
            c_p->flags |= F_LOCAL_SIGS_ONLY;
            goto yield;
        }

        c_p->flags &= ~F_LOCAL_SIGS_ONLY;
    }

    if (is_atom(opt)) {
	int ix = pi_arg2ix(opt);
        item_ix[0] = ix;
        len = 1;
        locks = pi_ix2locks(ix);
        reserve_size = 3 + pi_ix2rsz(ix);
        flags = ERTS_PI_FLAG_SINGELTON;
        flags |= pi_ix2flags(ix);
        if (ix < 0)
            goto badarg;
    }
    else {
        Eterm list = opt;
        Uint size = ERTS_PI_DEF_ARR_SZ;

        len = 0;
        reserve_size = 0;
        locks = 0;
        flags = 0;

        while (is_list(list)) {
            Eterm *consp = list_val(list);
            Eterm arg = CAR(consp);
            int ix = pi_arg2ix(arg);
            if (ix < 0)
                goto badarg;

            if (len >= size)
                pi_setup_grow(&item_ix, def_arr, &size, len);

            item_ix[len++] = ix;

            locks |= pi_ix2locks(ix);
            flags |= pi_ix2flags(ix);
            reserve_size += pi_ix2rsz(ix);
            reserve_size += 3; /* 2-tuple */
            reserve_size += 2; /* cons */

            list = CDR(consp);
        }

        if (is_not_nil(list))
            goto badarg;
    }

    if (is_not_internal_pid(pid)) {
        if (is_external_pid(pid)
            && external_pid_dist_entry(pid) == erts_this_dist_entry)
            goto undefined;
        goto badarg;
    }

    if (always_wrap)
        flags |= ERTS_PI_FLAG_ALWAYS_WRAP;

    if (c_p->common.id == pid) {
        rp = c_p;
        if (locks & ~ERTS_PROC_LOCK_MAIN)
            erts_proc_lock(c_p, locks & ~ERTS_PROC_LOCK_MAIN);
        locks |= ERTS_PROC_LOCK_MAIN;
    }
    else {
        if (flags & ERTS_PI_FLAG_FORCE_SIG_SEND)
            goto send_signal;
        state = ERTS_PSFLG_RUNNING; /* fail state... */
        rp = erts_try_lock_sig_free_proc(pid, locks, &state);
        if (!rp)
            goto undefined;
        if (rp == ERTS_PROC_LOCK_BUSY) {
            rp = NULL;
            goto send_signal;
        }
        if (state & ERTS_PSFLG_EXITING) {
            if (locks)
                erts_proc_unlock(rp, locks);
            locks = 0;
            /* wait for it to terminate properly... */
            goto send_signal;
        }
        if (flags & ERTS_PI_FLAG_NEED_MSGQ_LEN) {
            ASSERT(locks & ERTS_PROC_LOCK_MAIN);
            erts_proc_lock(rp, ERTS_PROC_LOCK_MSGQ);
            erts_proc_sig_fetch(rp);
            if (c_p->sig_qs.cont) {
                erts_proc_unlock(rp, locks|ERTS_PROC_LOCK_MSGQ);
                locks = 0;
                goto send_signal;
            }
            erts_proc_unlock(rp, ERTS_PROC_LOCK_MSGQ);
        }
    }

    erts_factory_proc_init(&hfact, c_p);

    res = erts_process_info(c_p, &hfact, rp, locks, item_ix, len,
                            flags, reserve_size, &reds);

    erts_factory_close(&hfact);

    if (reds > INT_MAX/2)
        reds = INT_MAX/2;
    BUMP_REDS(c_p, (int) reds);

    state = erts_atomic32_read_acqb(&rp->state);
    if (state & (ERTS_PSFLG_EXITING|ERTS_PSFLG_FREE)) {
        if (state & ERTS_PSFLG_FREE) {
            ASSERT(!locks);
            goto undefined;
        }
        if (locks)
            erts_proc_unlock(rp, locks);
        locks = 0;
        /* wait for it to terminate properly... */
        goto send_signal;
    }

    ERTS_BIF_PREP_RET(ret, res);

done:

    if (c_p == rp)
        locks &= ~ERTS_PROC_LOCK_MAIN;

    if (locks && rp)
	erts_proc_unlock(rp, locks);

    if (item_ix != def_arr)
        erts_free(ERTS_ALC_T_TMP, item_ix);

    return ret;

badarg:
    ERTS_BIF_PREP_ERROR(ret, c_p, BADARG);
    goto done;

undefined:
    ERTS_BIF_PREP_RET(ret, am_undefined);
    goto done;

exited:
    ERTS_BIF_PREP_EXITED(ret, c_p);
    goto done;

yield:
    if (pi2)
        ERTS_BIF_PREP_YIELD2(ret, bif_export[BIF_process_info_2], c_p, pid, opt);
    else
        ERTS_BIF_PREP_YIELD1(ret, bif_export[BIF_process_info_1], c_p, pid);
    goto done;

send_signal: {
        Eterm ref = erts_make_ref(c_p);
        int enqueued, need_msgq_len;
        flags |= ERTS_PI_FLAG_REQUEST_FOR_OTHER;
        need_msgq_len = (flags & ERTS_PI_FLAG_NEED_MSGQ_LEN);
        /*
         * Set receive mark so we wont have to scan the whole
         * message queue for the result. Note caller unconditionally
         * has to enter a receive only matching messages containing
         * 'ref', or restore save pointer.
         */
        ERTS_RECV_MARK_SAVE(c_p);
        ERTS_RECV_MARK_SET(c_p);
        enqueued = erts_proc_sig_send_process_info_request(c_p, pid, item_ix,
                                                           len, need_msgq_len,
                                                           flags, reserve_size,
                                                           ref);
        if (!enqueued) {
            /* Restore save pointer... */
	    JOIN_MESSAGE(c_p);
            goto undefined;
        }
        ERTS_BIF_PREP_TRAP1(ret, erts_await_result, c_p, ref);
        goto done;
    }
}

static void
pi_setup_grow(int **arr, int *def_arr, Uint *sz, int ix)
{
    *sz = (ix+1) + ERTS_PI_DEF_ARR_SZ;
    if (*arr != def_arr)
        *arr = erts_realloc(ERTS_ALC_T_TMP, *arr, (*sz)*sizeof(int));
    else {
        int *new_arr = erts_alloc(ERTS_ALC_T_TMP, (*sz)*sizeof(int));
        sys_memcpy((void *) new_arr, (void *) def_arr,
                   sizeof(int)*ERTS_PI_DEF_ARR_SZ);
        *arr = new_arr;
    }
}


BIF_RETTYPE process_info_2(BIF_ALIST_2)
{
    return process_info_bif(BIF_P, BIF_ARG_1, BIF_ARG_2, !is_atom(BIF_ARG_2), !0);
}

BIF_RETTYPE process_info_1(BIF_ALIST_1)
{
    return process_info_bif(BIF_P, BIF_ARG_1, pi_1_keys_list, 0, 0);
}

Eterm
process_info_aux(Process *c_p,
                 ErtsHeapFactory *hfact,
		 Process *rp,
		 ErtsProcLocks rp_locks,
		 int item_ix,
		 int flags,
                 Uint *reserve_sizep,
                 Uint *reds)
{
    Eterm *hp;
    Eterm res = NIL;
    Uint reserved;
    Uint reserve_size = *reserve_sizep;

#ifdef ERTS_ENABLE_LOCK_CHECK
    ErtsProcLocks locks = erts_proc_lc_my_proc_locks(rp);

    switch (item_ix) {
    case ERTS_PI_IX_STATUS:
    case ERTS_PI_IX_PRIORITY:
    case ERTS_PI_IX_SUSPENDING:
        ERTS_LC_ASSERT((locks & ~ERTS_PROC_LOCK_MAIN) == 0);
        break;
    default:
        ERTS_LC_ASSERT(locks == ERTS_PROC_LOCK_MAIN);
        break;
    }
#endif

    reserved = pi_ix2rsz(item_ix);
    ERTS_PI_UNRESERVE(reserve_size, reserved);

    (*reds)++;

    ASSERT(rp);

    /*
     * Q: Why this ERTS_PI_FLAG_ALWAYS_WRAP flag?
     *
     * A: registered_name is strange. If process has no registered name,
     *    process_info(Pid, registered_name) returns [], and
     *    the result of process_info(Pid) has no {registered_name, Name}
     *    tuple in the resulting list. This is inconsistent with all other
     *    options, but we do not dare to change it.
     *
     *    When process_info/2 is called with a list as second argument,
     *    registered_name behaves as it should, i.e. a
     *    {registered_name, []} will appear in the resulting list.
     *
     *    If ERTS_PI_FLAG_ALWAYS_WRAP is set, process_info_aux() always
     *    wrap the result in a key two tuple. 
     */

    switch (item_ix) {

    case ERTS_PI_IX_REGISTERED_NAME:
	if (rp->common.u.alive.reg)
	    res = rp->common.u.alive.reg->name;
        else {
	    if (flags & ERTS_PI_FLAG_ALWAYS_WRAP)
		res = NIL;
	    else
		return NIL;
	}
	break;

    case ERTS_PI_IX_CURRENT_FUNCTION:
	res = current_function(c_p, hfact, rp, 0,
                               reserve_size, flags);
	break;

    case ERTS_PI_IX_CURRENT_LOCATION:
	res = current_function(c_p, hfact, rp, 1,
                               reserve_size, flags);
	break;

    case ERTS_PI_IX_CURRENT_STACKTRACE:
	res = current_stacktrace(hfact, rp, reserve_size);
	break;

    case ERTS_PI_IX_INITIAL_CALL:
        hp = erts_produce_heap(hfact, 4, reserve_size);
	res = TUPLE3(hp,
		     rp->u.initial.module,
		     rp->u.initial.function,
		     make_small(rp->u.initial.arity));
	hp += 4;
	break;

    case ERTS_PI_IX_STATUS: {
        erts_aint32_t state = erts_atomic32_read_nob(&rp->state);
        res = erts_process_state2status(state);
        if (res == am_running && (state & ERTS_PSFLG_RUNNING_SYS)) {
            ASSERT(c_p == rp);
            ASSERT(flags & ERTS_PI_FLAG_REQUEST_FOR_OTHER);
            if (!(state & (ERTS_PSFLG_SYS_TASKS
                           | ERTS_PSFLG_ACTIVE
                           | ERTS_PSFLG_SIG_Q
                           | ERTS_PSFLG_SIG_IN_Q))) {
                /*
                 * We are servicing a process-info request from
                 * another process. If that other process could
                 * have inspected our state itself, we would have
                 * been in the 'waiting' state.
                 */
                res = am_waiting;
            }
        }
	break;
    }

    case ERTS_PI_IX_MESSAGES: {
        ASSERT(flags & ERTS_PI_FLAG_NEED_MSGQ_LEN);
	if (rp->sig_qs.len == 0 || (ERTS_TRACE_FLAGS(rp) & F_SENSITIVE))
            res = NIL;
        else {
            int info_on_self = !(flags & ERTS_PI_FLAG_REQUEST_FOR_OTHER);
	    ErtsMessageInfo *mip;
	    Sint i, len;
	    Uint heap_need;

	    mip = erts_alloc(ERTS_ALC_T_TMP,
			     rp->sig_qs.len*sizeof(ErtsMessageInfo));

	    /*
	     * Note that message queue may shrink when calling
	     * erts_proc_sig_prep_msgq_for_inspection() since it removes
	     * corrupt distribution messages.
	     */
	    heap_need = erts_proc_sig_prep_msgq_for_inspection(c_p, rp,
                                                               rp_locks,
                                                               info_on_self,
                                                               mip);
            len = rp->sig_qs.len;

	    heap_need += len*2; /* Cons cells */

            reserve_size += heap_need;

	    /* Build list of messages... */
	    for (i = len - 1, res = NIL; i >= 0; i--) {
		Eterm msg = ERL_MESSAGE_TERM(mip[i].msgp);
		Uint sz = mip[i].size;

                ERTS_PI_UNRESERVE(reserve_size, sz+2);
                hp = erts_produce_heap(hfact, sz+2, reserve_size);

		if (sz != 0)
		    msg = copy_struct(msg, sz, &hp, hfact->off_heap);

		res = CONS(hp, msg, res);
		hp += 2;
	    }

            *reds += (Uint) len / 4;

	    erts_free(ERTS_ALC_T_TMP, mip);
	}
	break;
    }

    case ERTS_PI_IX_MESSAGE_QUEUE_LEN: {
        Sint len = rp->sig_qs.len;
        ASSERT(flags & ERTS_PI_FLAG_NEED_MSGQ_LEN);
        ASSERT(len >= 0);
        if (len <= MAX_SMALL)
            res = make_small(len);
        else {
            hp = erts_produce_heap(hfact, BIG_UINT_HEAP_SIZE, reserve_size);
            res = uint_to_big((Uint) len, hp);
        }
	break;
    }

    case ERTS_PI_IX_LINKS: {
	MonitorInfoCollection mic;
	int i;
	Eterm item;

	INIT_MONITOR_INFOS(mic);

	erts_link_tree_foreach(ERTS_P_LINKS(rp), collect_one_link, (void *) &mic);

        reserve_size += mic.sz;
	res = NIL;
	for (i = 0; i < mic.mi_i; i++) {
            Eterm item_src = mic.mi[i].entity.term;
            Uint sz = NC_HEAP_SIZE(item_src) + 2;
            ERTS_PI_UNRESERVE(reserve_size, sz);
            hp = erts_produce_heap(hfact, sz, reserve_size);
	    item = STORE_NC(&hp, hfact->off_heap, item_src); 
	    res = CONS(hp, item, res);
	}

        *reds += (Uint) mic.mi_i / 4;

	DESTROY_MONITOR_INFOS(mic);
	break;
    }

    case ERTS_PI_IX_MONITORS: {
	MonitorInfoCollection mic;
        int i;

	INIT_MONITOR_INFOS(mic);
        erts_monitor_tree_foreach(ERTS_P_MONITORS(rp),
                                  collect_one_origin_monitor,
                                  (void *) &mic);

        reserve_size += mic.sz;
	res = NIL;
	for (i = 0; i < mic.mi_i; i++) {
	    if (mic.mi[i].named) {
		/* Monitor by name. 
                 * Build {process|port, {Name, Node}} and cons it.
		 */
		Eterm t1, t2;
                /* If pid is an atom, then it is a remote named monitor, which
                   has to be a process */
                Eterm m_type = is_port(mic.mi[i].pid) ? am_port : am_process;
                ASSERT(is_pid(mic.mi[i].pid)
                    || is_port(mic.mi[i].pid)
                    || is_atom(mic.mi[i].pid));

                ERTS_PI_UNRESERVE(reserve_size, 3+3+2);
                hp = erts_produce_heap(hfact, 3+3+2, reserve_size);

		t1 = TUPLE2(hp, mic.mi[i].entity.term, mic.mi[i].node);
		hp += 3;
                t2 = TUPLE2(hp, m_type, t1);
		hp += 3;
		res = CONS(hp, t2, res);
	    }
	    else {
                /* Build {process|port|time_offset, Pid|clock_service} and cons it. */
		Eterm t;
		Eterm pid;
                Eterm m_type;
                Eterm pid_src = mic.mi[i].entity.term;
                Uint sz = is_atom(pid_src) ? 0 : NC_HEAP_SIZE(pid_src);
                sz += 3 + 2;

                ERTS_PI_UNRESERVE(reserve_size, sz);
                hp = erts_produce_heap(hfact, sz, reserve_size);

                pid = (is_atom(pid_src)
                       ? pid_src
                       : STORE_NC(&hp, hfact->off_heap, pid_src));

                switch (mic.mi[i].type) {
                case ERTS_MON_TYPE_PORT:
                    m_type = am_port;
                    break;
                case ERTS_MON_TYPE_TIME_OFFSET:
                    m_type = am_time_offset;
                    break;
                default:
                    m_type = am_process;
                    break;
                }

                ASSERT(is_pid(mic.mi[i].pid)
                    || is_port(mic.mi[i].pid));

                t = TUPLE2(hp, m_type, pid);
		hp += 3;
		res = CONS(hp, t, res);
	    }
	}

        *reds += (Uint) mic.mi_i / 4;

        DESTROY_MONITOR_INFOS(mic);
	break;
    }

    case ERTS_PI_IX_MONITORED_BY: {
	MonitorInfoCollection mic;
	int i;
	Eterm item;

	INIT_MONITOR_INFOS(mic);
        erts_monitor_list_foreach(ERTS_P_LT_MONITORS(rp),
                                  collect_one_target_monitor,
                                  (void *) &mic);
        erts_monitor_tree_foreach(ERTS_P_MONITORS(rp),
                                  collect_one_target_monitor,
                                  (void *) &mic);

        reserve_size += mic.sz;

	res = NIL;
	for (i = 0; i < mic.mi_i; ++i) {
            Uint sz = 2;

            if (mic.mi[i].type == ERTS_MON_TYPE_RESOURCE)
                sz += erts_resource_ref_size(mic.mi[i].entity.resource);
            else
                sz += NC_HEAP_SIZE(mic.mi[i].entity.term);

            ERTS_PI_UNRESERVE(reserve_size, sz);
            hp = erts_produce_heap(hfact, sz, reserve_size);

            if (mic.mi[i].type == ERTS_MON_TYPE_RESOURCE)
                item = erts_bld_resource_ref(&hp,
                                             hfact->off_heap,
                                             mic.mi[i].entity.resource);
            else
                item = STORE_NC(&hp,
                                hfact->off_heap,
                                mic.mi[i].entity.term);
	    res = CONS(hp, item, res);
	}

        *reds += (Uint) mic.mi_i / 4;

	DESTROY_MONITOR_INFOS(mic);
	break;
    }

    case ERTS_PI_IX_SUSPENDING: {
	ErtsSuspendMonitorInfoCollection smic;
	int i;

	ERTS_INIT_SUSPEND_MONITOR_INFOS(smic);

        erts_monitor_tree_foreach(ERTS_P_MONITORS(rp),
                                  collect_one_suspend_monitor,
                                  (void *) &smic);

        reserve_size += smic.sz;

	res = NIL;
	for (i = 0; i < smic.smi_i; i++) {
            ErtsMonitorSuspend *msp;
            erts_aint_t mstate;
	    Sint ci;
            Eterm ct, active, pending, item;
            Uint sz = 4 + 2;

            msp = smic.smi[i];
            mstate = erts_atomic_read_nob(&msp->state);

            ci = (Sint) (mstate & ERTS_MSUSPEND_STATE_COUNTER_MASK);
            if (!IS_SSMALL(ci))
                sz += BIG_UINT_HEAP_SIZE;

            ERTS_PI_UNRESERVE(reserve_size, sz);
            hp = erts_produce_heap(hfact, sz, reserve_size);

            if (IS_SSMALL(ci))
                ct = make_small(ci);
            else {
                ct = small_to_big(ci, hp);
                hp += BIG_UINT_HEAP_SIZE;
            }

            if (mstate & ERTS_MSUSPEND_STATE_FLG_ACTIVE) {
                active = ct;
                pending = make_small(0);
            }
            else {
                active = make_small(0);
                pending = ct;
            }

            ASSERT(is_internal_pid(msp->md.origin.other.item));

	    item = TUPLE3(hp, msp->md.origin.other.item, active, pending);
	    hp += 4;
	    res = CONS(hp, item, res);
	}

        *reds += (Uint) smic.smi_i / 4;

	ERTS_DESTROY_SUSPEND_MONITOR_INFOS(smic);

	break;
    }

    case ERTS_PI_IX_DICTIONARY:
	if (!rp->dictionary || (ERTS_TRACE_FLAGS(rp) & F_SENSITIVE)) {
	    res = NIL;
	} else {
            Uint num = rp->dictionary->numElements;
	    res = erts_dictionary_copy(hfact, rp->dictionary, reserve_size);
            *reds += (Uint) num / 4;
	}

	break;

    case ERTS_PI_IX_TRAP_EXIT:
        res = (rp->flags & F_TRAP_EXIT) ? am_true : am_false;
	break;

    case ERTS_PI_IX_ERROR_HANDLER:
	res = erts_proc_get_error_handler(rp);
	break;

    case ERTS_PI_IX_HEAP_SIZE: {
	Uint hsz = 0;
	(void) erts_bld_uint(NULL, &hsz, HEAP_SIZE(rp));
        hp = erts_produce_heap(hfact, hsz, reserve_size);
	res = erts_bld_uint(&hp, NULL, HEAP_SIZE(rp));
	break;
    }

    case ERTS_PI_IX_FULLSWEEP_AFTER: {
	Uint hsz = 0;
	(void) erts_bld_uint(NULL, &hsz, MAX_GEN_GCS(rp));
        hp = erts_produce_heap(hfact, hsz, reserve_size);
	res = erts_bld_uint(&hp, NULL, MAX_GEN_GCS(rp));
	break;
    }

    case ERTS_PI_IX_MIN_HEAP_SIZE: {
	Uint hsz = 0;
	(void) erts_bld_uint(NULL, &hsz, MIN_HEAP_SIZE(rp));
        hp = erts_produce_heap(hfact, hsz, reserve_size);
	res = erts_bld_uint(&hp, NULL, MIN_HEAP_SIZE(rp));
	break;
    }

    case ERTS_PI_IX_MIN_BIN_VHEAP_SIZE: {
	Uint hsz = 0;
	(void) erts_bld_uint(NULL, &hsz, MIN_VHEAP_SIZE(rp));
        hp = erts_produce_heap(hfact, hsz, reserve_size);
	res = erts_bld_uint(&hp, NULL, MIN_VHEAP_SIZE(rp));
	break;
    }

    case ERTS_PI_IX_MAX_HEAP_SIZE: {
	Uint hsz = 0;
	(void) erts_max_heap_size_map(MAX_HEAP_SIZE_GET(rp),
                                      MAX_HEAP_SIZE_FLAGS_GET(rp),
                                      NULL, &hsz);
        hp = erts_produce_heap(hfact, hsz, reserve_size);
	res = erts_max_heap_size_map(MAX_HEAP_SIZE_GET(rp),
                                     MAX_HEAP_SIZE_FLAGS_GET(rp),
                                     &hp, NULL);
	break;
    }

    case ERTS_PI_IX_TOTAL_HEAP_SIZE: {
	Uint total_heap_size;
	Uint hsz = 0;

	total_heap_size = rp->heap_sz;
	if (rp->old_hend && rp->old_heap)
	    total_heap_size += rp->old_hend - rp->old_heap;

	total_heap_size += rp->mbuf_sz;

        if (rp->flags & F_ON_HEAP_MSGQ) {
            ErtsMessage *mp;
            ASSERT(flags & ERTS_PI_FLAG_NEED_MSGQ_LEN);
            for (mp = rp->sig_qs.first; mp; mp = mp->next) {
                ASSERT(ERTS_SIG_IS_MSG(mp));
                if (mp->data.attached)
                    total_heap_size += erts_msg_attached_data_size(mp);
            }
            *reds += (Uint) rp->sig_qs.len / 4;
        }

	(void) erts_bld_uint(NULL, &hsz, total_heap_size);
        hp = erts_produce_heap(hfact, hsz, reserve_size);
	res = erts_bld_uint(&hp, NULL, total_heap_size);
	break;
    }

    case ERTS_PI_IX_STACK_SIZE: {
	Uint stack_size = STACK_START(rp) - rp->stop;
	Uint hsz = 0;
	(void) erts_bld_uint(NULL, &hsz, stack_size);
        hp = erts_produce_heap(hfact, hsz, reserve_size);
	res = erts_bld_uint(&hp, NULL, stack_size);
	break;
    }

    case ERTS_PI_IX_MEMORY: { /* Memory consumed in bytes */
	Uint hsz = 0;
	Uint size = erts_process_memory(rp, 0);
	(void) erts_bld_uint(NULL, &hsz, size);
        hp = erts_produce_heap(hfact, hsz, reserve_size);
	res = erts_bld_uint(&hp, NULL, size);

        ASSERT(flags & ERTS_PI_FLAG_NEED_MSGQ_LEN);
        *reds += (Uint) rp->sig_qs.len / 4;

	break;
    }

    case ERTS_PI_IX_GARBAGE_COLLECTION: {
        DECL_AM(minor_gcs);
        Eterm t;
        Uint map_sz = 0;

        erts_max_heap_size_map(MAX_HEAP_SIZE_GET(rp), MAX_HEAP_SIZE_FLAGS_GET(rp), NULL, &map_sz);

        hp = erts_produce_heap(hfact, 3+2 + 3+2 + 3+2 + 3+2 + 3+2 + map_sz, reserve_size);

	t = TUPLE2(hp, AM_minor_gcs, make_small(GEN_GCS(rp))); hp += 3;
	res = CONS(hp, t, NIL); hp += 2;
	t = TUPLE2(hp, am_fullsweep_after, make_small(MAX_GEN_GCS(rp))); hp += 3;
	res = CONS(hp, t, res); hp += 2;

	t = TUPLE2(hp, am_min_heap_size, make_small(MIN_HEAP_SIZE(rp))); hp += 3;
	res = CONS(hp, t, res); hp += 2;
	t = TUPLE2(hp, am_min_bin_vheap_size, make_small(MIN_VHEAP_SIZE(rp))); hp += 3;
	res = CONS(hp, t, res); hp += 2;

        t = erts_max_heap_size_map(MAX_HEAP_SIZE_GET(rp), MAX_HEAP_SIZE_FLAGS_GET(rp), &hp, NULL);

	t = TUPLE2(hp, am_max_heap_size, t); hp += 3;
	res = CONS(hp, t, res); hp += 2;
	break;
    }

    case ERTS_PI_IX_GARBAGE_COLLECTION_INFO: {
        Uint sz = 0, actual_sz = 0;

        erts_process_gc_info(rp, &sz, NULL, 0, 0);

        hp = erts_produce_heap(hfact, sz, reserve_size);
        res = erts_process_gc_info(rp, &actual_sz, &hp, 0, 0);

        break;
    }

    case ERTS_PI_IX_GROUP_LEADER: {
	int sz = NC_HEAP_SIZE(rp->group_leader);
        hp = erts_produce_heap(hfact, sz, reserve_size);
	res = STORE_NC(&hp, hfact->off_heap, rp->group_leader);
	break;
    }

    case ERTS_PI_IX_REDUCTIONS: {
	Uint reds = rp->reds + erts_current_reductions(c_p, rp);
	Uint hsz = 0;
	(void) erts_bld_uint(NULL, &hsz, reds);
        hp = erts_produce_heap(hfact, hsz, reserve_size);
	res = erts_bld_uint(&hp, NULL, reds);
	break;
    }

    case ERTS_PI_IX_PRIORITY: {
        erts_aint32_t state = erts_atomic32_read_nob(&rp->state);
        if (ERTS_PSFLG_EXITING & state)
            return am_undefined;
	res = erts_get_process_priority(state);
	break;
    }

    case ERTS_PI_IX_TRACE:
	res = make_small(ERTS_TRACE_FLAGS(rp) & TRACEE_FLAGS);
	break;

    case ERTS_PI_IX_BINARY: {
	Uint sz = 0;
	(void) bld_bin_list(NULL, &sz, &MSO(rp));
        hp = erts_produce_heap(hfact, sz, reserve_size);
	res = bld_bin_list(&hp, NULL, &MSO(rp));
	break;
    }

    case ERTS_PI_IX_SEQUENTIAL_TRACE_TOKEN: {
        Uint sz = size_object(rp->seq_trace_token);
        hp = erts_produce_heap(hfact, sz, reserve_size);
        res = copy_struct(rp->seq_trace_token, sz, &hp, hfact->off_heap);
	break;
    }

    case ERTS_PI_IX_CATCHLEVEL:
	res = make_small(catchlevel(rp));
	break;

    case ERTS_PI_IX_BACKTRACE: {
	erts_dsprintf_buf_t *dsbufp = erts_create_tmp_dsbuf(0);
	erts_stack_dump(ERTS_PRINT_DSBUF, (void *) dsbufp, rp);
	res = erts_heap_factory_new_binary(hfact, (byte *) dsbufp->str,
                                           dsbufp->str_len, reserve_size);
	erts_destroy_tmp_dsbuf(dsbufp);
	break;
    }

    case ERTS_PI_IX_LAST_CALLS: {
	struct saved_calls *scb = ERTS_PROC_GET_SAVED_CALLS_BUF(rp);
	if (!scb) {
	    res = am_false;
	} else {
	    /*
	     * One cons cell and a 3-struct, and a 2-tuple.
	     * Might be less than that, if there are sends, receives or timeouts,
	     * so we must do a HRelease() to avoid creating holes.
	     */
	    Sint needed = scb->n*(2+4);
	    Eterm term, list;
	    int i, j;
            Export *exp;

            reserve_size += needed;

	    list = NIL;
	    for (i = 0; i < scb->n; i++) {
                Uint sz;
		j = scb->cur - i - 1;
		if (j < 0)
		    j += scb->len;

                sz = 2;
                exp = scb->ct[j];
                if (exp != &exp_send && exp != &exp_receive && exp != &exp_timeout)
                    sz += 4;

                needed -= sz;
                ERTS_PI_UNRESERVE(reserve_size, sz);
                hp = erts_produce_heap(hfact, sz, reserve_size);

		if (exp == &exp_send)
		    term = am_send;
		else if (exp == &exp_receive)
		    term = am_receive;
		else if (exp == &exp_timeout)
		    term = am_timeout;
		else {
		    term = TUPLE3(hp,
				  scb->ct[j]->info.mfa.module,
				  scb->ct[j]->info.mfa.function,
				  make_small(scb->ct[j]->info.mfa.arity));
		    hp += 4;
		}
		list = CONS(hp, term, list);
	    }

            ASSERT(needed >= 0);
            if (needed > 0)
                reserve_size -= needed;

	    res = list;
	}
	break;
    }

    case ERTS_PI_IX_MESSAGE_QUEUE_DATA:
	switch (rp->flags & (F_OFF_HEAP_MSGQ|F_ON_HEAP_MSGQ)) {
	case F_OFF_HEAP_MSGQ:
	    res = am_off_heap;
	    break;
	case F_ON_HEAP_MSGQ:
	    res = am_on_heap;
	    break;
	default:
	    res = am_error;
	    ERTS_INTERNAL_ERROR("Inconsistent message queue management state");
	    break;
	}
	break;

    case ERTS_PI_IX_MAGIC_REF: {
	Uint sz = 0;
	(void) bld_magic_ref_bin_list(NULL, &sz, &MSO(rp));
        hp = erts_produce_heap(hfact, sz, 0);
	res = bld_magic_ref_bin_list(&hp, NULL, &MSO(rp));

        *reds += (Uint) 10;
	break;
    }

    default:
	return THE_NON_VALUE; /* will produce badarg */

    }

    ERTS_PI_UNRESERVE(reserve_size, 3);
    *reserve_sizep = reserve_size;
    hp = erts_produce_heap(hfact, 3, reserve_size);

    return TUPLE2(hp, pi_ix2arg(item_ix), res);
}
#undef MI_INC

static Eterm
current_function(Process *c_p, ErtsHeapFactory *hfact, Process* rp,
                 int full_info, Uint reserve_size, int flags)
{
    Eterm* hp;
    Eterm res;
    FunctionInfo fi;

    if (rp->current == NULL) {
	erts_lookup_function_info(&fi, rp->i, full_info);
	rp->current = fi.mfa;
    } else if (full_info) {
	erts_lookup_function_info(&fi, rp->i, full_info);
	if (fi.mfa == NULL) {
	    /* Use the current function without location info */
	    erts_set_current_function(&fi, rp->current);
	}
    }

    if (c_p == rp && !(flags & ERTS_PI_FLAG_REQUEST_FOR_OTHER)) {
	FunctionInfo fi2;

	/*
	 * The current function is erlang:process_info/{1,2},
	 * which is not the answer that the application want.
	 * We will use the function pointed into by rp->cp
	 * instead if it can be looked up.
	 */
	erts_lookup_function_info(&fi2, rp->cp, full_info);
	if (fi2.mfa) {
	    fi = fi2;
	    rp->current = fi2.mfa;
	}
    }

    /*
     * Return the result.
     */
    if (rp->current == NULL) {
	res = am_undefined;
    } else if (full_info) {
        hp = erts_produce_heap(hfact, fi.needed, reserve_size);
	erts_build_mfa_item(&fi, hp, am_true, &res);
    } else {
        hp = erts_produce_heap(hfact, 4, reserve_size);
	res = TUPLE3(hp, rp->current->module,
		     rp->current->function,
                     make_small(rp->current->arity));
    }
    return res;
}

static Eterm
current_stacktrace(ErtsHeapFactory *hfact, Process* rp,
                   Uint reserve_size)
{
    Uint sz;
    struct StackTrace* s;
    int depth;
    FunctionInfo* stk;
    FunctionInfo* stkp;
    Uint heap_size;
    int i;
    Eterm* hp;
    Eterm mfa;
    Eterm res = NIL;

    depth = erts_backtrace_depth;
    sz = offsetof(struct StackTrace, trace) + sizeof(BeamInstr *)*depth;
    s = (struct StackTrace *) erts_alloc(ERTS_ALC_T_TMP, sz);
    s->depth = 0;
    if (depth > 0 && rp->i) {
	s->trace[s->depth++] = rp->i;
	depth--;
    }
    if (depth > 0 && rp->cp != 0) {
	s->trace[s->depth++] = rp->cp - 1;
	depth--;
    }
    erts_save_stacktrace(rp, s, depth);

    depth = s->depth;
    stk = stkp = (FunctionInfo *) erts_alloc(ERTS_ALC_T_TMP,
					     depth*sizeof(FunctionInfo));
    heap_size = 3;
    for (i = 0; i < depth; i++) {
	erts_lookup_function_info(stkp, s->trace[i], 1);
	if (stkp->mfa) {
	    heap_size += stkp->needed + 2;
	    stkp++;
	}
    }

    reserve_size += heap_size;

    /*
     * We intentionally produce heap in small chunks
     * (for more info see process_info_aux()).
     */
    while (stkp > stk) {
	stkp--;
        sz = stkp->needed + 2;
        ERTS_PI_UNRESERVE(reserve_size, sz);
        hp = erts_produce_heap(hfact, sz, reserve_size);
	hp = erts_build_mfa_item(stkp, hp, am_true, &mfa);
	res = CONS(hp, mfa, res);
    }

    erts_free(ERTS_ALC_T_TMP, stk);
    erts_free(ERTS_ALC_T_TMP, s);
    return res;
}

/*
 * This function takes care of calls to erlang:system_info/1 when the argument
 * is a tuple.
 */
static BIF_RETTYPE
info_1_tuple(Process* BIF_P,	/* Pointer to current process. */
	     Eterm* tp,		/* Pointer to first element in tuple */
	     int arity)		/* Arity of tuple (untagged). */
{
    Eterm ret;
    Eterm sel;

    sel = *tp++;

    if (sel == am_memory_internal) {
	switch (arity) {
	case 3:
	    if (erts_request_alloc_info(BIF_P, tp[0], tp[1], 1, 1))
		return am_true;
	default:
	    goto badarg;
	}
    }
    else if (sel == am_allocator_sizes) {
	switch (arity) {
	case 2:
	    ERTS_BIF_PREP_TRAP1(ret, alloc_sizes_trap, BIF_P, *tp);
	    return ret;
	case 3:
	    if (erts_request_alloc_info(BIF_P, tp[0], tp[1], 1, 0))
		return am_true;
	default:
	    goto badarg;
	}
    }
    else if (sel == am_wordsize && arity == 2) {
	if (tp[0] == am_internal) {
	    return make_small(sizeof(Eterm));
	}
	if (tp[0] == am_external) {
	    return make_small(sizeof(UWord));
	}
	goto badarg;
    } else if (sel == am_allocator) {
	switch (arity) {
	case 2:
	    ERTS_BIF_PREP_TRAP1(ret, alloc_info_trap, BIF_P, *tp);
	    return ret;
	case 3:
	    if (erts_request_alloc_info(BIF_P, tp[0], tp[1], 0, 0))
		return am_true;
	default:
	    goto badarg;
	}
    } else if (ERTS_IS_ATOM_STR("internal_cpu_topology", sel) && arity == 2) {
	return erts_get_cpu_topology_term(BIF_P, *tp);
    } else if (ERTS_IS_ATOM_STR("cpu_topology", sel) && arity == 2) {
	Eterm res = erts_get_cpu_topology_term(BIF_P, *tp);
	if (res == THE_NON_VALUE)
	    goto badarg;
	ERTS_BIF_PREP_TRAP1(ret, erts_format_cpu_topology_trap, BIF_P, res);
	return ret;
#if defined(PURIFY) || defined(VALGRIND)
    } else if (ERTS_IS_ATOM_STR("error_checker", sel)
#if defined(PURIFY)
	       || sel == am_purify
#elif defined(VALGRIND)
	       || ERTS_IS_ATOM_STR("valgrind", sel)
#endif
	) {
	if (*tp == am_memory) {
#if defined(PURIFY)
	    BIF_RET(erts_make_integer(purify_new_leaks(), BIF_P));
#elif defined(VALGRIND)
#  ifdef VALGRIND_DO_ADDED_LEAK_CHECK
	    VALGRIND_DO_ADDED_LEAK_CHECK;
#  else
	    VALGRIND_DO_LEAK_CHECK;
#  endif
	    BIF_RET(make_small(0));
#endif
	} else if (*tp == am_fd) {
#if defined(PURIFY)
	    BIF_RET(erts_make_integer(purify_new_fds_inuse(), BIF_P));
#elif defined(VALGRIND)
	    /* Not present in valgrind... */
	    BIF_RET(make_small(0));
#endif
	} else if (*tp == am_running) {
#if defined(PURIFY)
	    BIF_RET(purify_is_running() ? am_true : am_false);
#elif defined(VALGRIND)
	    BIF_RET(RUNNING_ON_VALGRIND ? am_true : am_false);
#endif
	} else if (is_list(*tp)) {
#if defined(PURIFY)
#  define ERTS_ERROR_CHECKER_PRINTF purify_printf
#elif defined(VALGRIND)
#  define ERTS_ERROR_CHECKER_PRINTF VALGRIND_PRINTF
#endif
	    ErlDrvSizeT buf_size = 8*1024; /* Try with 8KB first */
	    char *buf = erts_alloc(ERTS_ALC_T_TMP, buf_size);
	    ErlDrvSizeT r = erts_iolist_to_buf(*tp, (char*) buf, buf_size - 1);
	    if (ERTS_IOLIST_TO_BUF_FAILED(r)) {
		erts_free(ERTS_ALC_T_TMP, (void *) buf);
		if (erts_iolist_size(*tp, &buf_size)) {
		    goto badarg;
		}
		buf_size++;
		buf = erts_alloc(ERTS_ALC_T_TMP, buf_size);
		r = erts_iolist_to_buf(*tp, (char*) buf, buf_size - 1);
		ASSERT(r == buf_size - 1);
	    }
	    buf[buf_size - 1 - r] = '\0';
            ERTS_ERROR_CHECKER_PRINTF("%s\n", buf);
	    erts_free(ERTS_ALC_T_TMP, (void *) buf);
	    BIF_RET(am_true);
#undef ERTS_ERROR_CHECKER_PRINTF
	}
#endif
#ifdef QUANTIFY
    } else if (sel == am_quantify) {
	if (*tp == am_clear) {
	    quantify_clear_data();
	    BIF_RET(am_true);
	} else if (*tp == am_start) {
	    quantify_start_recording_data();
	    BIF_RET(am_true);
	} else if (*tp == am_stop) {
	    quantify_stop_recording_data();
	    BIF_RET(am_true);
	} else if (*tp == am_running) {
	    BIF_RET(quantify_is_running() ? am_true : am_false);
	}
#endif
#if defined(__GNUC__) && defined(HAVE_SOLARIS_SPARC_PERFMON)
    } else if (ERTS_IS_ATOM_STR("ultrasparc_set_pcr", sel)) {
	unsigned long long tmp;
	int fd;
	int rc;

	if (arity != 2 || !is_small(*tp)) {
	    goto badarg;
	}
	tmp = signed_val(*tp);
	if ((fd = open("/dev/perfmon", O_RDONLY)) == -1) {
	    BIF_RET(am_false);
	}
	rc = ioctl(fd, PERFMON_SETPCR, &tmp);
	close(fd);
	if (rc < 0) {
	    BIF_RET(am_false);
	}
	BIF_RET(am_true);
#endif
    }

 badarg:
    ERTS_BIF_PREP_ERROR(ret, BIF_P, BADARG);

    return ret;
}

#define INFO_DSBUF_INC_SZ 256

static erts_dsprintf_buf_t *
grow_info_dsbuf(erts_dsprintf_buf_t *dsbufp, size_t need)
{
    size_t size;
    size_t free_size = dsbufp->size - dsbufp->str_len;

    ASSERT(dsbufp);

    if (need <= free_size)
	return dsbufp;
    size = need - free_size + INFO_DSBUF_INC_SZ;
    size = ((size + INFO_DSBUF_INC_SZ - 1)/INFO_DSBUF_INC_SZ)*INFO_DSBUF_INC_SZ;
    size += dsbufp->size;
    ASSERT(dsbufp->str_len + need <= size);
    dsbufp->str = (char *) erts_realloc(ERTS_ALC_T_INFO_DSBUF,
					(void *) dsbufp->str,
					size);
    dsbufp->size = size;
    return dsbufp;
}

static erts_dsprintf_buf_t *
erts_create_info_dsbuf(Uint size)
{
    Uint init_size = size ? size : INFO_DSBUF_INC_SZ;
    erts_dsprintf_buf_t init = ERTS_DSPRINTF_BUF_INITER(grow_info_dsbuf);
    erts_dsprintf_buf_t *dsbufp = erts_alloc(ERTS_ALC_T_INFO_DSBUF,
					     sizeof(erts_dsprintf_buf_t));
    sys_memcpy((void *) dsbufp, (void *) &init, sizeof(erts_dsprintf_buf_t));
    dsbufp->str = (char *) erts_alloc(ERTS_ALC_T_INFO_DSBUF, init_size);
    dsbufp->str[0] = '\0';
    dsbufp->size = init_size;
    return dsbufp;
}

static void
erts_destroy_info_dsbuf(erts_dsprintf_buf_t *dsbufp)
{
    if (dsbufp->str)
	erts_free(ERTS_ALC_T_INFO_DSBUF, (void *) dsbufp->str);
    erts_free(ERTS_ALC_T_INFO_DSBUF, (void *) dsbufp);
}

static Eterm
c_compiler_used(Eterm **hpp, Uint *szp)
{

#if defined(__GNUC__)
#  if defined(__GNUC_MINOR__) && defined(__GNUC_PATCHLEVEL__)
#    define ERTS_GNUC_VSN_NUMS 3
#  elif defined(__GNUC_MINOR__)
#    define ERTS_GNUC_VSN_NUMS 2
#  else
#    define ERTS_GNUC_VSN_NUMS 1
#  endif
    return erts_bld_tuple(hpp,
			  szp,
			  2,
			  erts_bld_atom(hpp, szp, "gnuc"),
#if ERTS_GNUC_VSN_NUMS > 1
			  erts_bld_tuple(hpp,
					 szp,
					 ERTS_GNUC_VSN_NUMS,
#endif
					 erts_bld_uint(hpp, szp,
						       (Uint) __GNUC__)
#ifdef __GNUC_MINOR__
					 ,
					 erts_bld_uint(hpp, szp,
						       (Uint) __GNUC_MINOR__)
#ifdef __GNUC_PATCHLEVEL__
					 ,
					 erts_bld_uint(hpp, szp,
						       (Uint) __GNUC_PATCHLEVEL__)
#endif
#endif
#if ERTS_GNUC_VSN_NUMS > 1
			     )
#endif
	);

#elif defined(_MSC_VER)
    return erts_bld_tuple(hpp,
			  szp,
			  2,
			  erts_bld_atom(hpp, szp, "msc"),
			  erts_bld_uint(hpp, szp, (Uint) _MSC_VER));

#else
    return erts_bld_tuple(hpp,
			  szp,
			  2,
			  am_undefined,
			  am_undefined);
#endif

}

static int is_snif_term(Eterm module_atom) {
    int i;
    Atom *a = atom_tab(atom_val(module_atom));
    char *aname = (char *) a->name;

    /* if a->name has a '.' then the bif (snif) is bogus i.e a package */
    for (i = 0; i < a->len; i++) {
	if (aname[i] == '.')
	    return 0;
    }

    return 1;
}

static Eterm build_snif_term(Eterm **hpp, Uint *szp, int ix, Eterm res) {
    Eterm tup;
    tup = erts_bld_tuple(hpp, szp, 3, bif_table[ix].module, bif_table[ix].name, make_small(bif_table[ix].arity));
    res = erts_bld_cons( hpp, szp, tup, res);
    return res;
}

static Eterm build_snifs_term(Eterm **hpp, Uint *szp, Eterm res) {
    int i;
    for (i = 0; i < BIF_SIZE; i++) {
	if (is_snif_term(bif_table[i].module)) {
	    res = build_snif_term(hpp, szp, i, res);
	}
    }
    return res;
}

BIF_RETTYPE system_info_1(BIF_ALIST_1)
{
    Eterm res;
    Eterm* hp;
    Eterm val;
    int i;

    if (is_tuple(BIF_ARG_1)) {
	Eterm* tp = tuple_val(BIF_ARG_1);
	Uint arity = *tp++;
	return info_1_tuple(BIF_P, tp, arityval(arity));
    } else if (BIF_ARG_1 == am_scheduler_id) {
	ErtsSchedulerData *esdp = erts_proc_sched_data(BIF_P);
	BIF_RET(make_small(esdp->no));
    } else if (BIF_ARG_1 == am_compat_rel) {
	ASSERT(erts_compat_rel > 0);
	BIF_RET(make_small(erts_compat_rel));
    } else if (BIF_ARG_1 == am_multi_scheduling) {
	{
	    int msb = erts_is_multi_scheduling_blocked();
	    BIF_RET(!msb
		    ? am_enabled
		    : (msb > 0
		       ? am_blocked
		       : am_blocked_normal));
	}
    } else if (BIF_ARG_1 == am_build_type) {
#if defined(DEBUG)
	ERTS_DECL_AM(debug);
	BIF_RET(AM_debug);
#elif defined(PURIFY)
	ERTS_DECL_AM(purify);
	BIF_RET(AM_purify);
#elif defined(QUANTIFY)
	ERTS_DECL_AM(quantify);
	BIF_RET(AM_quantify);
#elif defined(PURECOV)
	ERTS_DECL_AM(purecov);
	BIF_RET(AM_purecov);
#elif defined(ERTS_GCOV)
	ERTS_DECL_AM(gcov);
	BIF_RET(AM_gcov);
#elif defined(VALGRIND)
	ERTS_DECL_AM(valgrind);
	BIF_RET(AM_valgrind);
#elif defined(GPROF)
	ERTS_DECL_AM(gprof);
	BIF_RET(AM_gprof);
#elif defined(ERTS_ENABLE_LOCK_COUNT)
	ERTS_DECL_AM(lcnt);
	BIF_RET(AM_lcnt);
#elif defined(ERTS_FRMPTR)
	ERTS_DECL_AM(frmptr);
	BIF_RET(AM_frmptr);
#else
	BIF_RET(am_opt);
#endif
	BIF_RET(res);
    } else if (BIF_ARG_1 == am_time_offset) {
	switch (erts_time_offset_state()) {
	case ERTS_TIME_OFFSET_PRELIMINARY: {
	    ERTS_DECL_AM(preliminary);
	    BIF_RET(AM_preliminary);
	}
	case ERTS_TIME_OFFSET_FINAL: {
	    ERTS_DECL_AM(final);
	    BIF_RET(AM_final);
	}
	case ERTS_TIME_OFFSET_VOLATILE: {
	    ERTS_DECL_AM(volatile);
	    BIF_RET(AM_volatile);
	}
	default:
	    ERTS_INTERNAL_ERROR("Invalid time offset state");
	}
    } else if (ERTS_IS_ATOM_STR("os_monotonic_time_source", BIF_ARG_1)) {
	BIF_RET(erts_monotonic_time_source(BIF_P));
    } else if (ERTS_IS_ATOM_STR("os_system_time_source", BIF_ARG_1)) {
	BIF_RET(erts_system_time_source(BIF_P));
    } else if (ERTS_IS_ATOM_STR("time_correction", BIF_ARG_1)) {
	BIF_RET(erts_has_time_correction() ? am_true : am_false);
    } else if (ERTS_IS_ATOM_STR("start_time", BIF_ARG_1)) {
	BIF_RET(erts_get_monotonic_start_time(BIF_P));
    } else if (ERTS_IS_ATOM_STR("end_time", BIF_ARG_1)) {
	BIF_RET(erts_get_monotonic_end_time(BIF_P));
    } else if (ERTS_IS_ATOM_STR("time_warp_mode", BIF_ARG_1)) {
	switch (erts_time_warp_mode()) {
	case ERTS_NO_TIME_WARP_MODE: {
	    ERTS_DECL_AM(no_time_warp);
	    BIF_RET(AM_no_time_warp);
	}
	case ERTS_SINGLE_TIME_WARP_MODE: {
	    ERTS_DECL_AM(single_time_warp);
	    BIF_RET(AM_single_time_warp);
	}
	case ERTS_MULTI_TIME_WARP_MODE: {
	    ERTS_DECL_AM(multi_time_warp);
	    BIF_RET(AM_multi_time_warp);
	}
	default:
	    ERTS_INTERNAL_ERROR("Invalid time warp mode");
	}
    } else if (BIF_ARG_1 == am_allocated_areas) {
	res = erts_allocated_areas(NULL, NULL, BIF_P);
	BIF_RET(res);
    } else if (BIF_ARG_1 == am_hipe_architecture) {
#if defined(HIPE)
	BIF_RET(hipe_arch_name);
#else
	BIF_RET(am_undefined);
#endif
    } else if (BIF_ARG_1 == am_trace_control_word) {
	BIF_RET(db_get_trace_control_word(BIF_P));
    } else if (ERTS_IS_ATOM_STR("ets_realloc_moves", BIF_ARG_1)) {
 	BIF_RET((erts_ets_realloc_always_moves) ? am_true : am_false);
    } else if (ERTS_IS_ATOM_STR("ets_always_compress", BIF_ARG_1)) {
	BIF_RET((erts_ets_always_compress) ? am_true : am_false);
    } else if (ERTS_IS_ATOM_STR("snifs", BIF_ARG_1)) {
	Uint size = 0;
	Uint *szp;

	szp = &size;
	build_snifs_term(NULL, szp, NIL);
	hp = HAlloc(BIF_P, size);
	res = build_snifs_term(&hp, NULL, NIL);
	BIF_RET(res);
    } else if (BIF_ARG_1 == am_sequential_tracer) {
	ErtsTracer seq_tracer = erts_get_system_seq_tracer();
        val = erts_tracer_to_term(BIF_P, seq_tracer);
	hp = HAlloc(BIF_P, 3);
	res = TUPLE2(hp, am_sequential_tracer, val);
	BIF_RET(res);
    } else if (BIF_ARG_1 == am_garbage_collection){
	Uint val = (Uint) erts_atomic32_read_nob(&erts_max_gen_gcs);
	Eterm tup;
	hp = HAlloc(BIF_P, 3+2 + 3+2 + 3+2 + 3+2);

	tup = TUPLE2(hp, am_fullsweep_after, make_small(val)); hp += 3;
	res = CONS(hp, tup, NIL); hp += 2;

	tup = TUPLE2(hp, am_min_heap_size, make_small(H_MIN_SIZE)); hp += 3;
	res = CONS(hp, tup, res); hp += 2;

	tup = TUPLE2(hp, am_min_bin_vheap_size, make_small(BIN_VH_MIN_SIZE)); hp += 3;
	res = CONS(hp, tup, res); hp += 2;

	tup = TUPLE2(hp, am_max_heap_size, make_small(H_MAX_SIZE)); hp += 3;
	res = CONS(hp, tup, res); hp += 2;

	BIF_RET(res);
    } else if (BIF_ARG_1 == am_fullsweep_after){
	Uint val = (Uint) erts_atomic32_read_nob(&erts_max_gen_gcs);
	hp = HAlloc(BIF_P, 3);
	res = TUPLE2(hp, am_fullsweep_after, make_small(val));
	BIF_RET(res);
    } else if (BIF_ARG_1 == am_min_heap_size) {
	hp = HAlloc(BIF_P, 3);
	res = TUPLE2(hp, am_min_heap_size,make_small(H_MIN_SIZE));
	BIF_RET(res);
    } else if (BIF_ARG_1 == am_max_heap_size) {
        Uint sz = 0;
        erts_max_heap_size_map(H_MAX_SIZE, H_MAX_FLAGS, NULL, &sz);
	hp = HAlloc(BIF_P, sz);
	res = erts_max_heap_size_map(H_MAX_SIZE, H_MAX_FLAGS, &hp, NULL);
	BIF_RET(res);
    } else if (BIF_ARG_1 == am_min_bin_vheap_size) {
	hp = HAlloc(BIF_P, 3);
	res = TUPLE2(hp, am_min_bin_vheap_size,make_small(BIN_VH_MIN_SIZE));
	BIF_RET(res);
    } else if (BIF_ARG_1 == am_process_count) {
	BIF_RET(make_small(erts_ptab_count(&erts_proc)));
    } else if (BIF_ARG_1 == am_process_limit) {
	BIF_RET(make_small(erts_ptab_max(&erts_proc)));
    } else if (BIF_ARG_1 == am_port_count) {
	BIF_RET(make_small(erts_ptab_count(&erts_port)));
    } else if (BIF_ARG_1 == am_port_limit) {
	BIF_RET(make_small(erts_ptab_max(&erts_port)));
    } else if (BIF_ARG_1 == am_info
	       || BIF_ARG_1 == am_procs
	       || BIF_ARG_1 == am_loaded
	       || BIF_ARG_1 == am_dist) {
	erts_dsprintf_buf_t *dsbufp = erts_create_info_dsbuf(0);

	/* Need to be the only thread running... */
	erts_proc_unlock(BIF_P, ERTS_PROC_LOCK_MAIN);
	erts_thr_progress_block();

	if (BIF_ARG_1 == am_info)
	    info(ERTS_PRINT_DSBUF, (void *) dsbufp);
	else if (BIF_ARG_1 == am_procs)
	    process_info(ERTS_PRINT_DSBUF, (void *) dsbufp);
	else if (BIF_ARG_1 == am_loaded)
	    loaded(ERTS_PRINT_DSBUF, (void *) dsbufp);
	else
	    distribution_info(ERTS_PRINT_DSBUF, (void *) dsbufp);

	erts_thr_progress_unblock();
	erts_proc_lock(BIF_P, ERTS_PROC_LOCK_MAIN);

	ASSERT(dsbufp && dsbufp->str);
	res = new_binary(BIF_P, (byte *) dsbufp->str, dsbufp->str_len);
	erts_destroy_info_dsbuf(dsbufp);
	BIF_RET(res);
    } else if (ERTS_IS_ATOM_STR("dist_ctrl", BIF_ARG_1)) {
	DistEntry *dep;
	i = 0;
        erts_rwmtx_rlock(&erts_dist_table_rwmtx);
	for (dep = erts_visible_dist_entries; dep; dep = dep->next) 
	    ++i;
	for (dep = erts_hidden_dist_entries; dep; dep = dep->next)
	    ++i;
	hp = HAlloc(BIF_P,i*(3+2));
	res = NIL;
	for (dep = erts_hidden_dist_entries; dep; dep = dep->next) {
	    Eterm tpl;
	    ASSERT(is_immed(dep->cid));
	    tpl = TUPLE2(hp, dep->sysname, dep->cid);
	    hp +=3;
	    res = CONS(hp, tpl, res);
	    hp += 2;
	}
	for (dep = erts_visible_dist_entries; dep; dep = dep->next) {
	    Eterm tpl;
	    ASSERT(is_immed(dep->cid));
	    tpl = TUPLE2(hp, dep->sysname, dep->cid);
	    hp +=3;
	    res = CONS(hp, tpl, res);
	    hp += 2;
	}
        erts_rwmtx_runlock(&erts_dist_table_rwmtx);
	BIF_RET(res);
    } else if (BIF_ARG_1 == am_system_version) {
	erts_dsprintf_buf_t *dsbufp = erts_create_tmp_dsbuf(0);
	erts_print_system_version(ERTS_PRINT_DSBUF, (void *) dsbufp, BIF_P);
	hp = HAlloc(BIF_P, dsbufp->str_len*2);
	res = buf_to_intlist(&hp, dsbufp->str, dsbufp->str_len, NIL);
	erts_destroy_tmp_dsbuf(dsbufp);
	BIF_RET(res);
    } else if (BIF_ARG_1 == am_system_architecture) {
	hp = HAlloc(BIF_P, 2*(sizeof(ERLANG_ARCHITECTURE)-1));
	BIF_RET(buf_to_intlist(&hp,
			       ERLANG_ARCHITECTURE,
			       sizeof(ERLANG_ARCHITECTURE)-1,
			       NIL));
    } 
    else if (BIF_ARG_1 == am_os_type) {
	BIF_RET(os_type_tuple);
    }
    else if (BIF_ARG_1 == am_allocator) {
	BIF_RET(erts_allocator_options((void *) BIF_P));
    }
    else if (BIF_ARG_1 == am_thread_pool_size) {
	extern int erts_async_max_threads;
	int n;
	
	n = erts_async_max_threads;
	BIF_RET(make_small(n));
    }
    else if (BIF_ARG_1 == am_alloc_util_allocators) {
	BIF_RET(erts_alloc_util_allocators((void *) BIF_P));
    }
    else if (BIF_ARG_1 == am_elib_malloc) {
	/* To be removed in R15 */
        BIF_RET(am_false);
    }
    else if (BIF_ARG_1 == am_os_version) {
	BIF_RET(os_version_tuple);
    }
    else if (BIF_ARG_1 == am_version) {
	int n = sys_strlen(ERLANG_VERSION);
	hp = HAlloc(BIF_P, ((sizeof ERLANG_VERSION)-1) * 2);
	BIF_RET(buf_to_intlist(&hp, ERLANG_VERSION, n, NIL));
    }
    else if (BIF_ARG_1 == am_machine) {
	int n = sys_strlen(EMULATOR);
	hp = HAlloc(BIF_P, n*2);
	BIF_RET(buf_to_intlist(&hp, EMULATOR, n, NIL));
    }
    else if (BIF_ARG_1 == am_garbage_collection) {
	BIF_RET(am_generational);
#ifdef ERTS_OPCODE_COUNTER_SUPPORT
    } else if (BIF_ARG_1 == am_instruction_counts) {
#ifdef DEBUG
	Eterm *endp;
#endif
	Eterm *hp, **hpp;
	Uint hsz, *hszp;
	int i;

	hpp = NULL;
	hsz = 0;
	hszp = &hsz;

    bld_instruction_counts:

	res = NIL;
	for (i = num_instructions-1; i >= 0; i--) {
	    res = erts_bld_cons(hpp, hszp,
				erts_bld_tuple(hpp, hszp, 2,
					       erts_atom_put((byte *)opc[i].name,
							     sys_strlen(opc[i].name),
							     ERTS_ATOM_ENC_LATIN1,
							     1),
					       erts_bld_uint(hpp, hszp,
							     erts_instr_count[i])),
				res);
	}

	if (!hpp) {
	    hp = HAlloc(BIF_P, hsz);
	    hpp = &hp;
#ifdef DEBUG
	    endp = hp + hsz;
#endif
	    hszp = NULL;
	    goto bld_instruction_counts;
	}

	ASSERT(endp == hp);

	BIF_RET(res);
#endif /* #ifndef ERTS_OPCODE_COUNTER_SUPPORT */
    } else if (BIF_ARG_1 == am_wordsize) {
	return make_small(sizeof(Eterm));
    } else if (BIF_ARG_1 == am_endian) {
#if defined(WORDS_BIGENDIAN)
	return am_big;
#else
	return am_little;
#endif
    } else if (BIF_ARG_1 == am_heap_sizes) {
	return erts_heap_sizes(BIF_P);
    } else if (BIF_ARG_1 == am_heap_type) {
	return am_private;
    } else if (ERTS_IS_ATOM_STR("cpu_topology", BIF_ARG_1)) {
	res = erts_get_cpu_topology_term(BIF_P, am_used);
	BIF_TRAP1(erts_format_cpu_topology_trap, BIF_P, res);
    } else if (ERTS_IS_ATOM_STR("update_cpu_info", BIF_ARG_1)) {
	if (erts_update_cpu_info()) {
	    ERTS_DECL_AM(changed);
	    BIF_RET(AM_changed);
	}
	else {
	    ERTS_DECL_AM(unchanged);
	    BIF_RET(AM_unchanged);
	}
#if defined(__GNUC__) && defined(HAVE_SOLARIS_SPARC_PERFMON)
    } else if (ERTS_IS_ATOM_STR("ultrasparc_read_tick1", BIF_ARG_1)) {
	register unsigned high asm("%l0");
	register unsigned low asm("%l1");

	hp = HAlloc(BIF_P, 5);
	asm volatile (".word 0xa3410000;" /* rd %tick, %l1 */
		      ".word 0xa1347020" /* srlx  %l1, 0x20, %l0 */
		      : "=r" (high), "=r" (low));
	res = TUPLE4(hp, make_small(high >> 16),
		     make_small(high & 0xFFFF),
		     make_small(low >> 16),
		     make_small(low & 0xFFFF));
	BIF_RET(res);
    } else if (ERTS_IS_ATOM_STR("ultrasparc_read_tick2", BIF_ARG_1)) {
	register unsigned high asm("%l0");
	register unsigned low asm("%l1");

	asm volatile (".word 0xa3410000;" /* rd %tick, %l1 */
		      ".word 0xa1347020" /* srlx  %l1, 0x20, %l0 */
		      : "=r" (high), "=r" (low));
	hp = HAlloc(BIF_P, 5);
	res = TUPLE4(hp, make_small(high >> 16),
		     make_small(high & 0xFFFF),
		     make_small(low >> 16),
		     make_small(low & 0xFFFF));
	BIF_RET(res);
    } else if (ERTS_IS_ATOM_STR("ultrasparc_read_pic1", BIF_ARG_1)) {
	register unsigned high asm("%l0");
	register unsigned low asm("%l1");

	hp = HAlloc(BIF_P, 5);
	asm volatile (".word 0xa3444000;" /* rd %asr17, %l1 */
		      ".word 0xa1347020" /* srlx  %l1, 0x20, %l0 */
		      : "=r" (high), "=r" (low));
	res = TUPLE4(hp, make_small(high >> 16),
		     make_small(high & 0xFFFF),
		     make_small(low >> 16),
		     make_small(low & 0xFFFF));
	BIF_RET(res);
    } else if (ERTS_IS_ATOM_STR("ultrasparc_read_pic2", BIF_ARG_1)) {
	register unsigned high asm("%l0");
	register unsigned low asm("%l1");

	asm volatile (".word 0xa3444000;" /* rd %asr17, %l1 */
		      ".word 0xa1347020" /* srlx  %l1, 0x20, %l0 */
		      : "=r" (high), "=r" (low));
	hp = HAlloc(BIF_P, 5);
	res = TUPLE4(hp, make_small(high >> 16),
		     make_small(high & 0xFFFF),
		     make_small(low >> 16),
		     make_small(low & 0xFFFF));
	BIF_RET(res);
#endif
    } else if (BIF_ARG_1 == am_threads) {
	return am_true;
    } else if (BIF_ARG_1 == am_creation) {
	return make_small(erts_this_node->creation);
    } else if (BIF_ARG_1 == am_break_ignored) {
      extern int ignore_break;
      if (ignore_break) 
	return am_true; 
      else
	return am_false;
    }
    /* Arguments that are unusual follow ... */
    else if (ERTS_IS_ATOM_STR("logical_processors", BIF_ARG_1)) {
	int no;
	erts_get_logical_processors(&no, NULL, NULL);
	if (no > 0)
	    BIF_RET(make_small((Uint) no));
	else {
	    DECL_AM(unknown);
	    BIF_RET(AM_unknown);
	}
    }
    else if (ERTS_IS_ATOM_STR("logical_processors_online", BIF_ARG_1)) {
	int no;
	erts_get_logical_processors(NULL, &no, NULL);
	if (no > 0)
	    BIF_RET(make_small((Uint) no));
	else {
	    DECL_AM(unknown);
	    BIF_RET(AM_unknown);
	}
    }
    else if (ERTS_IS_ATOM_STR("logical_processors_available", BIF_ARG_1)) {
	int no;
	erts_get_logical_processors(NULL, NULL, &no);
	if (no > 0)
	    BIF_RET(make_small((Uint) no));
	else {
	    DECL_AM(unknown);
	    BIF_RET(AM_unknown);
	}
    } else if (ERTS_IS_ATOM_STR("otp_release", BIF_ARG_1)) {
	int n = sizeof(ERLANG_OTP_RELEASE)-1;
	hp = HAlloc(BIF_P, 2*n);
	BIF_RET(buf_to_intlist(&hp, ERLANG_OTP_RELEASE, n, NIL));
    } else if (ERTS_IS_ATOM_STR("driver_version", BIF_ARG_1)) {
	char buf[42];
	int n = erts_snprintf(buf, 42, "%d.%d",
			      ERL_DRV_EXTENDED_MAJOR_VERSION,
			      ERL_DRV_EXTENDED_MINOR_VERSION);
	hp = HAlloc(BIF_P, 2*n);
	BIF_RET(buf_to_intlist(&hp, buf, n, NIL));
    } else if (ERTS_IS_ATOM_STR("nif_version", BIF_ARG_1)) {
	char buf[42];
	int n = erts_snprintf(buf, 42, "%d.%d",
			      ERL_NIF_MAJOR_VERSION,
			      ERL_NIF_MINOR_VERSION);
	hp = HAlloc(BIF_P, 2*n);
	BIF_RET(buf_to_intlist(&hp, buf, n, NIL));
    } else if (ERTS_IS_ATOM_STR("smp_support", BIF_ARG_1)) {
	BIF_RET(am_true);
    } else if (ERTS_IS_ATOM_STR("scheduler_bind_type", BIF_ARG_1)) {
	BIF_RET(erts_bound_schedulers_term(BIF_P));
    } else if (ERTS_IS_ATOM_STR("scheduler_bindings", BIF_ARG_1)) {
	BIF_RET(erts_get_schedulers_binds(BIF_P));
    } else if (ERTS_IS_ATOM_STR("constant_pool_support", BIF_ARG_1)) {
	BIF_RET(am_true);
    } else if (ERTS_IS_ATOM_STR("schedulers", BIF_ARG_1)
	       || ERTS_IS_ATOM_STR("schedulers_total", BIF_ARG_1)) {
	res = make_small(erts_no_schedulers);
	BIF_RET(res);
    } else if (ERTS_IS_ATOM_STR("schedulers_state", BIF_ARG_1)) {
	Eterm *hp;
	Uint total, online, active;
	erts_schedulers_state(&total, &online, &active,
			      NULL, NULL, NULL, NULL, NULL);
	hp = HAlloc(BIF_P, 4);
	res = TUPLE3(hp,
		     make_small(total),
		     make_small(online),
		     make_small(active));
	BIF_RET(res);
    } else if (ERTS_IS_ATOM_STR("schedulers_state", BIF_ARG_1)) {
	Eterm *hp;
	Uint total, online, active;
	erts_schedulers_state(&total, &online, &active,
			      NULL, NULL, NULL, NULL, NULL);
	hp = HAlloc(BIF_P, 4);
	res = TUPLE3(hp,
		     make_small(total),
		     make_small(online),
		     make_small(active));
	BIF_RET(res);
    } else if (ERTS_IS_ATOM_STR("all_schedulers_state", BIF_ARG_1)) {
	Eterm *hp, tpl;
	Uint sz, total, online, active,
	    dirty_cpu_total, dirty_cpu_online, dirty_cpu_active,
	    dirty_io_total, dirty_io_active;
	erts_schedulers_state(&total, &online, &active,
			      &dirty_cpu_total, &dirty_cpu_online, &dirty_cpu_active,
			      &dirty_io_total, &dirty_io_active);

	sz = 2+5;
	if (dirty_cpu_total)
	    sz += 2+5;
	if (dirty_io_total)
	    sz += 2+5;

	hp = HAlloc(BIF_P, sz);

	res = NIL;
	if (dirty_io_total) {
	    tpl = TUPLE4(hp,
			 am_dirty_io,
			 make_small(dirty_io_total),
			 make_small(dirty_io_total),
			 make_small(dirty_io_active));
	    hp += 5;
	    res = CONS(hp, tpl, res);
	    hp += 2;
	}
	if (dirty_cpu_total) {
	    tpl = TUPLE4(hp,
			 am_dirty_cpu,
			 make_small(dirty_cpu_total),
			 make_small(dirty_cpu_online),
			 make_small(dirty_cpu_active));
	    hp += 5;
	    res = CONS(hp, tpl, res);
	    hp += 2;
	}
	tpl = TUPLE4(hp,
		     am_normal,
		     make_small(total),
		     make_small(online),
		     make_small(active));
	hp += 5;
	res = CONS(hp, tpl, res);
	BIF_RET(res);
    } else if (ERTS_IS_ATOM_STR("schedulers_online", BIF_ARG_1)) {
	Uint online;
	erts_schedulers_state(NULL, &online, NULL, NULL, NULL, NULL, NULL, NULL);
	BIF_RET(make_small(online));
    } else if (ERTS_IS_ATOM_STR("schedulers_active", BIF_ARG_1)) {
	Uint active;
	erts_schedulers_state(NULL, NULL, &active, NULL, NULL, NULL, NULL, NULL);
	BIF_RET(make_small(active));
    } else if (ERTS_IS_ATOM_STR("dirty_cpu_schedulers", BIF_ARG_1)) {
	Uint dirty_cpu;
	erts_schedulers_state(NULL, NULL, NULL, &dirty_cpu, NULL, NULL, NULL, NULL);
	BIF_RET(make_small(dirty_cpu));
    } else if (ERTS_IS_ATOM_STR("dirty_cpu_schedulers_online", BIF_ARG_1)) {
	Uint dirty_cpu_onln;
	erts_schedulers_state(NULL, NULL, NULL, NULL, &dirty_cpu_onln, NULL, NULL, NULL);
	BIF_RET(make_small(dirty_cpu_onln));
    } else if (ERTS_IS_ATOM_STR("dirty_io_schedulers", BIF_ARG_1)) {
	Uint dirty_io;
	erts_schedulers_state(NULL, NULL, NULL, NULL, NULL, NULL, &dirty_io, NULL);
	BIF_RET(make_small(dirty_io));
    } else if (ERTS_IS_ATOM_STR("run_queues", BIF_ARG_1)) {
	res = make_small(erts_no_run_queues);
	BIF_RET(res);
    } else if (ERTS_IS_ATOM_STR("port_parallelism", BIF_ARG_1)) {
	res = erts_port_parallelism ? am_true : am_false;
	BIF_RET(res);
    } else if (ERTS_IS_ATOM_STR("c_compiler_used", BIF_ARG_1)) {
	Eterm *hp = NULL;
	Uint sz = 0;
	(void) c_compiler_used(NULL, &sz);
	if (sz)
	    hp = HAlloc(BIF_P, sz);
	BIF_RET(c_compiler_used(&hp, NULL));
    } else if (ERTS_IS_ATOM_STR("stop_memory_trace", BIF_ARG_1)) {
	erts_mtrace_stop();
	BIF_RET(am_true);
    } else if (ERTS_IS_ATOM_STR("context_reductions", BIF_ARG_1)) {
	BIF_RET(make_small(CONTEXT_REDS));
    } else if (ERTS_IS_ATOM_STR("kernel_poll", BIF_ARG_1)) {
#if ERTS_ENABLE_KERNEL_POLL
	BIF_RET(am_true);
#else
	BIF_RET(am_false);
#endif    
    } else if (ERTS_IS_ATOM_STR("lock_checking", BIF_ARG_1)) {
#ifdef ERTS_ENABLE_LOCK_CHECK
	BIF_RET(am_true);
#else
	BIF_RET(am_false);
#endif
    } else if (ERTS_IS_ATOM_STR("lock_counting", BIF_ARG_1)) {
#ifdef ERTS_ENABLE_LOCK_COUNT
	BIF_RET(am_true);
#else
	BIF_RET(am_false);
#endif
    } else if (ERTS_IS_ATOM_STR("debug_compiled", BIF_ARG_1)) {
#ifdef DEBUG
	BIF_RET(am_true);
#else
	BIF_RET(am_false);
#endif
    } else if (ERTS_IS_ATOM_STR("check_io", BIF_ARG_1)) {
	BIF_RET(erts_check_io_info(BIF_P));
    } else if (ERTS_IS_ATOM_STR("multi_scheduling_blockers", BIF_ARG_1)) {
	if (erts_no_schedulers == 1)
	    BIF_RET(NIL);
	else
	    BIF_RET(erts_multi_scheduling_blockers(BIF_P, 0));
    } else if (ERTS_IS_ATOM_STR("normal_multi_scheduling_blockers", BIF_ARG_1)) {
	if (erts_no_schedulers == 1)
	    BIF_RET(NIL);
	else
	    BIF_RET(erts_multi_scheduling_blockers(BIF_P, 1));
    } else if (ERTS_IS_ATOM_STR("modified_timing_level", BIF_ARG_1)) {
	BIF_RET(ERTS_USE_MODIFIED_TIMING()
		? make_small(erts_modified_timing_level)
		: am_undefined);
    } else if (ERTS_IS_ATOM_STR("port_tasks", BIF_ARG_1)) {
	BIF_RET(am_true);
    } else if (ERTS_IS_ATOM_STR("io_thread", BIF_ARG_1)) {
	BIF_RET(am_false);
    } else if (ERTS_IS_ATOM_STR("scheduling_statistics", BIF_ARG_1)) {
	BIF_RET(erts_sched_stat_term(BIF_P, 0));
    } else if (ERTS_IS_ATOM_STR("total_scheduling_statistics", BIF_ARG_1)) {
	BIF_RET(erts_sched_stat_term(BIF_P, 1));
    } else if (ERTS_IS_ATOM_STR("taints", BIF_ARG_1)) {
	BIF_RET(erts_nif_taints(BIF_P));
    } else if (ERTS_IS_ATOM_STR("reader_groups_map", BIF_ARG_1)) {
	BIF_RET(erts_get_reader_groups_map(BIF_P));
    } else if (ERTS_IS_ATOM_STR("dist_buf_busy_limit", BIF_ARG_1)) {
	Uint hsz = 0;

 	(void) erts_bld_uint(NULL, &hsz, erts_dist_buf_busy_limit);
	hp = hsz ? HAlloc(BIF_P, hsz) : NULL;
	res = erts_bld_uint(&hp, NULL, erts_dist_buf_busy_limit);
	BIF_RET(res);
    } else if (ERTS_IS_ATOM_STR("delayed_node_table_gc", BIF_ARG_1)) {
	Uint hsz = 0;
	Uint dntgc = erts_delayed_node_table_gc();
	if (dntgc == ERTS_NODE_TAB_DELAY_GC_INFINITY)
	    BIF_RET(am_infinity);
 	(void) erts_bld_uint(NULL, &hsz, dntgc);
	hp = hsz ? HAlloc(BIF_P, hsz) : NULL;
	res = erts_bld_uint(&hp, NULL, dntgc);
	BIF_RET(res);
    } else if (ERTS_IS_ATOM_STR("ethread_info", BIF_ARG_1)) {
	BIF_RET(erts_get_ethread_info(BIF_P));
    }
    else if (ERTS_IS_ATOM_STR("emu_args", BIF_ARG_1)) {
	BIF_RET(erts_get_emu_args(BIF_P));
    }
    else if (ERTS_IS_ATOM_STR("beam_jump_table", BIF_ARG_1)) {
	BIF_RET(erts_beam_jump_table() ? am_true : am_false);
    }
    else if (ERTS_IS_ATOM_STR("dynamic_trace", BIF_ARG_1)) {
#if defined(USE_DTRACE)
	DECL_AM(dtrace);
	BIF_RET(AM_dtrace);
#elif defined(USE_SYSTEMTAP)
	DECL_AM(systemtap);
	BIF_RET(AM_systemtap);
#elif defined(USE_LTTNG)
	DECL_AM(lttng);
	BIF_RET(AM_lttng);
#else
	BIF_RET(am_none);
#endif
    }	    
    else if (ERTS_IS_ATOM_STR("dynamic_trace_probes", BIF_ARG_1)) {
#if defined(USE_VM_PROBES)
	BIF_RET(am_true);
#else
	BIF_RET(am_false);
#endif	
    }
    else if (ERTS_IS_ATOM_STR("thread_progress", BIF_ARG_1)) {
	erts_thr_progress_dbg_print_state();
	BIF_RET(am_true);
    }
    else if (BIF_ARG_1 == am_message_queue_data) {
	switch (erts_default_spo_flags & (SPO_ON_HEAP_MSGQ|SPO_OFF_HEAP_MSGQ)) {
	case SPO_OFF_HEAP_MSGQ:
	    BIF_RET(am_off_heap);
	case SPO_ON_HEAP_MSGQ:
	    BIF_RET(am_on_heap);
	default:
	    ERTS_INTERNAL_ERROR("Inconsistent message queue management state");
	    BIF_RET(am_error);
	}
    }
    else if (ERTS_IS_ATOM_STR("compile_info",BIF_ARG_1)) {
	Uint  sz;
	Eterm res = NIL, tup, text;
	Eterm *hp = HAlloc(BIF_P, 3*(2 + 3) + /* three 2-tuples and three cons */
		2*(sys_strlen(erts_build_flags_CONFIG_H) +
		   sys_strlen(erts_build_flags_CFLAGS) +
		   sys_strlen(erts_build_flags_LDFLAGS)));

	sz   = sys_strlen(erts_build_flags_CONFIG_H);
	text = buf_to_intlist(&hp, erts_build_flags_CONFIG_H, sz, NIL);
	tup  = TUPLE2(hp, am_config_h, text); hp += 3;
	res  = CONS(hp, tup, res); hp += 2;

	sz   = sys_strlen(erts_build_flags_CFLAGS);
	text = buf_to_intlist(&hp, erts_build_flags_CFLAGS, sz, NIL);
	tup  = TUPLE2(hp, am_cflags, text); hp += 3;
	res  = CONS(hp, tup, res); hp += 2;

	sz   = sys_strlen(erts_build_flags_LDFLAGS);
	text = buf_to_intlist(&hp, erts_build_flags_LDFLAGS, sz, NIL);
	tup  = TUPLE2(hp, am_ldflags, text); hp += 3;
	res  = CONS(hp, tup, res); hp += 2;

	BIF_RET(res);
    }
    else if (ERTS_IS_ATOM_STR("ets_limit",BIF_ARG_1)) {
        BIF_RET(make_small(erts_db_get_max_tabs()));
    }
    else if (ERTS_IS_ATOM_STR("ets_count",BIF_ARG_1)) {
        BIF_RET(make_small(erts_ets_table_count()));
    }
    else if (ERTS_IS_ATOM_STR("atom_limit",BIF_ARG_1)) {
        BIF_RET(make_small(erts_get_atom_limit()));
    }
    else if (ERTS_IS_ATOM_STR("atom_count",BIF_ARG_1)) {
        BIF_RET(make_small(atom_table_size()));
    }
    else if (ERTS_IS_ATOM_STR("tolerant_timeofday",BIF_ARG_1)) {
	if (erts_has_time_correction()
	    && erts_time_offset_state() == ERTS_TIME_OFFSET_FINAL) {
	    BIF_RET(am_enabled);
	}
	BIF_RET(am_disabled);
    }
    else if (ERTS_IS_ATOM_STR("eager_check_io",BIF_ARG_1)) {
	BIF_RET(am_true);
    }
    else if (ERTS_IS_ATOM_STR("literal_test",BIF_ARG_1)) {
#ifdef ERTS_HAVE_IS_IN_LITERAL_RANGE
#ifdef ARCH_64
	DECL_AM(range);
	BIF_RET(AM_range);
#else /* ARCH_32 */
	DECL_AM(range_bitmask);
	BIF_RET(AM_range_bitmask);
#endif /* ARCH_32 */
#else  /* ! ERTS_HAVE_IS_IN_LITERAL_RANGE */
	DECL_AM(tag);
	BIF_RET(AM_tag);
#endif
    } else if (ERTS_IS_ATOM_STR("system_logger", BIF_ARG_1)) {
        BIF_RET(erts_get_system_logger());
    }

    BIF_ERROR(BIF_P, BADARG);
}

static int monitor_size(ErtsMonitor *mon, void *vsz, Sint reds)
{
    *((Uint *) vsz) = erts_monitor_size(mon);
    return 1;
}

static int link_size(ErtsMonitor *lnk, void *vsz, Sint reds)
{
    *((Uint *) vsz) = erts_link_size(lnk);
    return 1;
}

/**********************************************************************/ 
/* Return information on ports */
/* Info:
**    id          Port index
**    connected   (Pid)
**    links       List of pids
**    name        String
**    input       Number of bytes input from port program
**    output      Number of bytes output to the port program
**    os_pid      The child's process ID
*/

Eterm
erts_bld_port_info(Eterm **hpp, ErlOffHeap *ohp, Uint *szp, Port *prt,
                   Eterm item)
{
    Eterm res = THE_NON_VALUE;

    ERTS_LC_ASSERT(erts_lc_is_port_locked(prt));

    if (item == am_id) {
	if (hpp)
	    res = make_small(internal_port_index(prt->common.id));
	if (szp) {
	    res = am_true;
	    goto done;
	}
    }
    else if (item == am_links) {
	MonitorInfoCollection mic;
	int i;
	Eterm item;

	INIT_MONITOR_INFOS(mic);

	erts_link_tree_foreach(ERTS_P_LINKS(prt), collect_one_link, (void *) &mic);

	if (szp)
	    *szp += mic.sz;

	if (hpp) {
	    res = NIL;
	    for (i = 0; i < mic.mi_i; i++) {
		item = STORE_NC(hpp, ohp, mic.mi[i].entity.term);
		res = CONS(*hpp, item, res);
		*hpp += 2;
	    }
	}

	DESTROY_MONITOR_INFOS(mic);

	if (szp) {
	    res = am_true;
	    goto done;
	}
    }
    else if (item == am_monitors) {
	MonitorInfoCollection mic;
	int i;

	INIT_MONITOR_INFOS(mic);
        erts_monitor_tree_foreach(ERTS_P_MONITORS(prt),
                                  collect_one_origin_monitor,
                                  (void *) &mic);

	if (szp)
	    *szp += mic.sz;

	if (hpp) {
	    res = NIL;
	    for (i = 0; i < mic.mi_i; i++) {
		Eterm t;

                ASSERT(mic.mi[i].type == ERTS_MON_TYPE_PORT);
                ASSERT(is_internal_pid(mic.mi[i].entity.term));
                t = TUPLE2(*hpp, am_process, mic.mi[i].entity.term);
		*hpp += 3;
		res = CONS(*hpp, t, res);
		*hpp += 2;
	    }
        } // hpp
	DESTROY_MONITOR_INFOS(mic);

	if (szp) {
	    res = am_true;
	    goto done;
	}
    }
    else if (item == am_monitored_by) {
        MonitorInfoCollection mic;
        int i;
        Eterm item;

        INIT_MONITOR_INFOS(mic);
        erts_monitor_list_foreach(ERTS_P_LT_MONITORS(prt),
                                  collect_one_target_monitor,
                                  (void *) &mic);
        erts_monitor_tree_foreach(ERTS_P_MONITORS(prt),
                                  collect_one_target_monitor,
                                  (void *) &mic);
        if (szp)
            *szp += mic.sz;

        if (hpp) {
            res = NIL;
            for (i = 0; i < mic.mi_i; ++i) {
                ASSERT(mic.mi[i].type != ERTS_MON_TYPE_RESOURCE);
                item = STORE_NC(hpp, ohp, mic.mi[i].entity.term);
                res = CONS(*hpp, item, res);
                *hpp += 2;
            }
        } // hpp
        DESTROY_MONITOR_INFOS(mic);

        if (szp) {
            res = am_true;
            goto done;
        }
    }
    else if (item == am_name) {
	int count = sys_strlen(prt->name);

	if (hpp)
	    res = buf_to_intlist(hpp, prt->name, count, NIL);

	if (szp) {
	    *szp += 2*count;
	    res = am_true;
	    goto done;
	}
    }
    else if (item == am_connected) {
	if (hpp)
	    res = ERTS_PORT_GET_CONNECTED(prt); /* internal pid */
	if (szp) {
	    res = am_true;
	    goto done;
	}
    }
    else if (item == am_input) {
	res = erts_bld_uint(hpp, szp, prt->bytes_in);
	if (szp) {
	    res = am_true;
	    goto done;
	}
    }
    else if (item == am_output) {
	res = erts_bld_uint(hpp, szp, prt->bytes_out);
	if (szp) {
	    res = am_true;
	    goto done;
	}
    }
    else if (item == am_os_pid) {
	res = (prt->os_pid < 0
	       ? am_undefined
	       : erts_bld_uword(hpp, szp, (UWord) prt->os_pid));
	if (szp) {
	    res = am_true;
	    goto done;
	}
    }
    else if (item == am_registered_name) {
	RegProc *reg = prt->common.u.alive.reg;
	if (reg) {
	    res = reg->name;
	    if (szp) {
		res = am_true;
		goto done;
	    }
	}
	else {
	    if (szp)
		return am_undefined;
	    return NIL;
	}
    }
    else if (item == am_memory) {
	/* All memory consumed in bytes (the Port struct should not be
	   included though).
	 */
	Uint size = 0;

        erts_link_tree_foreach(ERTS_P_LINKS(prt),
                               link_size, (void *) &size);
        erts_monitor_tree_foreach(ERTS_P_MONITORS(prt),
                                  monitor_size, (void *) &size);
        erts_monitor_list_foreach(ERTS_P_LT_MONITORS(prt),
                                  monitor_size, (void *) &size);

	size += erts_port_data_size(prt);

	if (prt->linebuf)
	    size += sizeof(LineBuf) + prt->linebuf->ovsiz;

	/* ... */


	/* All memory allocated by the driver should be included, but it is
	   hard to retrieve... */
	
	res = erts_bld_uint(hpp, szp, size);
	if (szp) {
	    res = am_true;
	    goto done;
	}
    }
    else if (item == am_queue_size) {
	Uint ioq_size = erts_port_ioq_size(prt);
	res = erts_bld_uint(hpp, szp, ioq_size);
	if (szp) {
	    res = am_true;
	    goto done;
	}
    }
    else if (ERTS_IS_ATOM_STR("locking", item)) {
	if (hpp) {
	    if (erts_atomic32_read_nob(&prt->state)
		& ERTS_PORT_SFLG_PORT_SPECIFIC_LOCK) {
		DECL_AM(port_level);
		ASSERT(prt->drv_ptr->flags
		       & ERL_DRV_FLAG_USE_PORT_LOCKING);
		res = AM_port_level;
	    }
	    else {
		DECL_AM(driver_level);
		ASSERT(!(prt->drv_ptr->flags
			 & ERL_DRV_FLAG_USE_PORT_LOCKING));
		res = AM_driver_level;
	    }
	}
	if (szp) {
	    res = am_true;
	    goto done;
	}
    }
    else if (item == am_parallelism) {
	if (szp) {
	    res = am_true;
	    goto done;
	}
	res = ((ERTS_PTS_FLG_PARALLELISM &
		erts_atomic32_read_nob(&prt->sched.flags))
	       ? am_true
	       : am_false);
    }
    else {
	if (szp)
	    return am_false;
	return THE_NON_VALUE;
    }

done:
    if (szp)
	*szp += 3;
    if (hpp) {
	res = TUPLE2(*hpp, item, res);
	*hpp += 3;
    }

    return res;
}

BIF_RETTYPE
fun_info_2(BIF_ALIST_2)
{
    Process* p = BIF_P;
    Eterm fun = BIF_ARG_1;
    Eterm what = BIF_ARG_2;
    Eterm* hp;
    Eterm val;

    if (is_fun(fun)) {
	ErlFunThing* funp = (ErlFunThing *) fun_val(fun);

	switch (what) {
	case am_type:
	    hp = HAlloc(p, 3);
	    val = am_local;
	    break;
	case am_pid:
	    hp = HAlloc(p, 3);
	    val = funp->creator;
	    break;
	case am_module:
	    hp = HAlloc(p, 3);
	    val = funp->fe->module;
	    break;
	case am_new_index:
	    hp = HAlloc(p, 3);
	    val = make_small(funp->fe->index);
	    break;
	case am_new_uniq:
	    val = new_binary(p, funp->fe->uniq, 16);
	    hp = HAlloc(p, 3);
	    break;
	case am_index:
	    hp = HAlloc(p, 3);
	    val = make_small(funp->fe->old_index);
	    break;
	case am_uniq:
	    hp = HAlloc(p, 3);
	    val = make_small(funp->fe->old_uniq);
	    break;
	case am_env:
	    {
		Uint num_free = funp->num_free;
		int i;

		hp = HAlloc(p, 3 + 2*num_free);
		val = NIL;
		for (i = num_free-1; i >= 0; i--) {
		    val = CONS(hp, funp->env[i], val);
		    hp += 2;
		}
	    }
	    break;
	case am_refc:
	    val = erts_make_integer(erts_atomic_read_nob(&funp->fe->refc), p);
	    hp = HAlloc(p, 3);
	    break;
	case am_arity:
	    hp = HAlloc(p, 3);
	    val = make_small(funp->arity);
	    break;
	case am_name:
	    hp = HAlloc(p, 3);
	    val = funp->fe->address[-2];
	    break;
	default:
	    goto error;
	}
    } else if (is_export(fun)) {
	Export* exp = (Export *) ((UWord) (export_val(fun))[1]);
	switch (what) {
	case am_type:
	    hp = HAlloc(p, 3);
	    val = am_external;
	    break;
	case am_pid:
	    hp = HAlloc(p, 3);
	    val = am_undefined;
	    break;
	case am_module:
	    hp = HAlloc(p, 3);
	    val = exp->info.mfa.module;
	    break;
	case am_new_index:
	    hp = HAlloc(p, 3);
	    val = am_undefined;
	    break;
	case am_new_uniq:
	    hp = HAlloc(p, 3);
	    val = am_undefined;
	    break;
	case am_index:
	    hp = HAlloc(p, 3);
	    val = am_undefined;
	    break;
	case am_uniq:
	    hp = HAlloc(p, 3);
	    val = am_undefined;
	    break;
	case am_env:
	    hp = HAlloc(p, 3);
	    val = NIL;
	    break;
	case am_refc:
	    hp = HAlloc(p, 3);
	    val = am_undefined;
	    break;
	case am_arity:
	    hp = HAlloc(p, 3);
	    val = make_small(exp->info.mfa.arity);
	    break;
	case am_name:
	    hp = HAlloc(p, 3);
	    val = exp->info.mfa.function;
	    break;
	default:
	    goto error;
	}
    } else {
    error:
	BIF_ERROR(p, BADARG);
    }
    return TUPLE2(hp, what, val);
}

BIF_RETTYPE
fun_info_mfa_1(BIF_ALIST_1)
{
    Process* p = BIF_P;
    Eterm fun = BIF_ARG_1;
    Eterm* hp;

    if (is_fun(fun)) {
	ErlFunThing* funp = (ErlFunThing *) fun_val(fun);
	hp = HAlloc(p, 4);
	BIF_RET(TUPLE3(hp,funp->fe->module,funp->fe->address[-2],make_small(funp->arity)));
    } else if (is_export(fun)) {
	Export* exp = (Export *) ((UWord) (export_val(fun))[1]);
	hp = HAlloc(p, 4);
	BIF_RET(TUPLE3(hp,exp->info.mfa.module,
                       exp->info.mfa.function,
                       make_small(exp->info.mfa.arity)));
    }
    BIF_ERROR(p, BADARG);
}

BIF_RETTYPE erts_internal_is_process_alive_2(BIF_ALIST_2)
{
    if (!is_internal_pid(BIF_ARG_1) || !is_internal_ordinary_ref(BIF_ARG_2))
        BIF_ERROR(BIF_P, BADARG);
    erts_proc_sig_send_is_alive_request(BIF_P, BIF_ARG_1, BIF_ARG_2);
    BIF_RET(am_ok);
}

BIF_RETTYPE is_process_alive_1(BIF_ALIST_1) 
{
    if (is_internal_pid(BIF_ARG_1)) {
        erts_aint32_t state;
        Process *rp;

        if (BIF_ARG_1 == BIF_P->common.id)
            BIF_RET(am_true);

        rp = erts_proc_lookup_raw(BIF_ARG_1);
        if (!rp)
            BIF_RET(am_false);

        state = erts_atomic32_read_acqb(&rp->state);
        if (state & (ERTS_PSFLG_EXITING
                     | ERTS_PSFLG_SIG_Q
                     | ERTS_PSFLG_SIG_IN_Q)) {
            /*
             * If in exiting state, trap out and send 'is alive'
             * request and wait for it to complete termination.
             *
             * If process has signals enqueued, we need to
             * send it an 'is alive' request via its signal
             * queue in order to ensure that signal order is
             * preserved (we may earlier have sent it an
             * exit signal that has not been processed yet).
             */
            BIF_TRAP1(is_process_alive_trap, BIF_P, BIF_ARG_1);
        }

        BIF_RET(am_true);
    }

   if (is_external_pid(BIF_ARG_1)) {
       if (external_pid_dist_entry(BIF_ARG_1) == erts_this_dist_entry)
	   BIF_RET(am_false); /* A pid from an old incarnation of this node */
   }

   BIF_ERROR(BIF_P, BADARG);
}

static Eterm
process_display(Process *c_p, void *arg, int *redsp, ErlHeapFragment **bpp)
{
    if (redsp)
        *redsp = 1;

    if (ERTS_PROC_IS_EXITING(c_p))
        return am_badarg;

    erts_proc_lock(c_p, ERTS_PROC_LOCKS_ALL_MINOR);
    erts_stack_dump(ERTS_PRINT_STDERR, NULL, c_p);
    erts_proc_unlock(c_p, ERTS_PROC_LOCKS_ALL_MINOR);

    return am_true;
}


BIF_RETTYPE erts_internal_process_display_2(BIF_ALIST_2)
{
    Eterm res;

    if (BIF_ARG_2 != am_backtrace)
        BIF_RET(am_badarg);

    if (BIF_P->common.id == BIF_ARG_1) {
        res = process_display(BIF_P, NULL, NULL, NULL);
        BIF_RET(res);
    }

    if (is_not_internal_pid(BIF_ARG_1))
        BIF_RET(am_badarg);

    res = erts_proc_sig_send_rpc_request(BIF_P, BIF_ARG_1,
                                         !0,
                                         process_display,
                                         NULL);
    if (is_non_value(res))
        BIF_RET(am_badarg);

    BIF_RET(res);
}

/* this is a general call which return some possibly useful information */

BIF_RETTYPE statistics_1(BIF_ALIST_1)
{
    Eterm res;
    Eterm* hp;

    if (BIF_ARG_1 == am_scheduler_wall_time) {
	res = erts_sched_wall_time_request(BIF_P, 0, 0, 1, 0);
	if (is_non_value(res))
	    BIF_RET(am_undefined);
	BIF_TRAP1(gather_sched_wall_time_res_trap, BIF_P, res);
    } else if (BIF_ARG_1 == am_scheduler_wall_time_all) {
	res = erts_sched_wall_time_request(BIF_P, 0, 0, 1, 1);
	if (is_non_value(res))
	    BIF_RET(am_undefined);
	BIF_TRAP1(gather_sched_wall_time_res_trap, BIF_P, res);
    } else if ((BIF_ARG_1 == am_total_active_tasks)
	       | (BIF_ARG_1 == am_total_run_queue_lengths)
               | (BIF_ARG_1 == am_total_active_tasks_all)
	       | (BIF_ARG_1 == am_total_run_queue_lengths_all)) {
	Uint no = erts_run_queues_len(NULL, 0,
                                      ((BIF_ARG_1 == am_total_active_tasks)
                                       | (BIF_ARG_1 == am_total_active_tasks_all)),
                                      ((BIF_ARG_1 == am_total_active_tasks_all)
                                       | (BIF_ARG_1 == am_total_run_queue_lengths_all)));
	if (IS_USMALL(0, no))
	    res = make_small(no);
	else {
	    Eterm *hp = HAlloc(BIF_P, BIG_UINT_HEAP_SIZE);
	    res = uint_to_big(no, hp);
	}
	BIF_RET(res);
    } else if ((BIF_ARG_1 == am_active_tasks)
           | (BIF_ARG_1 == am_run_queue_lengths)
           | (BIF_ARG_1 == am_active_tasks_all)
           | (BIF_ARG_1 == am_run_queue_lengths_all)) {
	Eterm res, *hp, **hpp;
	Uint sz, *szp;
        int incl_dirty_io = ((BIF_ARG_1 == am_active_tasks_all)
                             | (BIF_ARG_1 == am_run_queue_lengths_all));
        int no_qs = (erts_no_run_queues + ERTS_NUM_DIRTY_CPU_RUNQS +
                     (incl_dirty_io ? ERTS_NUM_DIRTY_IO_RUNQS : 0));
	Uint *qszs = erts_alloc(ERTS_ALC_T_TMP,sizeof(Uint)*no_qs*2);
        (void) erts_run_queues_len(qszs, 0,
                                   ((BIF_ARG_1 == am_active_tasks)
                                    | (BIF_ARG_1 == am_active_tasks_all)),
                                   incl_dirty_io);
	sz = 0;
	szp = &sz;
	hpp = NULL;
	while (1) {
	    int i;
	    for (i = 0; i < no_qs; i++)
		qszs[no_qs+i] = erts_bld_uint(hpp, szp, qszs[i]);
	    res = erts_bld_list(hpp, szp, no_qs, &qszs[no_qs]);
	    if (hpp) {
		erts_free(ERTS_ALC_T_TMP, qszs);
		BIF_RET(res);
	    }
	    hp = HAlloc(BIF_P, sz);
	    szp = NULL;
	    hpp = &hp;
	}
#ifdef ERTS_ENABLE_MSACC
    } else if (BIF_ARG_1 == am_microstate_accounting) {
        Eterm threads;
        res = erts_msacc_request(BIF_P, ERTS_MSACC_GATHER, &threads);
	if (is_non_value(res))
	    BIF_RET(am_undefined);
	BIF_TRAP2(gather_msacc_res_trap, BIF_P, res, threads);
#endif
    } else if (BIF_ARG_1 == am_context_switches) {
	Eterm cs = erts_make_integer(erts_get_total_context_switches(), BIF_P);
	hp = HAlloc(BIF_P, 3);
	res = TUPLE2(hp, cs, SMALL_ZERO);
	BIF_RET(res);
    } else if (BIF_ARG_1 == am_garbage_collection) {
	res = erts_gc_info_request(BIF_P);
	if (is_non_value(res))
	    BIF_RET(am_undefined);
	BIF_TRAP1(gather_gc_info_res_trap, BIF_P, res);
    } else if (BIF_ARG_1 == am_reductions) {
	Uint reds;
	Uint diff;
	Uint hsz = 3;
	Eterm b1, b2;

	erts_get_total_reductions(&reds, &diff);
	(void) erts_bld_uint(NULL, &hsz, reds);
	(void) erts_bld_uint(NULL, &hsz, diff);
	hp = HAlloc(BIF_P, hsz);
	b1 = erts_bld_uint(&hp, NULL, reds);
	b2 = erts_bld_uint(&hp, NULL, diff);
	res = TUPLE2(hp, b1, b2); 
	BIF_RET(res);
    } else if (BIF_ARG_1 == am_exact_reductions) {
	Uint reds;
	Uint diff;
	Uint hsz = 3;
	Eterm b1, b2;

	erts_get_exact_total_reductions(BIF_P, &reds, &diff);
	(void) erts_bld_uint(NULL, &hsz, reds);
	(void) erts_bld_uint(NULL, &hsz, diff);
	hp = HAlloc(BIF_P, hsz);
	b1 = erts_bld_uint(&hp, NULL, reds);
	b2 = erts_bld_uint(&hp, NULL, diff);
	res = TUPLE2(hp, b1, b2); 
	BIF_RET(res);
    } else if (BIF_ARG_1 == am_runtime) {
	ErtsMonotonicTime u1, u2;
	Eterm b1, b2;
        Uint hsz;
	erts_runtime_elapsed_both(&u1, NULL, &u2, NULL);
        hsz = 3; /* 2-tuple */
        (void) erts_bld_monotonic_time(NULL, &hsz, u1);
        (void) erts_bld_monotonic_time(NULL, &hsz, u2);
	hp = HAlloc(BIF_P, hsz);
        b1 = erts_bld_monotonic_time(&hp, NULL, u1);
        b2 = erts_bld_monotonic_time(&hp, NULL, u2);
	res = TUPLE2(hp, b1, b2);
	BIF_RET(res);
    } else if (BIF_ARG_1 ==  am_run_queue) {
	res = erts_run_queues_len(NULL, 1, 0, 0);
	BIF_RET(make_small(res));
    } else if (BIF_ARG_1 == am_wall_clock) {
	ErtsMonotonicTime w1, w2;
	Eterm b1, b2;
        Uint hsz;
	erts_wall_clock_elapsed_both(&w1, &w2);
        hsz = 3; /* 2-tuple */
        (void) erts_bld_monotonic_time(NULL, &hsz, w1);
        (void) erts_bld_monotonic_time(NULL, &hsz, w2);
	hp = HAlloc(BIF_P, hsz);
        b1 = erts_bld_monotonic_time(&hp, NULL, w1);
        b2 = erts_bld_monotonic_time(&hp, NULL, w2);
	res = TUPLE2(hp, b1, b2);
	BIF_RET(res);
    } else if (BIF_ARG_1 == am_io) {
	Eterm ref = erts_request_io_bytes(BIF_P);
	BIF_TRAP2(gather_io_bytes_trap, BIF_P, ref, make_small(erts_no_schedulers));
    }
    else if (ERTS_IS_ATOM_STR("run_queues", BIF_ARG_1)) {
	Eterm res, *hp, **hpp;
	Uint sz, *szp;
	int no_qs = erts_no_run_queues + ERTS_NUM_DIRTY_RUNQS;
	Uint *qszs = erts_alloc(ERTS_ALC_T_TMP,sizeof(Uint)*no_qs*2);
	(void) erts_run_queues_len(qszs, 0, 0, 1);
	sz = 0;
	szp = &sz;
	hpp = NULL;
	while (1) {
	    int i;
	    for (i = 0; i < no_qs; i++)
		qszs[no_qs+i] = erts_bld_uint(hpp, szp, qszs[i]);
	    res = erts_bld_tuplev(hpp, szp, no_qs, &qszs[no_qs]);
	    if (hpp) {
		erts_free(ERTS_ALC_T_TMP, qszs);
		BIF_RET(res);
	    }
	    hp = HAlloc(BIF_P, sz);
	    szp = NULL;
	    hpp = &hp;
	}
    }
    BIF_ERROR(BIF_P, BADARG);
}

BIF_RETTYPE error_logger_warning_map_0(BIF_ALIST_0)
{
    BIF_RET(erts_error_logger_warnings);
}

static erts_atomic_t available_internal_state;

static int empty_magic_ref_destructor(Binary *bin)
{
    return 1;
}

BIF_RETTYPE erts_debug_get_internal_state_1(BIF_ALIST_1)
{
    /*
     * NOTE: Only supposed to be used for testing, and debugging.
     */

    if (!erts_atomic_read_nob(&available_internal_state)) {
	BIF_ERROR(BIF_P, EXC_UNDEF);
    }

    if (is_atom(BIF_ARG_1)) {
	if (ERTS_IS_ATOM_STR("reds_left", BIF_ARG_1)) {
	    /* Used by (emulator) */
	    BIF_RET(make_small((Uint) ERTS_BIF_REDS_LEFT(BIF_P)));
	}
	else if (ERTS_IS_ATOM_STR("node_and_dist_references", BIF_ARG_1)) {
	    /* Used by node_container_SUITE (emulator) */
	    Eterm res = erts_get_node_and_dist_references(BIF_P);
	    BIF_RET(res);
	}
	else if (ERTS_IS_ATOM_STR("monitoring_nodes", BIF_ARG_1)) {
	    BIF_RET(erts_processes_monitoring_nodes(BIF_P));
	}
	else if (ERTS_IS_ATOM_STR("next_pid", BIF_ARG_1)
		 || ERTS_IS_ATOM_STR("next_port", BIF_ARG_1)) {
	    /* Used by node_container_SUITE (emulator) */
	    Sint res;
	    if (ERTS_IS_ATOM_STR("next_pid", BIF_ARG_1))
		res = erts_ptab_test_next_id(&erts_proc, 0, 0);
	    else
		res = erts_ptab_test_next_id(&erts_port, 0, 0);
	    if (res < 0)
		BIF_RET(am_false);
	    BIF_RET(erts_make_integer(res, BIF_P));
	}
	else if (ERTS_IS_ATOM_STR("DbTable_words", BIF_ARG_1)) {
	    /* Used by ets_SUITE (stdlib) */
	    size_t words = (sizeof(DbTable) + sizeof(Uint) - 1)/sizeof(Uint);
            Eterm* hp = HAlloc(BIF_P ,3);
	    BIF_RET(TUPLE2(hp, make_small((Uint) words),
                           erts_ets_hash_sizeof_ext_segtab()));
	}
	else if (ERTS_IS_ATOM_STR("check_io_debug", BIF_ARG_1)) {
	    /* Used by driver_SUITE (emulator) */
	    Uint sz, *szp;
	    Eterm res, *hp, **hpp;
	    int no_errors;
	    ErtsCheckIoDebugInfo ciodi = {0};
#ifdef HAVE_ERTS_CHECK_IO_DEBUG
	    erts_proc_unlock(BIF_P,ERTS_PROC_LOCK_MAIN);
	    no_errors = erts_check_io_debug(&ciodi);
	    erts_proc_lock(BIF_P,ERTS_PROC_LOCK_MAIN);
#else
	    no_errors = 0;
#endif
	    sz = 0;
	    szp = &sz;
	    hpp = NULL;
	    while (1) {
		res = erts_bld_tuple(hpp, szp, 4,
				     erts_bld_uint(hpp, szp,
						   (Uint) no_errors),
				     erts_bld_uint(hpp, szp,
						   (Uint) ciodi.no_used_fds),
				     erts_bld_uint(hpp, szp,
						   (Uint) ciodi.no_driver_select_structs),
                                     erts_bld_uint(hpp, szp,
                                                   (Uint) ciodi.no_enif_select_structs));
		if (hpp)
		    break;
		hp = HAlloc(BIF_P, sz);
		szp = NULL;
		hpp = &hp;
	    }
	    BIF_RET(res);
	}
	else if (ERTS_IS_ATOM_STR("process_info_args", BIF_ARG_1)) {
	    /* Used by process_SUITE (emulator) */
	    int i;
	    Eterm res = NIL;
	    Uint *hp = HAlloc(BIF_P, 2*ERTS_PI_ARGS);
	    for (i = ERTS_PI_ARGS-1; i >= 0; i--) {
		res = CONS(hp, pi_args[i].name, res);
		hp += 2;
	    }
	    BIF_RET(res);
	}
	else if (ERTS_IS_ATOM_STR("processes", BIF_ARG_1)) {
	    /* Used by process_SUITE (emulator) */
	    BIF_RET(erts_debug_ptab_list(BIF_P, &erts_proc));
	}
	else if (ERTS_IS_ATOM_STR("processes_bif_info", BIF_ARG_1)) {
	    /* Used by process_SUITE (emulator) */
	    BIF_RET(erts_debug_ptab_list_bif_info(BIF_P, &erts_proc));
	}
	else if (ERTS_IS_ATOM_STR("max_atom_out_cache_index", BIF_ARG_1)) {
	    /* Used by distribution_SUITE (emulator) */
	    BIF_RET(make_small((Uint) erts_debug_max_atom_out_cache_index()));
	}
	else if (ERTS_IS_ATOM_STR("nbalance", BIF_ARG_1)) {
	    Uint n;
	    erts_proc_unlock(BIF_P, ERTS_PROC_LOCK_MAIN);
	    n = erts_debug_nbalance();
	    erts_proc_lock(BIF_P, ERTS_PROC_LOCK_MAIN);
	    BIF_RET(erts_make_integer(n, BIF_P));
	}
	else if (ERTS_IS_ATOM_STR("available_internal_state", BIF_ARG_1)) {
	    BIF_RET(am_true);
	}
	else if (ERTS_IS_ATOM_STR("force_heap_frags", BIF_ARG_1)) {
#ifdef FORCE_HEAP_FRAGS
	    BIF_RET(am_true);
#else
	    BIF_RET(am_false);
#endif
	}
	else if (ERTS_IS_ATOM_STR("memory", BIF_ARG_1)) {
	    Eterm res;
	    erts_proc_unlock(BIF_P, ERTS_PROC_LOCK_MAIN);
	    erts_thr_progress_block();
	    erts_proc_lock(BIF_P, ERTS_PROC_LOCK_MAIN);
	    res = erts_memory(NULL, NULL, BIF_P, THE_NON_VALUE);
	    erts_thr_progress_unblock();
	    BIF_RET(res);
	}
        else if (ERTS_IS_ATOM_STR("mmap", BIF_ARG_1)) {
            BIF_RET(erts_mmap_debug_info(BIF_P));
        }
	else if (ERTS_IS_ATOM_STR("unique_monotonic_integer_state", BIF_ARG_1)) {
	    BIF_RET(erts_debug_get_unique_monotonic_integer_state(BIF_P));
	}
	else if (ERTS_IS_ATOM_STR("min_unique_monotonic_integer", BIF_ARG_1)) {
	    Sint64 value = erts_get_min_unique_monotonic_integer();
	    if (IS_SSMALL(value))
		BIF_RET(make_small(value));
	    else {
		Uint hsz = ERTS_SINT64_HEAP_SIZE(value);
		Eterm *hp = HAlloc(BIF_P, hsz);
		BIF_RET(erts_sint64_to_big(value, &hp));
	    }
	}
	else if (ERTS_IS_ATOM_STR("min_unique_integer", BIF_ARG_1)) {
	    Sint64 value = erts_get_min_unique_integer();
	    if (IS_SSMALL(value))
		BIF_RET(make_small(value));
	    else {
		Uint hsz = ERTS_SINT64_HEAP_SIZE(value);
		Eterm *hp = HAlloc(BIF_P, hsz);
		BIF_RET(erts_sint64_to_big(value, &hp));
	    }
	}
        else if (ERTS_IS_ATOM_STR("stack_check", BIF_ARG_1)) {
            UWord size;
            char c;
            if (erts_is_above_stack_limit(&c))
                size = erts_check_stack_recursion_downwards(&c);
            else
                size = erts_check_stack_recursion_upwards(&c);
	    if (IS_SSMALL(size))
		BIF_RET(make_small(size));
	    else {
		Uint hsz = BIG_UWORD_HEAP_SIZE(size);
		Eterm *hp = HAlloc(BIF_P, hsz);
		BIF_RET(uword_to_big(size, hp));
	    }
        } else if (ERTS_IS_ATOM_STR("scheduler_dump", BIF_ARG_1)) {
#if defined(ERTS_HAVE_TRY_CATCH) && defined(ERTS_SYS_SUSPEND_SIGNAL)
            BIF_RET(am_true);
#else
            BIF_RET(am_false);
#endif
        }
        else if (ERTS_IS_ATOM_STR("lc_graph", BIF_ARG_1)) {
#ifdef ERTS_ENABLE_LOCK_CHECK
            Eterm res = erts_lc_dump_graph();
            BIF_RET(res);
#else
            BIF_RET(am_notsup);
#endif
        }

    }
    else if (is_tuple(BIF_ARG_1)) {
	Eterm* tp = tuple_val(BIF_ARG_1);
	switch (arityval(tp[0])) {
	case 2: {
	    if (ERTS_IS_ATOM_STR("process_status", tp[1])) {
		/* Used by timer process_SUITE, timer_bif_SUITE, and
		   node_container_SUITE (emulator) */
		if (is_internal_pid(tp[2])) {
		    BIF_RET(erts_process_status(NULL, tp[2]));
		}
	    }
            else if (ERTS_IS_ATOM_STR("connection_id", tp[1])) {
                DistEntry *dep;
                Eterm *hp, res;
                Uint con_id, hsz = 0;
                if (!is_atom(tp[2]))
                    BIF_ERROR(BIF_P, BADARG);
                dep = erts_sysname_to_connected_dist_entry(tp[2]);
                if (!dep)
                    BIF_ERROR(BIF_P, BADARG);
                erts_de_rlock(dep);
                con_id = (Uint) dep->connection_id;
                erts_de_runlock(dep);
                (void) erts_bld_uint(NULL, &hsz, con_id);
                hp = hsz ? HAlloc(BIF_P, hsz) : NULL;
                res = erts_bld_uint(&hp, NULL, con_id);
                BIF_RET(res);
            }
	    else if (ERTS_IS_ATOM_STR("link_list", tp[1])) {
		/* Used by erl_link_SUITE (emulator) */
		if(is_internal_pid(tp[2])) {
                    erts_aint32_t state;
		    Eterm res;
		    Process *p;
                    int sigs_done, local_only;

		    p = erts_pid2proc(BIF_P,
				      ERTS_PROC_LOCK_MAIN,
				      tp[2],
				      ERTS_PROC_LOCK_MAIN);
		    if (!p) {
			ERTS_ASSERT_IS_NOT_EXITING(BIF_P);
			BIF_RET(am_undefined);
		    }
                    
                    local_only = 0;
                    do {
                        int reds = CONTEXT_REDS;
                        sigs_done = erts_proc_sig_handle_incoming(p,
                                                                  &state,
                                                                  &reds,
                                                                  CONTEXT_REDS,
                                                                  local_only);
                        local_only = !0;
                    } while (!sigs_done && !(state & ERTS_PSFLG_EXITING));

                    if (!(state & ERTS_PSFLG_EXITING))
                        res = make_link_list(BIF_P, 1, ERTS_P_LINKS(p), NIL);
                    else if (BIF_P == p)
                        ERTS_BIF_EXITED(BIF_P);
                    else
                        res = am_undefined;
                    if (BIF_P != p)
                        erts_proc_unlock(p, ERTS_PROC_LOCK_MAIN);
		    BIF_RET(res);
		}
		else if(is_internal_port(tp[2])) {
		    Eterm res;
		    Port *p = erts_id2port_sflgs(tp[2],
						 BIF_P,
						 ERTS_PROC_LOCK_MAIN,
						 ERTS_PORT_SFLGS_INVALID_LOOKUP);
		    if(!p)
			BIF_RET(am_undefined);
		    res = make_link_list(BIF_P, 1, ERTS_P_LINKS(p), NIL);
		    erts_port_release(p);
		    BIF_RET(res);
		}
		else if(is_node_name_atom(tp[2])) {
		    DistEntry *dep = erts_find_dist_entry(tp[2]);
		    if(dep) {
			Eterm res = NIL;
                        if (dep->mld) {
                            erts_mtx_lock(&dep->mld->mtx);
                            res = make_link_list(BIF_P, 0, dep->mld->links, NIL);
                            erts_mtx_unlock(&dep->mld->mtx);
                        }
			BIF_RET(res);
		    } else {
			BIF_RET(am_undefined);
		    }
		}
	    }
	    else if (ERTS_IS_ATOM_STR("monitor_list", tp[1])) {
		/* Used by erl_link_SUITE (emulator) */
		if(is_internal_pid(tp[2])) {
                    erts_aint32_t state;
		    Process *p;
		    Eterm res;
                    int sigs_done, local_only;

		    p = erts_pid2proc(BIF_P,
				      ERTS_PROC_LOCK_MAIN,
				      tp[2],
				      ERTS_PROC_LOCK_MAIN);
		    if (!p) {
			ERTS_ASSERT_IS_NOT_EXITING(BIF_P);
			BIF_RET(am_undefined);
		    }
                    
                    local_only = 0;
                    do {
                        int reds = CONTEXT_REDS;
                        sigs_done = erts_proc_sig_handle_incoming(p,
                                                                  &state,
                                                                  &reds,
                                                                  CONTEXT_REDS,
                                                                  local_only);
                        local_only = !0;
                    } while (!sigs_done && !(state & ERTS_PSFLG_EXITING));

                    if (!(state & ERTS_PSFLG_EXITING)) {
                        res = make_monitor_list(BIF_P, 1, ERTS_P_MONITORS(p), NIL);
                        res = make_monitor_list(BIF_P, 0, ERTS_P_LT_MONITORS(p), res);
                    }
                    else {
                        if (BIF_P == p)
                            ERTS_BIF_EXITED(BIF_P);
                        else
                            res = am_undefined;
                    }
                    if (BIF_P != p)
                        erts_proc_unlock(p, ERTS_PROC_LOCK_MAIN);
		    BIF_RET(res);
		} else if(is_node_name_atom(tp[2])) {
		    DistEntry *dep = erts_find_dist_entry(tp[2]);
		    if(dep) {
			Eterm ml = NIL;
                        if (dep->mld) {
                            erts_mtx_lock(&dep->mld->mtx);
                            ml = make_monitor_list(BIF_P, 1, dep->mld->orig_name_monitors, NIL);
                            ml = make_monitor_list(BIF_P, 0, dep->mld->monitors, ml);
                            erts_mtx_unlock(&dep->mld->mtx);
                        }
			BIF_RET(ml);
		    } else {
			BIF_RET(am_undefined);
		    }
		}
	    }
	    else if (ERTS_IS_ATOM_STR("channel_number", tp[1])) {
		Eterm res;
		DistEntry *dep = erts_find_dist_entry(tp[2]);
		if (!dep)
		    res = am_undefined;
		else {
		    Uint cno = dist_entry_channel_no(dep);
		    res = make_small(cno);
		}
		BIF_RET(res);
	    }
	    else if (ERTS_IS_ATOM_STR("binary_info", tp[1])) {
		Eterm bin = tp[2];
		if (is_binary(bin)) {
		    Eterm real_bin = bin;
		    Eterm res = am_true;
		    ErlSubBin* sb = (ErlSubBin *) binary_val(real_bin);

		    if (sb->thing_word == HEADER_SUB_BIN) {
			real_bin = sb->orig;
		    }
		    if (*binary_val(real_bin) == HEADER_PROC_BIN) {
			ProcBin* pb;
			Binary* val;
			Eterm SzTerm;
			Uint hsz = 3 + 5;
			Eterm* hp;
			DECL_AM(refc_binary);

			pb = (ProcBin *) binary_val(real_bin);
			val = pb->val;
			(void) erts_bld_uint(NULL, &hsz, pb->size);
			(void) erts_bld_uint(NULL, &hsz, val->orig_size);
			hp = HAlloc(BIF_P, hsz);

			/* Info about the Binary* object */
			SzTerm = erts_bld_uint(&hp, NULL, val->orig_size);
			res = TUPLE2(hp, am_binary, SzTerm);
			hp += 3;

			/* Info about the ProcBin* object */
			SzTerm = erts_bld_uint(&hp, NULL, pb->size);
			res = TUPLE4(hp, AM_refc_binary, SzTerm,
				     res, make_small(pb->flags));
		    } else {	/* heap binary */
			DECL_AM(heap_binary);
			res = AM_heap_binary;
		    }
		    BIF_RET(res);
		}
	    }
	    else if (ERTS_IS_ATOM_STR("term_to_binary_tuple_fallbacks", tp[1])) {
		Uint dflags = (TERM_TO_BINARY_DFLAGS
                               & ~DFLAG_EXPORT_PTR_TAG
                               & ~DFLAG_BIT_BINARIES);
		BIF_RET(erts_term_to_binary(BIF_P, tp[2], 0, dflags));
	    }
	    else if (ERTS_IS_ATOM_STR("dist_ctrl", tp[1])) {
		Eterm res = am_undefined;
		DistEntry *dep = erts_sysname_to_connected_dist_entry(tp[2]);
		if (dep) {
		    erts_de_rlock(dep);
		    if (is_internal_port(dep->cid) || is_internal_pid(dep->cid))
			res = dep->cid;
		    erts_de_runlock(dep);
		}
		BIF_RET(res);
	    }
	    else if (ERTS_IS_ATOM_STR("atom_out_cache_index", tp[1])) {
		/* Used by distribution_SUITE (emulator) */
		if (is_atom(tp[2])) {
		    BIF_RET(make_small(
				(Uint)
				erts_debug_atom_to_out_cache_index(tp[2])));
		}
	    }
	    else if (ERTS_IS_ATOM_STR("fake_scheduler_bindings", tp[1])) {
		return erts_fake_scheduler_bindings(BIF_P, tp[2]);
	    }
	    else if (ERTS_IS_ATOM_STR("reader_groups_map", tp[1])) {
		Sint groups;
		if (is_not_small(tp[2]))
		    BIF_ERROR(BIF_P, BADARG);
		groups = signed_val(tp[2]);
		if (groups < (Sint) 1 || groups > (Sint) INT_MAX)
		    BIF_ERROR(BIF_P, BADARG);

		BIF_RET(erts_debug_reader_groups_map(BIF_P, (int) groups));
	    }
	    else if (ERTS_IS_ATOM_STR("internal_hash", tp[1])) {
		Uint hash = (Uint) make_internal_hash(tp[2], 0);
		Uint hsz = 0;
		Eterm* hp;
		erts_bld_uint(NULL, &hsz, hash);
		hp = HAlloc(BIF_P,hsz);
		return erts_bld_uint(&hp, NULL, hash);
	    }
	    else if (ERTS_IS_ATOM_STR("atom", tp[1])) {
		Uint ix;
		if (!term_to_Uint(tp[2], &ix))
		    BIF_ERROR(BIF_P, BADARG);
		while (ix >= atom_table_size()) {
		    char tmp[20];
		    erts_snprintf(tmp, sizeof(tmp), "am%x", atom_table_size());
		    erts_atom_put((byte *) tmp, sys_strlen(tmp), ERTS_ATOM_ENC_LATIN1, 1);
		}
		return make_atom(ix);
	    }
	    else if (ERTS_IS_ATOM_STR("magic_ref", tp[1])) {
                Binary *bin;
                UWord bin_addr, refc;
                Eterm bin_addr_term, refc_term, test_type;
                Uint sz;
                Eterm *hp;
                if (!is_internal_magic_ref(tp[2])) {
                    if (is_internal_ordinary_ref(tp[2])) {
                        ErtsORefThing *rtp;
                        rtp = (ErtsORefThing *) internal_ref_val(tp[2]);
                        if (erts_is_ref_numbers_magic(rtp->num))
                            BIF_RET(am_true);
                    }
                    BIF_RET(am_false);
                }
                bin = erts_magic_ref2bin(tp[2]);
                refc = erts_refc_read(&bin->intern.refc, 1);
                bin_addr = (UWord) bin;
                sz = 4;
                erts_bld_uword(NULL, &sz, bin_addr);
                erts_bld_uword(NULL, &sz, refc);
                hp = HAlloc(BIF_P, sz);
                bin_addr_term = erts_bld_uword(&hp, NULL, bin_addr);
                refc_term = erts_bld_uword(&hp, NULL, refc);
                test_type = (ERTS_MAGIC_BIN_DESTRUCTOR(bin) == empty_magic_ref_destructor
                             ? am_true : am_false);
                BIF_RET(TUPLE3(hp, bin_addr_term, refc_term, test_type));
	    }

	    break;
	}
	case 3: {
	    if (ERTS_IS_ATOM_STR("check_time_config", tp[1])) {
		int res, time_correction;
		ErtsTimeWarpMode time_warp_mode;
		if (tp[2] == am_true)
		    time_correction = !0;
		else if (tp[2] == am_false)
		    time_correction = 0;
		else
		    break;
		if (ERTS_IS_ATOM_STR("no_time_warp", tp[3]))
		    time_warp_mode = ERTS_NO_TIME_WARP_MODE;
		else if (ERTS_IS_ATOM_STR("single_time_warp", tp[3]))
		    time_warp_mode = ERTS_SINGLE_TIME_WARP_MODE;
		else if (ERTS_IS_ATOM_STR("multi_time_warp", tp[3]))
		    time_warp_mode = ERTS_MULTI_TIME_WARP_MODE;
		else
		    break;
		res = erts_check_time_adj_support(time_correction,
						  time_warp_mode);
		BIF_RET(res ? am_true : am_false);
	    }
	    else if (ERTS_IS_ATOM_STR("make_unique_integer", tp[1])) {
	      Eterm res = erts_debug_make_unique_integer(BIF_P,
							 tp[2],
							 tp[3]);
	      if (is_non_value(res))
		  break;
	      BIF_RET(res);
	    }
	    break;
	}
	default:
	    break;
	}
    }
    BIF_ERROR(BIF_P, BADARG);
}

BIF_RETTYPE erts_internal_is_system_process_1(BIF_ALIST_1)
{
    if (is_internal_pid(BIF_ARG_1)) {
	Process *rp = erts_proc_lookup(BIF_ARG_1);
	if (rp && (rp->static_flags & ERTS_STC_FLG_SYSTEM_PROC))
	    BIF_RET(am_true);
	BIF_RET(am_false);
    }

    if (is_external_pid(BIF_ARG_1)
	&& external_pid_dist_entry(BIF_ARG_1) == erts_this_dist_entry) {
	BIF_RET(am_false);
    }

    BIF_ERROR(BIF_P, BADARG);
}

BIF_RETTYPE erts_internal_system_check_1(BIF_ALIST_1)
{
    Eterm res;
    if (ERTS_IS_ATOM_STR("schedulers", BIF_ARG_1)) {
	res = erts_system_check_request(BIF_P);
	if (is_non_value(res))
	    BIF_RET(am_undefined);
	BIF_TRAP1(gather_system_check_res_trap, BIF_P, res);
    }

    BIF_ERROR(BIF_P, BADARG);
}

static erts_atomic_t hipe_test_reschedule_flag;

#if defined(VALGRIND) && defined(__GNUC__)
/* Force noinline for valgrind suppression */
static void broken_halt_test(Eterm bif_arg_2) __attribute__((noinline));
#endif

static void broken_halt_test(Eterm bif_arg_2)
{
    /* Ugly ugly code used by bif_SUITE:erlang_halt/1 */
#if defined(ERTS_HAVE_TRY_CATCH)
    erts_get_scheduler_data()->run_queue = NULL;
#endif
    erts_exit(ERTS_DUMP_EXIT, "%T", bif_arg_2);
}

BIF_RETTYPE erts_debug_set_internal_state_2(BIF_ALIST_2)
{
    /*
     * NOTE: Only supposed to be used for testing, and debugging.
     */
    if (ERTS_IS_ATOM_STR("available_internal_state", BIF_ARG_1)
	&& (BIF_ARG_2 == am_true || BIF_ARG_2 == am_false)) {
	erts_aint_t on = (erts_aint_t) (BIF_ARG_2 == am_true);
	erts_aint_t prev_on = erts_atomic_xchg_nob(&available_internal_state, on);
	if (on) {
	    erts_dsprintf_buf_t *dsbufp = erts_create_logger_dsbuf();
	    erts_dsprintf(dsbufp, "Process %T ", BIF_P->common.id);
	    if (erts_is_alive)
		erts_dsprintf(dsbufp, "on node %T ", erts_this_node->sysname);
	    erts_dsprintf(dsbufp,
			  "enabled access to the emulator internal state.\n");
	    erts_dsprintf(dsbufp,
			  "NOTE: This is an erts internal test feature and "
			  "should *only* be used by OTP test-suites.\n");
	    erts_send_warning_to_logger(BIF_P->group_leader, dsbufp);
	}
	BIF_RET(prev_on ? am_true : am_false);
    }

    if (!erts_atomic_read_nob(&available_internal_state)) {
	BIF_ERROR(BIF_P, EXC_UNDEF);
    }

    if (is_atom(BIF_ARG_1)) {
	
	if (ERTS_IS_ATOM_STR("reds_left", BIF_ARG_1)) {
	    Sint reds;
	    if (term_to_Sint(BIF_ARG_2, &reds) != 0) {
		if (0 <= reds && reds <= CONTEXT_REDS) {
		    if (!ERTS_PROC_GET_SAVED_CALLS_BUF(BIF_P))
			BIF_P->fcalls = reds;
		    else
			BIF_P->fcalls = reds - CONTEXT_REDS;
		}
		BIF_RET(am_true);
	    }
	}
	else if (ERTS_IS_ATOM_STR("block", BIF_ARG_1)
		 || ERTS_IS_ATOM_STR("sleep", BIF_ARG_1)) {
	    int block = ERTS_IS_ATOM_STR("block", BIF_ARG_1);
	    Sint ms;
	    if (term_to_Sint(BIF_ARG_2, &ms) != 0) {
		if (ms > 0) {
		    erts_proc_unlock(BIF_P, ERTS_PROC_LOCK_MAIN);
		    if (block)
			erts_thr_progress_block();
		    while (erts_milli_sleep((long) ms) != 0);
		    if (block)
			erts_thr_progress_unblock();
		    erts_proc_lock(BIF_P, ERTS_PROC_LOCK_MAIN);
		}
		BIF_RET(am_true);
	    }
	}
	else if (ERTS_IS_ATOM_STR("block_scheduler", BIF_ARG_1)) {
	    Sint ms;
	    if (term_to_Sint(BIF_ARG_2, &ms) != 0) {
		if (ms > 0) {
		    erts_proc_unlock(BIF_P, ERTS_PROC_LOCK_MAIN);
		    while (erts_milli_sleep((long) ms) != 0);
		    erts_proc_lock(BIF_P, ERTS_PROC_LOCK_MAIN);
		}
		BIF_RET(am_true);
	    }
	}
	else if (ERTS_IS_ATOM_STR("next_pid", BIF_ARG_1)
		 || ERTS_IS_ATOM_STR("next_port", BIF_ARG_1)) {
	    /* Used by node_container_SUITE (emulator) */
	    Uint next;

	    if (term_to_Uint(BIF_ARG_2, &next) != 0) {
		Sint res;

		if (ERTS_IS_ATOM_STR("next_pid", BIF_ARG_1))
		    res = erts_ptab_test_next_id(&erts_proc, 1, next);
		else
		    res = erts_ptab_test_next_id(&erts_port, 1, next);
		if (res < 0)
		    BIF_RET(am_false);
		BIF_RET(erts_make_integer(res, BIF_P));
	    }
	}
	else if (ERTS_IS_ATOM_STR("force_gc", BIF_ARG_1)) {
	    /* Used by signal_SUITE (emulator) */
	    Process *rp = erts_pid2proc(BIF_P, ERTS_PROC_LOCK_MAIN,
					BIF_ARG_2, ERTS_PROC_LOCK_MAIN);
	    if (!rp) {
		BIF_RET(am_false);
	    }
	    else {
		ERTS_FORCE_GC(BIF_P);
		BIF_RET(am_true);
	    }
	}
	else if (ERTS_IS_ATOM_STR("gc_state", BIF_ARG_1)) {
	    /* Used by process_SUITE (emulator) */
	    int res, enable;

	    switch (BIF_ARG_2) {
	    case am_true: enable = 1; break;
	    case am_false: enable = 0; break;
	    default: BIF_ERROR(BIF_P, BADARG); break;
	    }
 
            res = (BIF_P->flags & F_DISABLE_GC) ? am_false : am_true;
	    erts_set_gc_state(BIF_P, enable);
	    BIF_RET(res);
	}
        else if (ERTS_IS_ATOM_STR("colliding_names", BIF_ARG_1)) {
	    /* Used by ets_SUITE (stdlib) */
	    if (is_tuple(BIF_ARG_2)) {
                Eterm* tpl = tuple_val(BIF_ARG_2);
                Uint cnt;
                if (arityval(tpl[0]) == 2 && is_atom(tpl[1]) && 
                    term_to_Uint(tpl[2], &cnt)) {
                    BIF_RET(erts_ets_colliding_names(BIF_P,tpl[1],cnt));
                }
	    }
	}
	else if (ERTS_IS_ATOM_STR("binary_loop_limit", BIF_ARG_1)) {
	    /* Used by binary_module_SUITE (stdlib) */
	    Uint max_loops;
	    if (is_atom(BIF_ARG_2) && ERTS_IS_ATOM_STR("default", BIF_ARG_2)) {
		max_loops = erts_binary_set_loop_limit(-1);
		BIF_RET(make_small(max_loops));
	    } else if (term_to_Uint(BIF_ARG_2, &max_loops) != 0) {
		max_loops = erts_binary_set_loop_limit(max_loops);
		BIF_RET(make_small(max_loops));
	    }
	}
	else if (ERTS_IS_ATOM_STR("re_loop_limit", BIF_ARG_1)) {
	    /* Used by re_SUITE (stdlib) */
	    Uint max_loops;
	    if (is_atom(BIF_ARG_2) && ERTS_IS_ATOM_STR("default", BIF_ARG_2)) {
		max_loops = erts_re_set_loop_limit(-1);
		BIF_RET(make_small(max_loops));
	    } else if (term_to_Uint(BIF_ARG_2, &max_loops) != 0) {
		max_loops = erts_re_set_loop_limit(max_loops);
		BIF_RET(make_small(max_loops));
	    }
	}
	else if (ERTS_IS_ATOM_STR("unicode_loop_limit", BIF_ARG_1)) {
	    /* Used by unicode_SUITE (stdlib) */
	    Uint max_loops;
	    if (is_atom(BIF_ARG_2) && ERTS_IS_ATOM_STR("default", BIF_ARG_2)) {
		max_loops = erts_unicode_set_loop_limit(-1);
		BIF_RET(make_small(max_loops));
	    } else if (term_to_Uint(BIF_ARG_2, &max_loops) != 0) {
		max_loops = erts_unicode_set_loop_limit(max_loops);
		BIF_RET(make_small(max_loops));
	    }
	}
	else if (ERTS_IS_ATOM_STR("hipe_test_reschedule_suspend", BIF_ARG_1)) {
	    /* Used by hipe test suites */
	    erts_aint_t flag = erts_atomic_read_nob(&hipe_test_reschedule_flag);
	    if (!flag && BIF_ARG_2 != am_false) {
		erts_atomic_set_nob(&hipe_test_reschedule_flag, 1);
		erts_suspend(BIF_P, ERTS_PROC_LOCK_MAIN, NULL);
		ERTS_BIF_YIELD2(bif_export[BIF_erts_debug_set_internal_state_2],
				BIF_P, BIF_ARG_1, BIF_ARG_2);
	    }
	    erts_atomic_set_nob(&hipe_test_reschedule_flag, !flag);
	    BIF_RET(NIL);
	}
	else if (ERTS_IS_ATOM_STR("hipe_test_reschedule_resume", BIF_ARG_1)) {
	    /* Used by hipe test suites */
	    Eterm res = am_false;
	    Process *rp = erts_pid2proc(BIF_P, ERTS_PROC_LOCK_MAIN,
					BIF_ARG_2, ERTS_PROC_LOCK_STATUS);
	    if (rp) {
		erts_resume(rp, ERTS_PROC_LOCK_STATUS);
		res = am_true;
		erts_proc_unlock(rp, ERTS_PROC_LOCK_STATUS);
	    }
	    BIF_RET(res);
	}
	else if (ERTS_IS_ATOM_STR("test_long_gc_sleep", BIF_ARG_1)) {
	    if (term_to_Uint(BIF_ARG_2, &erts_test_long_gc_sleep) > 0)
		BIF_RET(am_true);
	}
	else if (ERTS_IS_ATOM_STR("abort", BIF_ARG_1)) {
	    erts_exit(ERTS_ABORT_EXIT, "%T\n", BIF_ARG_2);
	}
	else if (ERTS_IS_ATOM_STR("kill_dist_connection", BIF_ARG_1)) {
	    DistEntry *dep = erts_sysname_to_connected_dist_entry(BIF_ARG_2);
	    if (!dep)
		BIF_RET(am_false);
	    else {
		Uint32 con_id;
		erts_de_rlock(dep);
		con_id = dep->connection_id;
		erts_de_runlock(dep);
		erts_kill_dist_connection(dep, con_id);
		BIF_RET(am_true);
	    }
	}
	else if (ERTS_IS_ATOM_STR("wait", BIF_ARG_1)) {
	    if (ERTS_IS_ATOM_STR("deallocations", BIF_ARG_2)) {
		int flag = ERTS_DEBUG_WAIT_COMPLETED_DEALLOCATIONS;
		if (erts_debug_wait_completed(BIF_P, flag)) {
		    ERTS_BIF_YIELD_RETURN(BIF_P, am_ok);
		}
	    }
	    if (ERTS_IS_ATOM_STR("timer_cancellations", BIF_ARG_2)) {
		int flag = ERTS_DEBUG_WAIT_COMPLETED_TIMER_CANCELLATIONS;
		if (erts_debug_wait_completed(BIF_P, flag)) {
		    ERTS_BIF_YIELD_RETURN(BIF_P, am_ok);
		}
	    }
	}
        else if (ERTS_IS_ATOM_STR("broken_halt", BIF_ARG_1)) {
            erts_proc_unlock(BIF_P, ERTS_PROC_LOCK_MAIN);
            broken_halt_test(BIF_ARG_2);
        }
	else if (ERTS_IS_ATOM_STR("unique_monotonic_integer_state", BIF_ARG_1)) {
	    int res = erts_debug_set_unique_monotonic_integer_state(BIF_ARG_2);
	    BIF_RET(res ? am_true : am_false);
	}
	else if (ERTS_IS_ATOM_STR("node_tab_delayed_delete", BIF_ARG_1)) {
	    /* node_container_SUITE */
	    Sint64 msecs;
	    if (term_to_Sint64(BIF_ARG_2, &msecs)) {
		/* Negative value restore original value... */
		erts_proc_unlock(BIF_P, ERTS_PROC_LOCK_MAIN);
		erts_debug_test_node_tab_delayed_delete(msecs);
		erts_proc_lock(BIF_P, ERTS_PROC_LOCK_MAIN);
		BIF_RET(am_ok);
	    }
	}
        else if (ERTS_IS_ATOM_STR("fill_heap", BIF_ARG_1)) {
            UWord left = HeapWordsLeft(BIF_P);
            if (left > 1) {
                Eterm* hp = HAlloc(BIF_P, left);
                *hp = make_pos_bignum_header(left - 1);
            }
            if (BIF_ARG_2 == am_true) {
                FLAGS(BIF_P) |= F_NEED_FULLSWEEP;
            }
            BIF_RET(am_ok);
        }
        else if (ERTS_IS_ATOM_STR("make", BIF_ARG_1)) {
            if (ERTS_IS_ATOM_STR("magic_ref", BIF_ARG_2)) {
                Binary *bin = erts_create_magic_binary(0, empty_magic_ref_destructor);
                UWord bin_addr = (UWord) bin;
                Eterm bin_addr_term, magic_ref, res;
                Eterm *hp;
                Uint sz = ERTS_MAGIC_REF_THING_SIZE + 3;
                erts_bld_uword(NULL, &sz, bin_addr);
                hp = HAlloc(BIF_P, sz);
                bin_addr_term = erts_bld_uword(&hp, NULL, bin_addr);
                magic_ref = erts_mk_magic_ref(&hp, &BIF_P->off_heap, bin);
                res = TUPLE2(hp, magic_ref, bin_addr_term);
                BIF_RET(res);
            }
        }
        else if (ERTS_IS_ATOM_STR("binary", BIF_ARG_1)) {
            Sint64 size;
            if (term_to_Sint64(BIF_ARG_2, &size)) {
                Binary* refbin = erts_bin_drv_alloc_fnf(size);
                if (!refbin)
                    BIF_RET(am_false);
                sys_memset(refbin->orig_bytes, 0, size);
                BIF_RET(erts_build_proc_bin(&MSO(BIF_P),
                                            HAlloc(BIF_P, PROC_BIN_SIZE),
                                            refbin));
            }
        }
        else if (ERTS_IS_ATOM_STR("ets_force_trap", BIF_ARG_1)) {
#ifdef ETS_DBG_FORCE_TRAP
            erts_ets_dbg_force_trap = (BIF_ARG_2 == am_true) ? 1 : 0;
            BIF_RET(am_ok);
#else
            BIF_RET(am_notsup);
#endif
        }
<<<<<<< HEAD
        else if (ERTS_IS_ATOM_STR("ets_force_split", BIF_ARG_1)) {
            if (is_tuple(BIF_ARG_2)) {
                Eterm* tpl = tuple_val(BIF_ARG_2);

                if (erts_ets_force_split(tpl[1], tpl[2] == am_true))
                    BIF_RET(am_ok);
            }
=======
        else if (ERTS_IS_ATOM_STR("mbuf", BIF_ARG_1)) {
            Uint sz = size_object(BIF_ARG_2);
            ErlHeapFragment* frag = new_message_buffer(sz);
            Eterm *hp = frag->mem;
            Eterm copy = copy_struct(BIF_ARG_2, sz, &hp, &frag->off_heap);
            frag->next = BIF_P->mbuf;
            BIF_P->mbuf = frag;
            BIF_P->mbuf_sz += sz;
            BIF_RET(copy);
>>>>>>> 8e323b5c
        }
    }

    BIF_ERROR(BIF_P, BADARG);
}

static BIF_RETTYPE
gather_histograms_helper(Process * c_p, Eterm arg_tuple,
                         int gather(Process *, int, int, int, UWord, Eterm))
{
    SWord hist_start, hist_width, sched_id;
    int msg_count, alloc_num;
    Eterm *args;

    /* This is an internal BIF, so the error checking is mostly left to erlang
     * code. */

    ASSERT(is_tuple_arity(arg_tuple, 5));
    args = tuple_val(arg_tuple);

    for (alloc_num = ERTS_ALC_A_MIN; alloc_num <= ERTS_ALC_A_MAX; alloc_num++) {
        if(erts_is_atom_str(ERTS_ALC_A2AD(alloc_num), args[1], 0)) {
            break;
        }
    }

    if (alloc_num > ERTS_ALC_A_MAX) {
        BIF_ERROR(c_p, BADARG);
    }

    sched_id = signed_val(args[2]);
    hist_width = signed_val(args[3]);
    hist_start = signed_val(args[4]);

    if (sched_id < 0 || sched_id > erts_no_schedulers) {
        BIF_ERROR(c_p, BADARG);
    }

    msg_count = gather(c_p, alloc_num, sched_id, hist_width, hist_start, args[5]);

    BIF_RET(make_small(msg_count));
}

BIF_RETTYPE erts_internal_gather_alloc_histograms_1(BIF_ALIST_1)
{
    return gather_histograms_helper(BIF_P, BIF_ARG_1,
                                    erts_alcu_gather_alloc_histograms);
}

BIF_RETTYPE erts_internal_gather_carrier_info_1(BIF_ALIST_1)
{
    return gather_histograms_helper(BIF_P, BIF_ARG_1,
                                    erts_alcu_gather_carrier_info);
}

#ifdef ERTS_ENABLE_LOCK_COUNT

typedef struct {
    /* info->location_count may increase between size calculation and term
     * building, so we cap it at the value sampled in lcnt_build_result_vector.
     *
     * Shrinking is safe though. */
    int max_location_count;
    erts_lcnt_lock_info_t *info;
} lcnt_sample_t;

typedef struct lcnt_sample_vector_ {
    lcnt_sample_t *elements;
    size_t size;
} lcnt_sample_vector_t;

static lcnt_sample_vector_t lcnt_build_sample_vector(erts_lcnt_lock_info_list_t *list) {
    erts_lcnt_lock_info_t *iterator;
    lcnt_sample_vector_t result;
    size_t allocated_entries;

    allocated_entries = 64;
    result.size = 0;

    result.elements = erts_alloc(ERTS_ALC_T_LCNT_VECTOR,
        allocated_entries * sizeof(lcnt_sample_t));

    iterator = NULL;
    while(erts_lcnt_iterate_list(list, &iterator)) {
        erts_lcnt_retain_lock_info(iterator);

        result.elements[result.size].max_location_count = iterator->location_count;
        result.elements[result.size].info = iterator;

        result.size++;

        if(result.size >= allocated_entries) {
            allocated_entries *= 2;

            result.elements = erts_realloc(ERTS_ALC_T_LCNT_VECTOR, result.elements,
                allocated_entries * sizeof(lcnt_sample_t));
        }
    }

    return result;
}

static void lcnt_destroy_sample_vector(lcnt_sample_vector_t *vector) {
    size_t i;

    for(i = 0; i < vector->size; i++) {
        erts_lcnt_release_lock_info(vector->elements[i].info);
    }

    erts_free(ERTS_ALC_T_LCNT_VECTOR, vector->elements);
}

/* The size of an integer is not guaranteed to be constant since we're walking
 * over live data, and may cross over into bignum territory between size calc
 * and the actual build. This takes care of that through always assuming the
 * worst, but needs to be fixed up with HRelease once the final term has been
 * built. */
static ERTS_INLINE Eterm bld_unstable_uint64(Uint **hpp, Uint *szp, Uint64 ui) {
    Eterm res = THE_NON_VALUE;

    if(szp) {
        *szp += ERTS_UINT64_HEAP_SIZE(~((Uint64) 0));
    }

    if(hpp) {
        if (IS_USMALL(0, ui)) {
            res = make_small(ui);
        } else {
            res = erts_uint64_to_big(ui, hpp);
        }
    }

    return res;
}

static Eterm lcnt_build_lock_stats_term(Eterm **hpp, Uint *szp, erts_lcnt_lock_stats_t *stats, Eterm res) {
    unsigned int  i;
    const char *file;

    Eterm af, uil;
    Eterm uit, uic;
    Eterm uits, uitns, uitn;
    Eterm tt, tstat, tloc, t;
    Eterm thist, vhist[ERTS_LCNT_HISTOGRAM_SLOT_SIZE];

    /* term:
     *  [{{file, line},
         {tries, colls, {seconds, nanoseconds, n_blocks}},
     *   { .. histogram .. }] */

    file = stats->file ? stats->file : "undefined";

    af    = erts_atom_put((byte *)file, sys_strlen(file), ERTS_ATOM_ENC_LATIN1, 1);
    uil   = erts_bld_uint( hpp, szp, stats->line);
    tloc  = erts_bld_tuple(hpp, szp, 2, af, uil);

    uit   = bld_unstable_uint64(hpp, szp, (Uint)ethr_atomic_read(&stats->attempts));
    uic   = bld_unstable_uint64(hpp, szp, (Uint)ethr_atomic_read(&stats->collisions));

    uits  = bld_unstable_uint64(hpp, szp, stats->total_time_waited.s);
    uitns = bld_unstable_uint64(hpp, szp, stats->total_time_waited.ns);
    uitn  = bld_unstable_uint64(hpp, szp, stats->times_waited);
    tt    = erts_bld_tuple(hpp, szp, 3, uits, uitns, uitn);

    tstat = erts_bld_tuple(hpp, szp, 3, uit, uic, tt);

    for(i = 0; i < ERTS_LCNT_HISTOGRAM_SLOT_SIZE; i++) {
        vhist[i] = bld_unstable_uint64(hpp, szp, stats->wait_time_histogram.ns[i]);
    }

    thist  = erts_bld_tuplev(hpp, szp, ERTS_LCNT_HISTOGRAM_SLOT_SIZE, vhist);

    t   = erts_bld_tuple(hpp, szp, 3, tloc, tstat, thist);
    res = erts_bld_cons( hpp, szp, t, res);

    return res;
}

static Eterm lcnt_pretty_print_lock_id(erts_lcnt_lock_info_t *info) {
    Eterm id = info->id;

    if((info->flags & ERTS_LOCK_FLAGS_MASK_TYPE) == ERTS_LOCK_FLAGS_TYPE_PROCLOCK) {
        /* Use registered names as id's for process locks if available. Thread
         * progress is delayed since we may be running on a dirty scheduler. */
        ErtsThrPrgrDelayHandle delay_handle;
        Process *process;

        delay_handle = erts_thr_progress_unmanaged_delay();

        process = erts_proc_lookup(info->id);
        if (process && process->common.u.alive.reg) {
            id = process->common.u.alive.reg->name;
        }

        erts_thr_progress_unmanaged_continue(delay_handle);
    } else if(info->flags & ERTS_LOCK_FLAGS_CATEGORY_ALLOCATOR) {
        if(is_small(id) && !sys_strcmp(info->name, "alcu_allocator")) {
            const char *name = (const char*)ERTS_ALC_A2AD(signed_val(id));
            id = erts_atom_put((byte*)name, sys_strlen(name), ERTS_ATOM_ENC_LATIN1, 1);
        }
    }

    return id;
}

static Eterm lcnt_build_lock_term(Eterm **hpp, Uint *szp, lcnt_sample_t *sample, Eterm res) {
    erts_lcnt_lock_info_t *info = sample->info;

    Eterm name, type, id, stats = NIL, t;
    const char *lock_desc;
    int i;

    /* term: [{name, id, type, stats()}] */

    ASSERT(info->name);
    
    lock_desc = erts_lock_flags_get_type_name(info->flags);

    type  = erts_atom_put((byte*)lock_desc, sys_strlen(lock_desc), ERTS_ATOM_ENC_LATIN1, 1);
    name  = erts_atom_put((byte*)info->name, sys_strlen(info->name), ERTS_ATOM_ENC_LATIN1, 1);

    /* Only attempt to resolve ids when actually emitting the term. This ought
     * to be safe since all immediates are the same size. */
    if(hpp != NULL) {
        id = lcnt_pretty_print_lock_id(info);
    } else {
        id = NIL;
    }

    for(i = 0; i < MIN(info->location_count, sample->max_location_count); i++) {
        stats = lcnt_build_lock_stats_term(hpp, szp, &(info->location_stats[i]), stats);
    }

    t   = erts_bld_tuple(hpp, szp, 4, name, id, type, stats);
    res = erts_bld_cons(hpp, szp, t, res);

    return res;
}

static Eterm lcnt_build_result_term(Eterm **hpp, Uint *szp, erts_lcnt_time_t *duration,
                                    lcnt_sample_vector_t *current_locks,
                                    lcnt_sample_vector_t *deleted_locks, Eterm res) {
    const char *str_duration = "duration";
    const char *str_locks = "locks";

    Eterm dts, dtns, tdt, adur, tdur, aloc, lloc = NIL, tloc;
    size_t i;

    /* term: [{'duration', {seconds, nanoseconds}}, {'locks', locks()}] */

    /* duration tuple */ 
    dts  = bld_unstable_uint64(hpp, szp, duration->s);
    dtns = bld_unstable_uint64(hpp, szp, duration->ns);
    tdt  = erts_bld_tuple(hpp, szp, 2, dts, dtns);

    adur = erts_atom_put((byte *)str_duration, sys_strlen(str_duration), ERTS_ATOM_ENC_LATIN1, 1);
    tdur = erts_bld_tuple(hpp, szp, 2, adur, tdt);
   
    /* lock tuple */
    aloc = erts_atom_put((byte *)str_locks, sys_strlen(str_locks), ERTS_ATOM_ENC_LATIN1, 1);

    for(i = 0; i < current_locks->size; i++) {
        lloc = lcnt_build_lock_term(hpp, szp, &current_locks->elements[i], lloc);
    }

    for(i = 0; i < deleted_locks->size; i++) {
        lloc = lcnt_build_lock_term(hpp, szp, &deleted_locks->elements[i], lloc);
    }

    tloc = erts_bld_tuple(hpp, szp, 2, aloc, lloc);

    res  = erts_bld_cons(hpp, szp, tloc, res);
    res  = erts_bld_cons(hpp, szp, tdur, res);

    return res;
}

static struct {
    const char *name;
    erts_lock_flags_t flag;
} lcnt_category_map[] = {
        {"allocator", ERTS_LOCK_FLAGS_CATEGORY_ALLOCATOR},
        {"db", ERTS_LOCK_FLAGS_CATEGORY_DB},
        {"debug", ERTS_LOCK_FLAGS_CATEGORY_DEBUG},
        {"distribution", ERTS_LOCK_FLAGS_CATEGORY_DISTRIBUTION},
        {"generic", ERTS_LOCK_FLAGS_CATEGORY_GENERIC},
        {"io", ERTS_LOCK_FLAGS_CATEGORY_IO},
        {"process", ERTS_LOCK_FLAGS_CATEGORY_PROCESS},
        {"scheduler", ERTS_LOCK_FLAGS_CATEGORY_SCHEDULER},
        {NULL, 0}
    };

static erts_lock_flags_t lcnt_atom_to_lock_category(Eterm atom) {
    int i = 0;

    for(i = 0; lcnt_category_map[i].name != NULL; i++) {
        if(erts_is_atom_str(lcnt_category_map[i].name, atom, 0)) {
            return lcnt_category_map[i].flag;
        }
    }

    return 0;
}

static Eterm lcnt_build_category_list(Eterm **hpp, Uint *szp, erts_lock_flags_t mask) {
    Eterm res;
    int i;

    res = NIL;

    for(i = 0; lcnt_category_map[i].name != NULL; i++) {
        if(mask & lcnt_category_map[i].flag) {
            Eterm category = erts_atom_put((byte*)lcnt_category_map[i].name,
                                           sys_strlen(lcnt_category_map[i].name),
                                           ERTS_ATOM_ENC_UTF8, 0);

            res = erts_bld_cons(hpp, szp, category, res);
        }
    }

    return res;
}

#endif

BIF_RETTYPE erts_debug_lcnt_clear_0(BIF_ALIST_0)
{
#ifndef ERTS_ENABLE_LOCK_COUNT
    BIF_RET(am_error);
#else
    erts_lcnt_clear_counters();

    BIF_RET(am_ok);
#endif
}

BIF_RETTYPE erts_debug_lcnt_collect_0(BIF_ALIST_0)
{
#ifndef ERTS_ENABLE_LOCK_COUNT
    BIF_RET(am_error);
#else
    lcnt_sample_vector_t current_locks, deleted_locks;
    erts_lcnt_data_t data;

    Eterm *term_heap_start, *term_heap_end;
    Uint term_heap_size = 0;
    Eterm result;

    data = erts_lcnt_get_data();

    current_locks = lcnt_build_sample_vector(data.current_locks);
    deleted_locks = lcnt_build_sample_vector(data.deleted_locks);

    lcnt_build_result_term(NULL, &term_heap_size, &data.duration,
        &current_locks, &deleted_locks, NIL);

    term_heap_start = HAlloc(BIF_P, term_heap_size);
    term_heap_end = term_heap_start;

    result = lcnt_build_result_term(&term_heap_end, NULL,
        &data.duration, &current_locks, &deleted_locks, NIL);

    HRelease(BIF_P, term_heap_start + term_heap_size, term_heap_end);

    lcnt_destroy_sample_vector(&current_locks);
    lcnt_destroy_sample_vector(&deleted_locks);

    BIF_RET(result);
#endif
}

BIF_RETTYPE erts_debug_lcnt_control_1(BIF_ALIST_1)
{
#ifdef ERTS_ENABLE_LOCK_COUNT
    if(ERTS_IS_ATOM_STR("mask", BIF_ARG_1)) {
        erts_lock_flags_t mask;
        Eterm *term_heap_block;
        Uint term_heap_size;

        mask = erts_lcnt_get_category_mask();
        term_heap_size = 0;

        lcnt_build_category_list(NULL, &term_heap_size, mask);

        term_heap_block = HAlloc(BIF_P, term_heap_size);

        BIF_RET(lcnt_build_category_list(&term_heap_block, NULL, mask));
    } else if(ERTS_IS_ATOM_STR("copy_save", BIF_ARG_1)) {
        if(erts_lcnt_get_preserve_info()) {
            BIF_RET(am_true);
        }

        BIF_RET(am_false);
    }
#endif
    BIF_ERROR(BIF_P, BADARG);
}

BIF_RETTYPE erts_debug_lcnt_control_2(BIF_ALIST_2)
{
#ifdef ERTS_ENABLE_LOCK_COUNT
    if(ERTS_IS_ATOM_STR("mask", BIF_ARG_1)) {
        erts_lock_flags_t category_mask = 0;
        Eterm categories = BIF_ARG_2;

        if(!(is_list(categories) || is_nil(categories))) {
            BIF_ERROR(BIF_P, BADARG);
        }

        while(is_list(categories)) {
            Eterm *cell = list_val(categories);
            erts_lock_flags_t category;

            category = lcnt_atom_to_lock_category(CAR(cell));

            if(!category) {
                Eterm *hp = HAlloc(BIF_P, 4);

                BIF_RET(TUPLE3(hp, am_error, am_badarg, CAR(cell)));
            }

            category_mask |= category;
            categories = CDR(cell);
        }

        erts_lcnt_set_category_mask(category_mask);

        BIF_RET(am_ok);
    } else if(BIF_ARG_2 == am_true || BIF_ARG_2 == am_false) {
        int enabled = (BIF_ARG_2 == am_true);

        if(ERTS_IS_ATOM_STR("copy_save", BIF_ARG_1)) {
            erts_lcnt_set_preserve_info(enabled);

            BIF_RET(am_ok);
        }
    }
#endif
    BIF_ERROR(BIF_P, BADARG);
}

static void os_info_init(void)
{
    Eterm type = erts_atom_put((byte *) os_type, sys_strlen(os_type), ERTS_ATOM_ENC_LATIN1, 1);
    Eterm flav;
    int major, minor, build;
    char* buf = erts_alloc(ERTS_ALC_T_TMP, 1024); /* More than enough */
    Eterm* hp;

    os_flavor(buf, 1024);
    flav = erts_atom_put((byte *) buf, sys_strlen(buf), ERTS_ATOM_ENC_LATIN1, 1);
    erts_free(ERTS_ALC_T_TMP, (void *) buf);
    hp = erts_alloc(ERTS_ALC_T_LITERAL, (3+4)*sizeof(Eterm));
    os_type_tuple = TUPLE2(hp, type, flav);
    erts_set_literal_tag(&os_type_tuple, hp, 3);

    hp += 3;
    os_version(&major, &minor, &build);
    os_version_tuple = TUPLE3(hp,
			      make_small(major),
			      make_small(minor),
			      make_small(build));
    erts_set_literal_tag(&os_version_tuple, hp, 4);
}

void
erts_bif_info_init(void)
{
    erts_atomic_init_nob(&available_internal_state, 0);
    erts_atomic_init_nob(&hipe_test_reschedule_flag, 0);

    alloc_info_trap = erts_export_put(am_erlang, am_alloc_info, 1);
    alloc_sizes_trap = erts_export_put(am_erlang, am_alloc_sizes, 1);
    gather_sched_wall_time_res_trap
	= erts_export_put(am_erts_internal, am_gather_sched_wall_time_result, 1);
    gather_gc_info_res_trap
	= erts_export_put(am_erlang, am_gather_gc_info_result, 1);
    gather_io_bytes_trap
	= erts_export_put(am_erts_internal, am_gather_io_bytes, 2);
    gather_msacc_res_trap
	= erts_export_put(am_erts_internal, am_gather_microstate_accounting_result, 2);
    gather_system_check_res_trap
	= erts_export_put(am_erts_internal, am_gather_system_check_result, 1);

    is_process_alive_trap = erts_export_put(am_erts_internal, am_is_process_alive, 1);


    process_info_init();
    os_info_init();
}<|MERGE_RESOLUTION|>--- conflicted
+++ resolved
@@ -4681,7 +4681,6 @@
             BIF_RET(am_notsup);
 #endif
         }
-<<<<<<< HEAD
         else if (ERTS_IS_ATOM_STR("ets_force_split", BIF_ARG_1)) {
             if (is_tuple(BIF_ARG_2)) {
                 Eterm* tpl = tuple_val(BIF_ARG_2);
@@ -4689,7 +4688,7 @@
                 if (erts_ets_force_split(tpl[1], tpl[2] == am_true))
                     BIF_RET(am_ok);
             }
-=======
+        }
         else if (ERTS_IS_ATOM_STR("mbuf", BIF_ARG_1)) {
             Uint sz = size_object(BIF_ARG_2);
             ErlHeapFragment* frag = new_message_buffer(sz);
@@ -4699,7 +4698,6 @@
             BIF_P->mbuf = frag;
             BIF_P->mbuf_sz += sz;
             BIF_RET(copy);
->>>>>>> 8e323b5c
         }
     }
 
