/*
 * %CopyrightBegin%
 *
 * Copyright Ericsson AB 1999-2018. All Rights Reserved.
 *
 * Licensed under the Apache License, Version 2.0 (the "License");
 * you may not use this file except in compliance with the License.
 * You may obtain a copy of the License at
 *
 *     http://www.apache.org/licenses/LICENSE-2.0
 *
 * Unless required by applicable law or agreed to in writing, software
 * distributed under the License is distributed on an "AS IS" BASIS,
 * WITHOUT WARRANTIES OR CONDITIONS OF ANY KIND, either express or implied.
 * See the License for the specific language governing permissions and
 * limitations under the License.
 *
 * %CopyrightEnd%
 */

#ifdef HAVE_CONFIG_H
#  include "config.h"
#endif

#define ERTS_WANT_MEM_MAPPERS
#include "sys.h"
#include "erl_vm.h"
#include "global.h"
#include "erl_process.h"
#include "error.h"
#include "erl_driver.h"
#include "erl_nif.h"
#include "bif.h"
#include "big.h"
#include "erl_version.h"
#include "erl_compile_flags.h"
#include "erl_db_util.h"
#include "erl_message.h"
#include "erl_binary.h"
#include "erl_db.h"
#include "erl_mtrace.h"
#include "dist.h"
#include "erl_gc.h"
#include "erl_cpu_topology.h"
#include "erl_async.h"
#include "erl_thr_progress.h"
#include "erl_bif_unique.h"
#include "erl_map.h"
#include "erl_check_io.h"
#define ERTS_PTAB_WANT_DEBUG_FUNCS__
#include "erl_ptab.h"
#include "erl_time.h"
#include "erl_proc_sig_queue.h"
#include "erl_alloc_util.h"
#ifdef HIPE
#include "hipe_arch.h"
#endif

#ifdef ERTS_ENABLE_LOCK_COUNT
#include "erl_lock_count.h"
#endif

#ifdef VALGRIND
#include <valgrind/valgrind.h>
#include <valgrind/memcheck.h>
#endif

static Export* alloc_info_trap = NULL;
static Export* alloc_sizes_trap = NULL;
static Export* gather_io_bytes_trap = NULL;

static Export *gather_sched_wall_time_res_trap;
static Export *gather_msacc_res_trap;
static Export *gather_gc_info_res_trap;
static Export *gather_system_check_res_trap;

static Export *is_process_alive_trap;


#define DECL_AM(S) Eterm AM_ ## S = am_atom_put(#S, sizeof(#S) - 1)

static char otp_version[] = ERLANG_OTP_VERSION;
/* Keep erts_system_version as a global variable for easy access from a core */
static char erts_system_version[] = ("Erlang/OTP " ERLANG_OTP_RELEASE
				     "%s"
				     " [erts-" ERLANG_VERSION "]"
#ifndef OTP_RELEASE
#ifdef ERLANG_GIT_VERSION
				     " [source-" ERLANG_GIT_VERSION "]"
#else
				     " [source]"
#endif
#endif	
#ifdef ARCH_64
				     " [64-bit]"
#endif
				     " [smp:%beu:%beu]"
				     " [ds:%beu:%beu:%beu]"
#if defined(ERTS_DIRTY_SCHEDULERS_TEST)
				     " [dirty-schedulers-TEST]"
#endif
				     " [async-threads:%d]"
#ifdef HIPE
				     " [hipe]"
#endif	
#ifdef ET_DEBUG
#if ET_DEBUG
				     " [type-assertions]"
#endif
#endif	
#ifdef DEBUG
				     " [debug-compiled]"
#endif	
#ifdef ERTS_ENABLE_LOCK_CHECK
				     " [lock-checking]"
#endif
#ifdef ERTS_ENABLE_LOCK_COUNT
				     " [lock-counting]"
#endif
#ifdef ERTS_OPCODE_COUNTER_SUPPORT
				     " [instruction-counting]"
#endif
#ifdef PURIFY
				     " [purify-compiled]"
#endif	
#ifdef VALGRIND
				     " [valgrind-compiled]"
#endif
#ifdef ERTS_FRMPTR
				     " [frame-pointer]"
#endif
#ifdef USE_LTTNG
				     " [lttng]"
#endif
#ifdef USE_DTRACE
				     " [dtrace]"
#endif
#ifdef USE_SYSTEMTAP
				     " [systemtap]"
#endif
#ifdef SHCOPY
				     " [sharing-preserving]"
#endif
				     "\n");

#define ASIZE(a) (sizeof(a)/sizeof(a[0]))

#if defined(HAVE_SOLARIS_SPARC_PERFMON)
# include <sys/ioccom.h>
# define PERFMON_SETPCR			_IOW('P', 1, unsigned long long)
# define PERFMON_GETPCR			_IOR('P', 2, unsigned long long)
#endif

/* Cached, pre-built {OsType,OsFlavor} and {Major,Minor,Build} tuples */
static Eterm os_type_tuple;
static Eterm os_version_tuple;

static Eterm
current_function(Process* p, ErtsHeapFactory *hfact, Process* rp,
                 int full_info, Uint reserve_size, int flags);
static Eterm current_stacktrace(ErtsHeapFactory *hfact, Process* rp,
                                Uint reserve_size);

static Eterm
bld_bin_list(Uint **hpp, Uint *szp, ErlOffHeap* oh)
{
    struct erl_off_heap_header* ohh;
    Eterm res = NIL;
    Eterm tuple;

    for (ohh = oh->first; ohh; ohh = ohh->next) {
	if (ohh->thing_word == HEADER_PROC_BIN) {
	    ProcBin* pb = (ProcBin*) ohh;
	    Eterm val = erts_bld_uword(hpp, szp, (UWord) pb->val);
	    Eterm orig_size = erts_bld_uint(hpp, szp, pb->val->orig_size);
    
	    if (szp)
		*szp += 4+2;
	    if (hpp) {
		Uint refc = (Uint) erts_refc_read(&pb->val->intern.refc, 1);
		tuple = TUPLE3(*hpp, val, orig_size, make_small(refc));
		res = CONS(*hpp + 4, tuple, res);
		*hpp += 4+2;
	    }
	}
    }
    return res;
}

static Eterm
bld_magic_ref_bin_list(Uint **hpp, Uint *szp, ErlOffHeap* oh)
{
    struct erl_off_heap_header* ohh;
    Eterm res = NIL;
    Eterm tuple;

    for (ohh = oh->first; ohh; ohh = ohh->next) {
	if (is_ref_thing_header((*((Eterm *) ohh)))) {
            ErtsMRefThing *mrtp = (ErtsMRefThing *) ohh;
	    Eterm val = erts_bld_uword(hpp, szp, (UWord) mrtp->mb);
	    Eterm orig_size = erts_bld_uint(hpp, szp, mrtp->mb->orig_size);
    
	    if (szp)
		*szp += 4+2;
	    if (hpp) {
		Uint refc = (Uint) erts_refc_read(&mrtp->mb->intern.refc, 1);
		tuple = TUPLE3(*hpp, val, orig_size, make_small(refc));
		res = CONS(*hpp + 4, tuple, res);
		*hpp += 4+2;
	    }
	}
    }
    return res;
}


/*
  make_monitor_list:
  returns a list of records..
  -record(erl_monitor, {
            type, % process | port | time_offset | dist_process | resource
                  % | node | nodes | suspend
            dir, % origin | target
	    ref, % reference or []
	    pid, % Process or nodename
	    extra % registered name, integer or []
          }).
*/

static void do_calc_mon_size(ErtsMonitor *mon, void *vpsz)
{
    ErtsMonitorData *mdp = erts_monitor_to_data(mon);
    Uint *psz = vpsz;
    *psz += is_immed(mdp->ref) ? 0 : NC_HEAP_SIZE(mdp->ref);

    if (mon->type == ERTS_MON_TYPE_RESOURCE && erts_monitor_is_target(mon))
        *psz += erts_resource_ref_size(mon->other.ptr);
    else
        *psz += is_immed(mon->other.item) ? 0 : NC_HEAP_SIZE(mon->other.item);

    *psz += 9; /* CONS + 6-tuple */ 
}

typedef struct {
    Process *p;
    Eterm *hp;
    Eterm res;
    Eterm tag;
} MonListContext;

static void do_make_one_mon_element(ErtsMonitor *mon, void * vpmlc)
{
    ErtsMonitorData *mdp = erts_monitor_to_data(mon);
    MonListContext *pmlc = vpmlc;
    Eterm tup, t, d, r, p, x;

    r = is_immed(mdp->ref) ? mdp->ref : STORE_NC(&(pmlc->hp), &MSO(pmlc->p), mdp->ref);
    if (mon->type == ERTS_MON_TYPE_RESOURCE && erts_monitor_is_target(mon))
        p = erts_bld_resource_ref(&(pmlc->hp), &MSO(pmlc->p), mon->other.ptr);
    else
        p = (is_immed(mon->other.item)
             ? mon->other.item
             : STORE_NC(&(pmlc->hp), &MSO(pmlc->p), mon->other.item));

    if (mon->flags & ERTS_ML_FLG_NAME)
        x = ((ErtsMonitorDataExtended *) mdp)->u.name;
    else if (erts_monitor_is_target(mon))
        x = NIL;
    else if (mon->type == ERTS_MON_TYPE_NODE || mon->type == ERTS_MON_TYPE_NODES)
        x = make_small(((ErtsMonitorDataExtended *) mdp)->u.refc);
    else
        x = NIL;

    switch (mon->type) {
    case ERTS_MON_TYPE_PROC:
        t = am_process;
        break;
    case ERTS_MON_TYPE_PORT:
        t = am_port;
        break;
    case ERTS_MON_TYPE_TIME_OFFSET:
        t = am_time_offset;
        break;
    case ERTS_MON_TYPE_DIST_PROC: {
        ERTS_DECL_AM(dist_process);
        t = AM_dist_process;
        break;
    }
    case ERTS_MON_TYPE_RESOURCE: {
        ERTS_DECL_AM(resource);
        t = AM_resource;
        break;
    }
    case ERTS_MON_TYPE_NODE:
        t = am_node;
        break;
    case ERTS_MON_TYPE_NODES: {
        ERTS_DECL_AM(nodes);
        t = AM_nodes;
        break;
    }
    case ERTS_MON_TYPE_SUSPEND:
        t = am_suspend;
        break;
    default:
        ERTS_INTERNAL_ERROR("Unknown monitor type");
        t = am_error;
        break;
    }
    if (erts_monitor_is_target(mon)) {
        ERTS_DECL_AM(target);
        d = AM_target;
    }
    else {
        ERTS_DECL_AM(origin);
        d = AM_origin;
    }
    tup = TUPLE6(pmlc->hp, pmlc->tag, t, d, r, p, x);
    pmlc->hp += 7;
    pmlc->res = CONS(pmlc->hp, tup, pmlc->res);
    pmlc->hp += 2;
}

static Eterm 
make_monitor_list(Process *p, int tree, ErtsMonitor *root, Eterm tail)
{
    DECL_AM(erl_monitor);
    Uint sz = 0;
    MonListContext mlc;
    void (*foreach)(ErtsMonitor *,
                    void (*)(ErtsMonitor *, void *),
                    void *);

    foreach = tree ? erts_monitor_tree_foreach : erts_monitor_list_foreach;

    (*foreach)(root, do_calc_mon_size, &sz);
    if (sz == 0)
	return tail;
    mlc.p = p;
    mlc.hp = HAlloc(p,sz);
    mlc.res = tail;
    mlc.tag = AM_erl_monitor;
    (*foreach)(root, do_make_one_mon_element, &mlc);
    return mlc.res;
}

/*
  make_link_list:
  returns a list of records..
  -record(erl_link, {
            type, % process | port | dist_process
	    pid, % Process or port
            id % (address)
          }).
*/

static void calc_lnk_size(ErtsLink *lnk, void *vpsz)
{
    Uint *psz = vpsz;
    Uint sz = 0;
    ErtsLinkData *ldp = erts_link_to_data(lnk);

    (void) erts_bld_uword(NULL, &sz, (UWord) ldp);

    *psz += sz;
    *psz += is_immed(lnk->other.item) ? 0 : size_object(lnk->other.item);
    *psz += 7; /* CONS + 4-tuple */ 
}

typedef struct {
    Process *p;
    Eterm *hp;
    Eterm res;
    Eterm tag;
} LnkListContext;

static void make_one_lnk_element(ErtsLink *lnk, void * vpllc)
{
    LnkListContext *pllc = vpllc;
    Eterm tup, t, pid, id;
    ErtsLinkData *ldp = erts_link_to_data(lnk);

    id = erts_bld_uword(&pllc->hp, NULL, (UWord) ldp);

    if (is_immed(lnk->other.item))
        pid = lnk->other.item;
    else {
        Uint sz = size_object(lnk->other.item);
        pid = copy_struct(lnk->other.item, sz, &(pllc->hp), &MSO(pllc->p));
    }

    switch (lnk->type) {
    case ERTS_LNK_TYPE_PROC:
        t = am_process;
        break;
    case ERTS_LNK_TYPE_PORT:
        t = am_port;
        break;
    case ERTS_LNK_TYPE_DIST_PROC: {
        ERTS_DECL_AM(dist_process);
        t = AM_dist_process;
        break;
    }
    default:
        ERTS_INTERNAL_ERROR("Unkown link type");
        t = am_undefined;
        break;
    }

    tup = TUPLE4(pllc->hp, pllc->tag, t, pid, id);
    pllc->hp += 5;
    pllc->res = CONS(pllc->hp, tup, pllc->res);
    pllc->hp += 2;
}

static Eterm 
make_link_list(Process *p, int tree, ErtsLink *root, Eterm tail)
{
    DECL_AM(erl_link);
    Uint sz = 0;
    LnkListContext llc;
    void (*foreach)(ErtsLink *,
                    void (*)(ErtsLink *, void *),
                    void *);

    foreach = tree ? erts_link_tree_foreach : erts_link_list_foreach;

    (*foreach)(root, calc_lnk_size, (void *) &sz);
    if (sz == 0) {
	return tail;
    }
    llc.p = p;
    llc.hp = HAlloc(p,sz);
    llc.res = tail;
    llc.tag = AM_erl_link;
    (*foreach)(root, make_one_lnk_element, (void *) &llc);
    return llc.res;
}

int
erts_print_system_version(fmtfn_t to, void *arg, Process *c_p)
{
    int i, rc = -1;
    char *rc_str = "";
    char rc_buf[100];
    char *ov = otp_version;
    Uint total, online, active;
    Uint dirty_cpu, dirty_cpu_onln, dirty_io;

    erts_schedulers_state(&total, &online, &active,
			  &dirty_cpu, &dirty_cpu_onln, NULL,
			  &dirty_io, NULL);
    for (i = 0; i < sizeof(otp_version)-4; i++) {
	if (ov[i] == '-' && ov[i+1] == 'r' && ov[i+2] == 'c')
	    rc = atoi(&ov[i+3]);
    }
    if (rc >= 0) {
	if (rc == 0)
	    rc_str = " [DEVELOPMENT]";
	else {
	    erts_snprintf(rc_buf, sizeof(rc_buf), " [RELEASE CANDIDATE %d]", rc);
	    rc_str = rc_buf;
	}
    }
    return erts_print(to, arg, erts_system_version,
		      rc_str
		      , total, online
		      , dirty_cpu, dirty_cpu_onln, dirty_io
		      , erts_async_max_threads
	);
}

typedef struct {
    /* {Entity,Node} = {monitor.Name,monitor.Pid} for external by name
     * {Entity,Node} = {monitor.Pid,NIL} for external/external by pid
     * {Entity,Node} = {monitor.Name,erlang:node()} for internal by name 
     * {Entity,Node} = {monitor.resource,MON_NIF_TARGET}*/
    union {
	Eterm term;
	ErtsResource* resource;
    }entity;
    int named;
    Uint16 type;
    Eterm node;
    /* pid is actual target being monitored, no matter pid/port or name */
    Eterm pid;
} MonitorInfo;

typedef struct {
    MonitorInfo *mi;
    Uint mi_i;
    Uint mi_max;
    int sz;
} MonitorInfoCollection;

#define INIT_MONITOR_INFOS(MIC) do {		\
    (MIC).mi = NULL;				\
    (MIC).mi_i = (MIC).mi_max = 0;		\
    (MIC).sz = 0;                               \
} while(0)

#define MI_INC 50
#define EXTEND_MONITOR_INFOS(MICP)					\
do {									\
    if ((MICP)->mi_i >= (MICP)->mi_max) {				\
	(MICP)->mi = ((MICP)->mi ? erts_realloc(ERTS_ALC_T_TMP,		\
						(MICP)->mi,		\
						((MICP)->mi_max+MI_INC)	\
						* sizeof(MonitorInfo))	\
		      : erts_alloc(ERTS_ALC_T_TMP,			\
				   MI_INC*sizeof(MonitorInfo)));	\
	(MICP)->mi_max += MI_INC;					\
    }									\
 } while (0)
#define DESTROY_MONITOR_INFOS(MIC)			\
do {							\
    if ((MIC).mi != NULL) {				\
	erts_free(ERTS_ALC_T_TMP, (void *) (MIC).mi);	\
    }							\
 } while (0)

static void collect_one_link(ErtsLink *lnk, void *vmicp)
{
    MonitorInfoCollection *micp = vmicp;
    EXTEND_MONITOR_INFOS(micp);
    micp->mi[micp->mi_i].entity.term = lnk->other.item;
    micp->sz += 2 + NC_HEAP_SIZE(lnk->other.item);
    micp->mi_i++;
} 

static void collect_one_origin_monitor(ErtsMonitor *mon, void *vmicp)
{
    if (erts_monitor_is_origin(mon)) {
        MonitorInfoCollection *micp = vmicp;
 
        EXTEND_MONITOR_INFOS(micp);

        micp->mi[micp->mi_i].type = mon->type;

        switch (mon->type) {
        case ERTS_MON_TYPE_PROC:
        case ERTS_MON_TYPE_PORT:
        case ERTS_MON_TYPE_DIST_PROC:
        case ERTS_MON_TYPE_TIME_OFFSET:
            if (!(mon->flags & ERTS_ML_FLG_NAME)) {
                micp->mi[micp->mi_i].named = 0;
                micp->mi[micp->mi_i].entity.term = mon->other.item;
                micp->mi[micp->mi_i].node = NIL;
                if (is_not_atom(mon->other.item))
                    micp->sz += NC_HEAP_SIZE(mon->other.item);
            }
            else {
                ErtsMonitorDataExtended *mdep;
                micp->mi[micp->mi_i].named = !0;
                mdep = (ErtsMonitorDataExtended *) erts_monitor_to_data(mon);
                micp->mi[micp->mi_i].entity.term = mdep->u.name;
                if (mdep->dist)
                    micp->mi[micp->mi_i].node = mdep->dist->nodename;
                else
                    micp->mi[micp->mi_i].node = erts_this_dist_entry->sysname;
                micp->sz += 3; /* need one 2-tuple */
            }

            /* have always pid at hand, to assist with figuring out if its a port or
             * a process, when we monitored by name and process_info is requested.
             * See: erl_bif_info.c:process_info_aux section for am_monitors */
            micp->mi[micp->mi_i].pid = mon->other.item;

            micp->mi_i++;
            micp->sz += 2 + 3; /* For a cons cell and a 2-tuple */
            break;
        default:
            break;
        }
    }
}

static void collect_one_target_monitor(ErtsMonitor *mon, void *vmicp)
{
    MonitorInfoCollection *micp = vmicp;
 
    if (erts_monitor_is_target(mon)) {

        EXTEND_MONITOR_INFOS(micp);
  
        micp->mi[micp->mi_i].type = mon->type;
        micp->mi[micp->mi_i].named = !!(mon->flags & ERTS_ML_FLG_NAME);
        switch (mon->type) {

        case ERTS_MON_TYPE_PROC:
        case ERTS_MON_TYPE_PORT:
        case ERTS_MON_TYPE_DIST_PROC:

            micp->mi[micp->mi_i].entity.term = mon->other.item;
            micp->mi[micp->mi_i].node = NIL;
            micp->sz += NC_HEAP_SIZE(mon->other.item);

            micp->sz += 2; /* cons */;
            micp->mi_i++;
            break;

        case ERTS_MON_TYPE_RESOURCE:

            micp->mi[micp->mi_i].entity.resource = mon->other.ptr;
            micp->mi[micp->mi_i].node = NIL;
            micp->sz += erts_resource_ref_size(mon->other.ptr);

            micp->sz += 2; /* cons */;
            micp->mi_i++;
            break;

        default:
            break;
        }

    }
}

typedef struct {
    ErtsMonitorSuspend **smi;
    Uint smi_i;
    Uint smi_max;
    Uint sz;
} ErtsSuspendMonitorInfoCollection;

#define ERTS_INIT_SUSPEND_MONITOR_INFOS(SMIC) do {		        \
    (SMIC).smi = NULL;							\
    (SMIC).smi_i = (SMIC).smi_max = 0;					\
    (SMIC).sz = 0;                               			\
} while(0)

#define ERTS_SMI_INC 50
#define ERTS_EXTEND_SUSPEND_MONITOR_INFOS(SMICP)			\
do {									\
    if ((SMICP)->smi_i >= (SMICP)->smi_max) {				\
	(SMICP)->smi = ((SMICP)->smi					\
			? erts_realloc(ERTS_ALC_T_TMP,			\
				       (SMICP)->smi,			\
				       ((SMICP)->smi_max		\
					+ ERTS_SMI_INC)			\
				       * sizeof(ErtsMonitorSuspend *))	\
			: erts_alloc(ERTS_ALC_T_TMP,			\
				     ERTS_SMI_INC			\
				     * sizeof(ErtsMonitorSuspend *)));	\
	(SMICP)->smi_max += ERTS_SMI_INC;				\
    }									\
 } while (0)

#define ERTS_DESTROY_SUSPEND_MONITOR_INFOS(SMIC)			\
do {									\
    if ((SMIC).smi != NULL) {						\
	erts_free(ERTS_ALC_T_TMP, (void *) (SMIC).smi);			\
    }									\
 } while (0)

static void
collect_one_suspend_monitor(ErtsMonitor *mon, void *vsmicp)
{
    if (mon->type == ERTS_MON_TYPE_SUSPEND) {
        Sint count;
        erts_aint_t mstate;
        ErtsMonitorSuspend *msp;
        ErtsSuspendMonitorInfoCollection *smicp;

        msp = (ErtsMonitorSuspend *) erts_monitor_to_data(mon);
        smicp = vsmicp;

	ERTS_EXTEND_SUSPEND_MONITOR_INFOS(smicp);

	smicp->smi[smicp->smi_i] = msp;
	smicp->sz += 2 /* cons */ + 4 /* 3-tuple */;

        mstate = erts_atomic_read_nob(&msp->state);

        count = (Sint) (mstate & ERTS_MSUSPEND_STATE_COUNTER_MASK);
	if (!IS_SSMALL(count))
	    smicp->sz += BIG_UINT_HEAP_SIZE;

	smicp->smi_i++;
    }
}

/*
 * process_info/[1,2]
 */

/*
 * All valid process_info arguments.
 */

#define ERTS_PI_IX_REGISTERED_NAME                      0
#define ERTS_PI_IX_CURRENT_FUNCTION                     1
#define ERTS_PI_IX_INITIAL_CALL                         2
#define ERTS_PI_IX_STATUS                               3
#define ERTS_PI_IX_MESSAGES                             4
#define ERTS_PI_IX_MESSAGE_QUEUE_LEN                    5
#define ERTS_PI_IX_LINKS                                6
#define ERTS_PI_IX_MONITORS                             7
#define ERTS_PI_IX_MONITORED_BY                         8
#define ERTS_PI_IX_DICTIONARY                           9
#define ERTS_PI_IX_TRAP_EXIT                            10
#define ERTS_PI_IX_ERROR_HANDLER                        11
#define ERTS_PI_IX_HEAP_SIZE                            12
#define ERTS_PI_IX_STACK_SIZE                           13
#define ERTS_PI_IX_MEMORY                               14
#define ERTS_PI_IX_GARBAGE_COLLECTION                   15
#define ERTS_PI_IX_GROUP_LEADER                         16
#define ERTS_PI_IX_REDUCTIONS                           17
#define ERTS_PI_IX_PRIORITY                             18
#define ERTS_PI_IX_TRACE                                19
#define ERTS_PI_IX_BINARY                               20
#define ERTS_PI_IX_SEQUENTIAL_TRACE_TOKEN               21
#define ERTS_PI_IX_CATCHLEVEL                           22
#define ERTS_PI_IX_BACKTRACE                            23
#define ERTS_PI_IX_LAST_CALLS                           24
#define ERTS_PI_IX_TOTAL_HEAP_SIZE                      25
#define ERTS_PI_IX_SUSPENDING                           26
#define ERTS_PI_IX_MIN_HEAP_SIZE                        27
#define ERTS_PI_IX_MIN_BIN_VHEAP_SIZE                   28
#define ERTS_PI_IX_MAX_HEAP_SIZE                        29
#define ERTS_PI_IX_CURRENT_LOCATION                     30
#define ERTS_PI_IX_CURRENT_STACKTRACE                   31
#define ERTS_PI_IX_MESSAGE_QUEUE_DATA                   32
#define ERTS_PI_IX_GARBAGE_COLLECTION_INFO              33
#define ERTS_PI_IX_MAGIC_REF                            34
#define ERTS_PI_IX_FULLSWEEP_AFTER                      35

#define ERTS_PI_FLAG_SINGELTON                          (1 << 0)
#define ERTS_PI_FLAG_ALWAYS_WRAP                        (1 << 1)
#define ERTS_PI_FLAG_WANT_MSGS                          (1 << 2)
#define ERTS_PI_FLAG_NEED_MSGQ_LEN                      (1 << 3)
#define ERTS_PI_FLAG_FORCE_SIG_SEND                     (1 << 4)
#define ERTS_PI_FLAG_REQUEST_FOR_OTHER                  (1 << 5)

#define ERTS_PI_UNRESERVE(RS, SZ) \
    (ASSERT((RS) >= (SZ)), (RS) -= (SZ))


typedef struct {
    Eterm name;
    Uint reserve_size;
    int flags;
    ErtsProcLocks locks;
} ErtsProcessInfoArgs;

static ErtsProcessInfoArgs pi_args[] = {
    {am_registered_name, 0, 0, ERTS_PROC_LOCK_MAIN},
    {am_current_function, 4, ERTS_PI_FLAG_FORCE_SIG_SEND, ERTS_PROC_LOCK_MAIN},
    {am_initial_call, 4, 0, ERTS_PROC_LOCK_MAIN},
    {am_status, 0, 0, 0},
    {am_messages, 0, ERTS_PI_FLAG_WANT_MSGS|ERTS_PI_FLAG_NEED_MSGQ_LEN|ERTS_PI_FLAG_FORCE_SIG_SEND, ERTS_PROC_LOCK_MAIN},
    {am_message_queue_len, 0, ERTS_PI_FLAG_NEED_MSGQ_LEN, ERTS_PROC_LOCK_MAIN},
    {am_links, 0, ERTS_PI_FLAG_FORCE_SIG_SEND, ERTS_PROC_LOCK_MAIN},
    {am_monitors, 0, ERTS_PI_FLAG_FORCE_SIG_SEND, ERTS_PROC_LOCK_MAIN},
    {am_monitored_by, 0, ERTS_PI_FLAG_FORCE_SIG_SEND, ERTS_PROC_LOCK_MAIN},
    {am_dictionary, 0, ERTS_PI_FLAG_FORCE_SIG_SEND, ERTS_PROC_LOCK_MAIN},
    {am_trap_exit, 0, 0, ERTS_PROC_LOCK_MAIN},
    {am_error_handler, 0, 0, ERTS_PROC_LOCK_MAIN},
    {am_heap_size, 0, 0, ERTS_PROC_LOCK_MAIN},
    {am_stack_size, 0, 0, ERTS_PROC_LOCK_MAIN},
    {am_memory, 0, ERTS_PI_FLAG_NEED_MSGQ_LEN|ERTS_PI_FLAG_FORCE_SIG_SEND, ERTS_PROC_LOCK_MAIN},
    {am_garbage_collection, 3+2 + 3+2 + 3+2 + 3+2 + 3+2 + ERTS_MAX_HEAP_SIZE_MAP_SZ, 0, ERTS_PROC_LOCK_MAIN},
    {am_group_leader, 0, 0, ERTS_PROC_LOCK_MAIN},
    {am_reductions, 0, 0, ERTS_PROC_LOCK_MAIN},
    {am_priority, 0, 0, 0},
    {am_trace, 0, 0, ERTS_PROC_LOCK_MAIN},
    {am_binary, 0, ERTS_PI_FLAG_FORCE_SIG_SEND, ERTS_PROC_LOCK_MAIN},
    {am_sequential_trace_token, 0, 0, ERTS_PROC_LOCK_MAIN},
    {am_catchlevel, 0, 0, ERTS_PROC_LOCK_MAIN},
    {am_backtrace, 0, ERTS_PI_FLAG_FORCE_SIG_SEND, ERTS_PROC_LOCK_MAIN},
    {am_last_calls, 0, 0, ERTS_PROC_LOCK_MAIN},
    {am_total_heap_size, 0, ERTS_PI_FLAG_NEED_MSGQ_LEN|ERTS_PI_FLAG_FORCE_SIG_SEND, ERTS_PROC_LOCK_MAIN},
    {am_suspending, 0, ERTS_PI_FLAG_FORCE_SIG_SEND, 0},
    {am_min_heap_size, 0, 0, ERTS_PROC_LOCK_MAIN},
    {am_min_bin_vheap_size, 0, 0, ERTS_PROC_LOCK_MAIN},
    {am_max_heap_size, 0, 0, ERTS_PROC_LOCK_MAIN},
    {am_current_location, 0, ERTS_PI_FLAG_FORCE_SIG_SEND, ERTS_PROC_LOCK_MAIN},
    {am_current_stacktrace, 0, ERTS_PI_FLAG_FORCE_SIG_SEND, ERTS_PROC_LOCK_MAIN},
    {am_message_queue_data, 0, 0, ERTS_PROC_LOCK_MAIN},
    {am_garbage_collection_info, ERTS_PROCESS_GC_INFO_MAX_SIZE, 0, ERTS_PROC_LOCK_MAIN},
    {am_magic_ref, 0, ERTS_PI_FLAG_FORCE_SIG_SEND, ERTS_PROC_LOCK_MAIN},
    {am_fullsweep_after, 0, 0, ERTS_PROC_LOCK_MAIN}
};

#define ERTS_PI_ARGS ((int) (sizeof(pi_args)/sizeof(pi_args[0])))

#ifdef DEBUG
#  define ERTS_PI_DEF_ARR_SZ 2
#else
#  define ERTS_PI_DEF_ARR_SZ ERTS_PI_ARGS
#endif

static ERTS_INLINE Eterm
pi_ix2arg(int ix)
{
    if (ix < 0 || ERTS_PI_ARGS <= ix)
	return am_undefined;
    return pi_args[ix].name;
}

static ERTS_INLINE int
pi_ix2flags(int ix)
{
    if (ix < 0 || ERTS_PI_ARGS <= ix)
	return 0;
    return pi_args[ix].flags;
}

static ERTS_INLINE Uint
pi_ix2rsz(int ix)
{
    if (ix < 0 || ERTS_PI_ARGS <= ix)
	return 0;
    return pi_args[ix].reserve_size;
}

static ERTS_INLINE ErtsProcLocks
pi_ix2locks(int ix)
{
    if (ix < 0 || ERTS_PI_ARGS <= ix)
	return 0;
    return pi_args[ix].locks;
}

static ERTS_INLINE int
pi_arg2ix(Eterm arg)
{
    switch (arg) {
    case am_registered_name:
        return ERTS_PI_IX_REGISTERED_NAME;
    case am_current_function:
        return ERTS_PI_IX_CURRENT_FUNCTION;
    case am_initial_call:
        return ERTS_PI_IX_INITIAL_CALL;
    case am_status:
        return ERTS_PI_IX_STATUS;
    case am_messages:
        return ERTS_PI_IX_MESSAGES;
    case am_message_queue_len:
        return ERTS_PI_IX_MESSAGE_QUEUE_LEN;
    case am_links:
        return ERTS_PI_IX_LINKS;
    case am_monitors:
        return ERTS_PI_IX_MONITORS;
    case am_monitored_by:
        return ERTS_PI_IX_MONITORED_BY;
    case am_dictionary:
        return ERTS_PI_IX_DICTIONARY;
    case am_trap_exit:
        return ERTS_PI_IX_TRAP_EXIT;
    case am_error_handler:
        return ERTS_PI_IX_ERROR_HANDLER;
    case am_heap_size:
        return ERTS_PI_IX_HEAP_SIZE;
    case am_stack_size:
        return ERTS_PI_IX_STACK_SIZE;
    case am_memory:
        return ERTS_PI_IX_MEMORY;
    case am_garbage_collection:
        return ERTS_PI_IX_GARBAGE_COLLECTION;
    case am_group_leader:
        return ERTS_PI_IX_GROUP_LEADER;
    case am_reductions:
        return ERTS_PI_IX_REDUCTIONS;
    case am_priority:
        return ERTS_PI_IX_PRIORITY;
    case am_trace:
        return ERTS_PI_IX_TRACE;
    case am_binary:
        return ERTS_PI_IX_BINARY;
    case am_sequential_trace_token:
        return ERTS_PI_IX_SEQUENTIAL_TRACE_TOKEN;
    case am_catchlevel:
        return ERTS_PI_IX_CATCHLEVEL;
    case am_backtrace:
        return ERTS_PI_IX_BACKTRACE;
    case am_last_calls:
        return ERTS_PI_IX_LAST_CALLS;
    case am_total_heap_size:
        return ERTS_PI_IX_TOTAL_HEAP_SIZE;
    case am_suspending:
        return ERTS_PI_IX_SUSPENDING;
    case am_min_heap_size:
        return ERTS_PI_IX_MIN_HEAP_SIZE;
    case am_min_bin_vheap_size:
        return ERTS_PI_IX_MIN_BIN_VHEAP_SIZE;
    case am_max_heap_size:
        return ERTS_PI_IX_MAX_HEAP_SIZE;
    case am_current_location:
        return ERTS_PI_IX_CURRENT_LOCATION;
    case am_current_stacktrace:
        return ERTS_PI_IX_CURRENT_STACKTRACE;
    case am_message_queue_data:
        return ERTS_PI_IX_MESSAGE_QUEUE_DATA;
    case am_garbage_collection_info:
	return ERTS_PI_IX_GARBAGE_COLLECTION_INFO;
    case am_magic_ref:
        return ERTS_PI_IX_MAGIC_REF;
    case am_fullsweep_after:
        return ERTS_PI_IX_FULLSWEEP_AFTER;
    default:
        return -1;
    }
}

static Eterm pi_1_keys[] = {
    am_registered_name,
    am_current_function,
    am_initial_call,
    am_status,
    am_message_queue_len,
    am_links,
    am_dictionary,
    am_trap_exit,
    am_error_handler,
    am_priority,
    am_group_leader,
    am_total_heap_size,
    am_heap_size,
    am_stack_size,
    am_reductions,
    am_garbage_collection,
    am_suspending
};

#define ERTS_PI_1_NO_OF_KEYS (sizeof(pi_1_keys)/sizeof(Eterm))

static Eterm pi_1_keys_list;
static Eterm pi_1_keys_list_heap[2*ERTS_PI_1_NO_OF_KEYS];

static void
process_info_init(void)
{
    Eterm *hp = &pi_1_keys_list_heap[0];
    int i;

    pi_1_keys_list = NIL;

    for (i = ERTS_PI_1_NO_OF_KEYS-1; i >= 0; i--) {
	pi_1_keys_list = CONS(hp, pi_1_keys[i], pi_1_keys_list);
	hp += 2;
    }

#ifdef DEBUG
    { /* Make sure the process_info argument mappings are consistent */
	int ix;
	for (ix = 0; ix < ERTS_PI_ARGS; ix++) {
	    ASSERT(pi_arg2ix(pi_ix2arg(ix)) == ix);
	}
    }
#endif

}

static BIF_RETTYPE
process_info_aux(Process *c_p,
                 ErtsHeapFactory *hfact,
		 Process *rp,
		 ErtsProcLocks rp_locks,
		 int item_ix,
		 int flags,
                 Uint *reserve_sizep,
                 Uint *reds);

Eterm
erts_process_info(Process *c_p,
                  ErtsHeapFactory *hfact,
                  Process *rp,
                  ErtsProcLocks rp_locks,
                  int *item_ix,
                  int item_ix_len,
                  int flags,
                  Uint reserve_size,
                  Uint *reds)
{
    Eterm res;
    Eterm part_res[ERTS_PI_ARGS];
    int item_ix_ix, ix;

    if (ERTS_PI_FLAG_SINGELTON & flags) {
        ASSERT(item_ix_len == 1);
	res = process_info_aux(c_p, hfact, rp, rp_locks, item_ix[0],
                               flags, &reserve_size, reds);
        return res;
    }

    for (ix = 0; ix < ERTS_PI_ARGS; ix++)
	part_res[ix] = THE_NON_VALUE;

    /*
     * We always handle 'messages' first if it should be part
     * of the result. This since if both 'messages' and
     * 'message_queue_len' are wanted, 'messages' may
     * change the result of 'message_queue_len' (in case
     * the queue contain bad distribution messages).
     */
    if (flags & ERTS_PI_FLAG_WANT_MSGS) {
	ix = pi_arg2ix(am_messages);
	ASSERT(part_res[ix] == THE_NON_VALUE);
	res = process_info_aux(c_p, hfact, rp, rp_locks, ix,
                               flags, &reserve_size, reds);
	ASSERT(res != am_undefined);
	ASSERT(res != THE_NON_VALUE);
        part_res[ix] = res;
    }

    for (item_ix_ix = item_ix_len - 1; item_ix_ix >= 0; item_ix_ix--) {
	ix = item_ix[item_ix_ix];
	if (part_res[ix] == THE_NON_VALUE) {
	    res = process_info_aux(c_p, hfact, rp, rp_locks, ix,
                                   flags, &reserve_size, reds);
            ASSERT(res != am_undefined);
	    ASSERT(res != THE_NON_VALUE);
            part_res[ix] = res;
	}
    }

    res = NIL;

    for (item_ix_ix = item_ix_len - 1; item_ix_ix >= 0; item_ix_ix--) {
	ix = item_ix[item_ix_ix];
	ASSERT(part_res[ix] != THE_NON_VALUE);
	/*
	 * If we should ignore the value of registered_name,
	 * its value is nil. For more info, see comment in the
	 * beginning of process_info_aux().
	 */
	if (is_nil(part_res[ix])) {
	    ASSERT(!(flags & ERTS_PI_FLAG_ALWAYS_WRAP));
	    ASSERT(pi_ix2arg(ix) == am_registered_name);
	}
	else {
            Eterm *hp;
            ERTS_PI_UNRESERVE(reserve_size, 2);
            hp = erts_produce_heap(hfact, 2, reserve_size);
	    res = CONS(hp, part_res[ix], res);
	}
    }

    return res;
}

static void
pi_setup_grow(int **arr, int *def_arr, Uint *sz, int ix);

static BIF_RETTYPE
process_info_bif(Process *c_p, Eterm pid, Eterm opt, int always_wrap, int pi2)
{
    ErtsHeapFactory hfact;
    int def_arr[ERTS_PI_DEF_ARR_SZ];
    int *item_ix = &def_arr[0];
    Process *rp = NULL;
    erts_aint32_t state;
    BIF_RETTYPE ret;
    Uint reds = 0;
    ErtsProcLocks locks = 0;
    int flags;
    Uint reserve_size;
    int len;
    Eterm res;

    ERTS_CT_ASSERT(ERTS_PI_DEF_ARR_SZ > 0);

    if (c_p->common.id == pid) {
        int local_only = c_p->flags & F_LOCAL_SIGS_ONLY;
        int sres, sreds, reds_left;

        reds_left = ERTS_BIF_REDS_LEFT(c_p);
        sreds = reds_left;

        if (!local_only) {
            erts_proc_lock(c_p, ERTS_PROC_LOCK_MSGQ);
            erts_proc_sig_fetch(c_p);
            erts_proc_unlock(c_p, ERTS_PROC_LOCK_MSGQ);
        }

        sres = erts_proc_sig_handle_incoming(c_p, &state, &sreds, sreds, !0);

        BUMP_REDS(c_p, (int) sreds);
        reds_left -= sreds;

        if (state & ERTS_PSFLG_EXITING) {
            c_p->flags &= ~F_LOCAL_SIGS_ONLY;
            goto exited;
        }
        if (!sres | (reds_left <= 0)) {
            /*
             * More signals to handle or out of reds; need
             * to yield and continue. Prevent fetching of
             * more signals by setting local-sigs-only flag.
             */
            c_p->flags |= F_LOCAL_SIGS_ONLY;
            goto yield;
        }

        c_p->flags &= ~F_LOCAL_SIGS_ONLY;
    }

    if (is_atom(opt)) {
	int ix = pi_arg2ix(opt);
        item_ix[0] = ix;
        len = 1;
        locks = pi_ix2locks(ix);
        reserve_size = 3 + pi_ix2rsz(ix);
        flags = ERTS_PI_FLAG_SINGELTON;
        flags |= pi_ix2flags(ix);
        if (ix < 0)
            goto badarg;
    }
    else {
        Eterm list = opt;
        Uint size = ERTS_PI_DEF_ARR_SZ;

        len = 0;
        reserve_size = 0;
        locks = 0;
        flags = 0;

        while (is_list(list)) {
            Eterm *consp = list_val(list);
            Eterm arg = CAR(consp);
            int ix = pi_arg2ix(arg);
            if (ix < 0)
                goto badarg;

            if (len >= size)
                pi_setup_grow(&item_ix, def_arr, &size, len);

            item_ix[len++] = ix;

            locks |= pi_ix2locks(ix);
            flags |= pi_ix2flags(ix);
            reserve_size += pi_ix2rsz(ix);
            reserve_size += 3; /* 2-tuple */
            reserve_size += 2; /* cons */

            list = CDR(consp);
        }

        if (is_not_nil(list))
            goto badarg;
    }

    if (is_not_internal_pid(pid)) {
        if (is_external_pid(pid)
            && external_pid_dist_entry(pid) == erts_this_dist_entry)
            goto undefined;
        goto badarg;
    }

    if (always_wrap)
        flags |= ERTS_PI_FLAG_ALWAYS_WRAP;

    if (c_p->common.id == pid) {
        rp = c_p;
        if (locks & ~ERTS_PROC_LOCK_MAIN)
            erts_proc_lock(c_p, locks & ~ERTS_PROC_LOCK_MAIN);
        locks |= ERTS_PROC_LOCK_MAIN;
    }
    else {
        if (flags & ERTS_PI_FLAG_FORCE_SIG_SEND)
            goto send_signal;
        state = ERTS_PSFLG_RUNNING; /* fail state... */
        rp = erts_try_lock_sig_free_proc(pid, locks, &state);
        if (!rp)
            goto undefined;
        if (rp == ERTS_PROC_LOCK_BUSY) {
            rp = NULL;
            goto send_signal;
        }
        if (state & ERTS_PSFLG_EXITING) {
            if (locks)
                erts_proc_unlock(rp, locks);
            locks = 0;
            /* wait for it to terminate properly... */
            goto send_signal;
        }
        if (flags & ERTS_PI_FLAG_NEED_MSGQ_LEN) {
            ASSERT(locks & ERTS_PROC_LOCK_MAIN);
            erts_proc_lock(rp, ERTS_PROC_LOCK_MSGQ);
            erts_proc_sig_fetch(rp);
            if (c_p->sig_qs.cont) {
                erts_proc_unlock(rp, locks|ERTS_PROC_LOCK_MSGQ);
                locks = 0;
                goto send_signal;
            }
            erts_proc_unlock(rp, ERTS_PROC_LOCK_MSGQ);
        }
    }

    erts_factory_proc_init(&hfact, c_p);

    res = erts_process_info(c_p, &hfact, rp, locks, item_ix, len,
                            flags, reserve_size, &reds);

    erts_factory_close(&hfact);

    if (reds > INT_MAX/2)
        reds = INT_MAX/2;
    BUMP_REDS(c_p, (int) reds);

    state = erts_atomic32_read_acqb(&rp->state);
    if (state & (ERTS_PSFLG_EXITING|ERTS_PSFLG_FREE)) {
        if (state & ERTS_PSFLG_FREE) {
            ASSERT(!locks);
            goto undefined;
        }
        if (locks)
            erts_proc_unlock(rp, locks);
        locks = 0;
        /* wait for it to terminate properly... */
        goto send_signal;
    }

    ERTS_BIF_PREP_RET(ret, res);

done:

    if (c_p == rp)
        locks &= ~ERTS_PROC_LOCK_MAIN;

    if (locks && rp)
	erts_proc_unlock(rp, locks);

    if (item_ix != def_arr)
        erts_free(ERTS_ALC_T_TMP, item_ix);

    return ret;

badarg:
    ERTS_BIF_PREP_ERROR(ret, c_p, BADARG);
    goto done;

undefined:
    ERTS_BIF_PREP_RET(ret, am_undefined);
    goto done;

exited:
    ERTS_BIF_PREP_EXITED(ret, c_p);
    goto done;

yield:
    if (pi2)
        ERTS_BIF_PREP_YIELD2(ret, bif_export[BIF_process_info_2], c_p, pid, opt);
    else
        ERTS_BIF_PREP_YIELD1(ret, bif_export[BIF_process_info_1], c_p, pid);
    goto done;

send_signal: {
        Eterm ref = erts_make_ref(c_p);
        int enqueued, need_msgq_len;
        flags |= ERTS_PI_FLAG_REQUEST_FOR_OTHER;
        need_msgq_len = (flags & ERTS_PI_FLAG_NEED_MSGQ_LEN);
        /*
         * Set receive mark so we wont have to scan the whole
         * message queue for the result. Note caller unconditionally
         * has to enter a receive only matching messages containing
         * 'ref', or restore save pointer.
         */
        ERTS_RECV_MARK_SAVE(c_p);
        ERTS_RECV_MARK_SET(c_p);
        enqueued = erts_proc_sig_send_process_info_request(c_p, pid, item_ix,
                                                           len, need_msgq_len,
                                                           flags, reserve_size,
                                                           ref);
        if (!enqueued) {
            /* Restore save pointer... */
	    JOIN_MESSAGE(c_p);
            goto undefined;
        }
        ERTS_BIF_PREP_TRAP1(ret, erts_await_result, c_p, ref);
        goto done;
    }
}

static void
pi_setup_grow(int **arr, int *def_arr, Uint *sz, int ix)
{
    *sz = (ix+1) + ERTS_PI_DEF_ARR_SZ;
    if (*arr != def_arr)
        *arr = erts_realloc(ERTS_ALC_T_TMP, *arr, (*sz)*sizeof(int));
    else {
        int *new_arr = erts_alloc(ERTS_ALC_T_TMP, (*sz)*sizeof(int));
        sys_memcpy((void *) new_arr, (void *) def_arr,
                   sizeof(int)*ERTS_PI_DEF_ARR_SZ);
        *arr = new_arr;
    }
}


BIF_RETTYPE process_info_2(BIF_ALIST_2)
{
    return process_info_bif(BIF_P, BIF_ARG_1, BIF_ARG_2, !is_atom(BIF_ARG_2), !0);
}

BIF_RETTYPE process_info_1(BIF_ALIST_1)
{
    return process_info_bif(BIF_P, BIF_ARG_1, pi_1_keys_list, 0, 0);
}

Eterm
process_info_aux(Process *c_p,
                 ErtsHeapFactory *hfact,
		 Process *rp,
		 ErtsProcLocks rp_locks,
		 int item_ix,
		 int flags,
                 Uint *reserve_sizep,
                 Uint *reds)
{
    Eterm *hp;
    Eterm res = NIL;
    Uint reserved;
    Uint reserve_size = *reserve_sizep;

#ifdef ERTS_ENABLE_LOCK_CHECK
    ErtsProcLocks locks = erts_proc_lc_my_proc_locks(rp);

    switch (item_ix) {
    case ERTS_PI_IX_STATUS:
    case ERTS_PI_IX_PRIORITY:
    case ERTS_PI_IX_SUSPENDING:
        ERTS_LC_ASSERT((locks & ~ERTS_PROC_LOCK_MAIN) == 0);
        break;
    default:
        ERTS_LC_ASSERT(locks == ERTS_PROC_LOCK_MAIN);
        break;
    }
#endif

    reserved = pi_ix2rsz(item_ix);
    ERTS_PI_UNRESERVE(reserve_size, reserved);

    (*reds)++;

    ASSERT(rp);

    /*
     * Q: Why this ERTS_PI_FLAG_ALWAYS_WRAP flag?
     *
     * A: registered_name is strange. If process has no registered name,
     *    process_info(Pid, registered_name) returns [], and
     *    the result of process_info(Pid) has no {registered_name, Name}
     *    tuple in the resulting list. This is inconsistent with all other
     *    options, but we do not dare to change it.
     *
     *    When process_info/2 is called with a list as second argument,
     *    registered_name behaves as it should, i.e. a
     *    {registered_name, []} will appear in the resulting list.
     *
     *    If ERTS_PI_FLAG_ALWAYS_WRAP is set, process_info_aux() always
     *    wrap the result in a key two tuple. 
     */

    switch (item_ix) {

    case ERTS_PI_IX_REGISTERED_NAME:
	if (rp->common.u.alive.reg)
	    res = rp->common.u.alive.reg->name;
        else {
	    if (flags & ERTS_PI_FLAG_ALWAYS_WRAP)
		res = NIL;
	    else
		return NIL;
	}
	break;

    case ERTS_PI_IX_CURRENT_FUNCTION:
	res = current_function(c_p, hfact, rp, 0,
                               reserve_size, flags);
	break;

    case ERTS_PI_IX_CURRENT_LOCATION:
	res = current_function(c_p, hfact, rp, 1,
                               reserve_size, flags);
	break;

    case ERTS_PI_IX_CURRENT_STACKTRACE:
	res = current_stacktrace(hfact, rp, reserve_size);
	break;

    case ERTS_PI_IX_INITIAL_CALL:
        hp = erts_produce_heap(hfact, 4, reserve_size);
	res = TUPLE3(hp,
		     rp->u.initial.module,
		     rp->u.initial.function,
		     make_small(rp->u.initial.arity));
	hp += 4;
	break;

    case ERTS_PI_IX_STATUS: {
        erts_aint32_t state = erts_atomic32_read_nob(&rp->state);
        res = erts_process_state2status(state);
        if (res == am_running && (state & ERTS_PSFLG_RUNNING_SYS)) {
            ASSERT(c_p == rp);
            ASSERT(flags & ERTS_PI_FLAG_REQUEST_FOR_OTHER);
            if (!(state & (ERTS_PSFLG_SYS_TASKS
                           | ERTS_PSFLG_ACTIVE
                           | ERTS_PSFLG_SIG_Q
                           | ERTS_PSFLG_SIG_IN_Q))) {
                /*
                 * We are servicing a process-info request from
                 * another process. If that other process could
                 * have inspected our state itself, we would have
                 * been in the 'waiting' state.
                 */
                res = am_waiting;
            }
        }
	break;
    }

    case ERTS_PI_IX_MESSAGES: {
        ASSERT(flags & ERTS_PI_FLAG_NEED_MSGQ_LEN);
	if (rp->sig_qs.len == 0 || (ERTS_TRACE_FLAGS(rp) & F_SENSITIVE))
            res = NIL;
        else {
            int info_on_self = !(flags & ERTS_PI_FLAG_REQUEST_FOR_OTHER);
	    ErtsMessageInfo *mip;
	    Sint i, len;
	    Uint heap_need;

	    mip = erts_alloc(ERTS_ALC_T_TMP,
			     rp->sig_qs.len*sizeof(ErtsMessageInfo));

	    /*
	     * Note that message queue may shrink when calling
	     * erts_proc_sig_prep_msgq_for_inspection() since it removes
	     * corrupt distribution messages.
	     */
	    heap_need = erts_proc_sig_prep_msgq_for_inspection(c_p, rp,
                                                               rp_locks,
                                                               info_on_self,
                                                               mip);
            len = rp->sig_qs.len;

	    heap_need += len*2; /* Cons cells */

            reserve_size += heap_need;

	    /* Build list of messages... */
	    for (i = len - 1, res = NIL; i >= 0; i--) {
		Eterm msg = ERL_MESSAGE_TERM(mip[i].msgp);
		Uint sz = mip[i].size;

                ERTS_PI_UNRESERVE(reserve_size, sz+2);
                hp = erts_produce_heap(hfact, sz+2, reserve_size);

		if (sz != 0)
		    msg = copy_struct(msg, sz, &hp, hfact->off_heap);

		res = CONS(hp, msg, res);
		hp += 2;
	    }

            *reds += (Uint) len / 4;

	    erts_free(ERTS_ALC_T_TMP, mip);
	}
	break;
    }

    case ERTS_PI_IX_MESSAGE_QUEUE_LEN: {
        Sint len = rp->sig_qs.len;
        ASSERT(flags & ERTS_PI_FLAG_NEED_MSGQ_LEN);
        ASSERT(len >= 0);
        if (len <= MAX_SMALL)
            res = make_small(len);
        else {
            hp = erts_produce_heap(hfact, BIG_UINT_HEAP_SIZE, reserve_size);
            res = uint_to_big((Uint) len, hp);
        }
	break;
    }

    case ERTS_PI_IX_LINKS: {
	MonitorInfoCollection mic;
	int i;
	Eterm item;

	INIT_MONITOR_INFOS(mic);

	erts_link_tree_foreach(ERTS_P_LINKS(rp), collect_one_link, (void *) &mic);

        reserve_size += mic.sz;
	res = NIL;
	for (i = 0; i < mic.mi_i; i++) {
            Eterm item_src = mic.mi[i].entity.term;
            Uint sz = NC_HEAP_SIZE(item_src) + 2;
            ERTS_PI_UNRESERVE(reserve_size, sz);
            hp = erts_produce_heap(hfact, sz, reserve_size);
	    item = STORE_NC(&hp, hfact->off_heap, item_src); 
	    res = CONS(hp, item, res);
	}

        *reds += (Uint) mic.mi_i / 4;

	DESTROY_MONITOR_INFOS(mic);
	break;
    }

    case ERTS_PI_IX_MONITORS: {
	MonitorInfoCollection mic;
        int i;

	INIT_MONITOR_INFOS(mic);
        erts_monitor_tree_foreach(ERTS_P_MONITORS(rp),
                                  collect_one_origin_monitor,
                                  (void *) &mic);

        reserve_size += mic.sz;
	res = NIL;
	for (i = 0; i < mic.mi_i; i++) {
	    if (mic.mi[i].named) {
		/* Monitor by name. 
                 * Build {process|port, {Name, Node}} and cons it.
		 */
		Eterm t1, t2;
                /* If pid is an atom, then it is a remote named monitor, which
                   has to be a process */
                Eterm m_type = is_port(mic.mi[i].pid) ? am_port : am_process;
                ASSERT(is_pid(mic.mi[i].pid)
                    || is_port(mic.mi[i].pid)
                    || is_atom(mic.mi[i].pid));

                ERTS_PI_UNRESERVE(reserve_size, 3+3+2);
                hp = erts_produce_heap(hfact, 3+3+2, reserve_size);

		t1 = TUPLE2(hp, mic.mi[i].entity.term, mic.mi[i].node);
		hp += 3;
                t2 = TUPLE2(hp, m_type, t1);
		hp += 3;
		res = CONS(hp, t2, res);
	    }
	    else {
                /* Build {process|port|time_offset, Pid|clock_service} and cons it. */
		Eterm t;
		Eterm pid;
                Eterm m_type;
                Eterm pid_src = mic.mi[i].entity.term;
                Uint sz = is_atom(pid_src) ? 0 : NC_HEAP_SIZE(pid_src);
                sz += 3 + 2;

                ERTS_PI_UNRESERVE(reserve_size, sz);
                hp = erts_produce_heap(hfact, sz, reserve_size);

                pid = (is_atom(pid_src)
                       ? pid_src
                       : STORE_NC(&hp, hfact->off_heap, pid_src));

                switch (mic.mi[i].type) {
                case ERTS_MON_TYPE_PORT:
                    m_type = am_port;
                    break;
                case ERTS_MON_TYPE_TIME_OFFSET:
                    m_type = am_time_offset;
                    break;
                default:
                    m_type = am_process;
                    break;
                }

                ASSERT(is_pid(mic.mi[i].pid)
                    || is_port(mic.mi[i].pid));

                t = TUPLE2(hp, m_type, pid);
		hp += 3;
		res = CONS(hp, t, res);
	    }
	}

        *reds += (Uint) mic.mi_i / 4;

        DESTROY_MONITOR_INFOS(mic);
	break;
    }

    case ERTS_PI_IX_MONITORED_BY: {
	MonitorInfoCollection mic;
	int i;
	Eterm item;

	INIT_MONITOR_INFOS(mic);
        erts_monitor_list_foreach(ERTS_P_LT_MONITORS(rp),
                                  collect_one_target_monitor,
                                  (void *) &mic);
        erts_monitor_tree_foreach(ERTS_P_MONITORS(rp),
                                  collect_one_target_monitor,
                                  (void *) &mic);

        reserve_size += mic.sz;

	res = NIL;
	for (i = 0; i < mic.mi_i; ++i) {
            Uint sz = 2;

            if (mic.mi[i].type == ERTS_MON_TYPE_RESOURCE)
                sz += erts_resource_ref_size(mic.mi[i].entity.resource);
            else
                sz += NC_HEAP_SIZE(mic.mi[i].entity.term);

            ERTS_PI_UNRESERVE(reserve_size, sz);
            hp = erts_produce_heap(hfact, sz, reserve_size);

            if (mic.mi[i].type == ERTS_MON_TYPE_RESOURCE)
                item = erts_bld_resource_ref(&hp,
                                             hfact->off_heap,
                                             mic.mi[i].entity.resource);
            else
                item = STORE_NC(&hp,
                                hfact->off_heap,
                                mic.mi[i].entity.term);
	    res = CONS(hp, item, res);
	}

        *reds += (Uint) mic.mi_i / 4;

	DESTROY_MONITOR_INFOS(mic);
	break;
    }

    case ERTS_PI_IX_SUSPENDING: {
	ErtsSuspendMonitorInfoCollection smic;
	int i;

	ERTS_INIT_SUSPEND_MONITOR_INFOS(smic);

        erts_monitor_tree_foreach(ERTS_P_MONITORS(rp),
                                  collect_one_suspend_monitor,
                                  (void *) &smic);

        reserve_size += smic.sz;

	res = NIL;
	for (i = 0; i < smic.smi_i; i++) {
            ErtsMonitorSuspend *msp;
            erts_aint_t mstate;
	    Sint ci;
            Eterm ct, active, pending, item;
            Uint sz = 4 + 2;

            msp = smic.smi[i];
            mstate = erts_atomic_read_nob(&msp->state);

            ci = (Sint) (mstate & ERTS_MSUSPEND_STATE_COUNTER_MASK);
            if (!IS_SSMALL(ci))
                sz += BIG_UINT_HEAP_SIZE;

            ERTS_PI_UNRESERVE(reserve_size, sz);
            hp = erts_produce_heap(hfact, sz, reserve_size);

            if (IS_SSMALL(ci))
                ct = make_small(ci);
            else {
                ct = small_to_big(ci, hp);
                hp += BIG_UINT_HEAP_SIZE;
            }

            if (mstate & ERTS_MSUSPEND_STATE_FLG_ACTIVE) {
                active = ct;
                pending = make_small(0);
            }
            else {
                active = make_small(0);
                pending = ct;
            }

            ASSERT(is_internal_pid(msp->md.origin.other.item));

	    item = TUPLE3(hp, msp->md.origin.other.item, active, pending);
	    hp += 4;
	    res = CONS(hp, item, res);
	}

        *reds += (Uint) smic.smi_i / 4;

	ERTS_DESTROY_SUSPEND_MONITOR_INFOS(smic);

	break;
    }

    case ERTS_PI_IX_DICTIONARY:
	if (!rp->dictionary || (ERTS_TRACE_FLAGS(rp) & F_SENSITIVE)) {
	    res = NIL;
	} else {
            Uint num = rp->dictionary->numElements;
	    res = erts_dictionary_copy(hfact, rp->dictionary, reserve_size);
            *reds += (Uint) num / 4;
	}

	break;

    case ERTS_PI_IX_TRAP_EXIT:
        res = (rp->flags & F_TRAP_EXIT) ? am_true : am_false;
	break;

    case ERTS_PI_IX_ERROR_HANDLER:
	res = erts_proc_get_error_handler(rp);
	break;

    case ERTS_PI_IX_HEAP_SIZE: {
	Uint hsz = 0;
	(void) erts_bld_uint(NULL, &hsz, HEAP_SIZE(rp));
        hp = erts_produce_heap(hfact, hsz, reserve_size);
	res = erts_bld_uint(&hp, NULL, HEAP_SIZE(rp));
	break;
    }

    case ERTS_PI_IX_FULLSWEEP_AFTER: {
	Uint hsz = 0;
	(void) erts_bld_uint(NULL, &hsz, MAX_GEN_GCS(rp));
        hp = erts_produce_heap(hfact, hsz, reserve_size);
	res = erts_bld_uint(&hp, NULL, MAX_GEN_GCS(rp));
	break;
    }

    case ERTS_PI_IX_MIN_HEAP_SIZE: {
	Uint hsz = 0;
	(void) erts_bld_uint(NULL, &hsz, MIN_HEAP_SIZE(rp));
        hp = erts_produce_heap(hfact, hsz, reserve_size);
	res = erts_bld_uint(&hp, NULL, MIN_HEAP_SIZE(rp));
	break;
    }

    case ERTS_PI_IX_MIN_BIN_VHEAP_SIZE: {
	Uint hsz = 0;
	(void) erts_bld_uint(NULL, &hsz, MIN_VHEAP_SIZE(rp));
        hp = erts_produce_heap(hfact, hsz, reserve_size);
	res = erts_bld_uint(&hp, NULL, MIN_VHEAP_SIZE(rp));
	break;
    }

    case ERTS_PI_IX_MAX_HEAP_SIZE: {
	Uint hsz = 0;
	(void) erts_max_heap_size_map(MAX_HEAP_SIZE_GET(rp),
                                      MAX_HEAP_SIZE_FLAGS_GET(rp),
                                      NULL, &hsz);
        hp = erts_produce_heap(hfact, hsz, reserve_size);
	res = erts_max_heap_size_map(MAX_HEAP_SIZE_GET(rp),
                                     MAX_HEAP_SIZE_FLAGS_GET(rp),
                                     &hp, NULL);
	break;
    }

    case ERTS_PI_IX_TOTAL_HEAP_SIZE: {
	Uint total_heap_size;
	Uint hsz = 0;

	total_heap_size = rp->heap_sz;
	if (rp->old_hend && rp->old_heap)
	    total_heap_size += rp->old_hend - rp->old_heap;

	total_heap_size += rp->mbuf_sz;

        if (rp->flags & F_ON_HEAP_MSGQ) {
            ErtsMessage *mp;
            ASSERT(flags & ERTS_PI_FLAG_NEED_MSGQ_LEN);
            for (mp = rp->sig_qs.first; mp; mp = mp->next) {
                ASSERT(ERTS_SIG_IS_MSG(mp));
                if (mp->data.attached)
                    total_heap_size += erts_msg_attached_data_size(mp);
            }
            *reds += (Uint) rp->sig_qs.len / 4;
        }

	(void) erts_bld_uint(NULL, &hsz, total_heap_size);
        hp = erts_produce_heap(hfact, hsz, reserve_size);
	res = erts_bld_uint(&hp, NULL, total_heap_size);
	break;
    }

    case ERTS_PI_IX_STACK_SIZE: {
	Uint stack_size = STACK_START(rp) - rp->stop;
	Uint hsz = 0;
	(void) erts_bld_uint(NULL, &hsz, stack_size);
        hp = erts_produce_heap(hfact, hsz, reserve_size);
	res = erts_bld_uint(&hp, NULL, stack_size);
	break;
    }

    case ERTS_PI_IX_MEMORY: { /* Memory consumed in bytes */
	Uint hsz = 0;
	Uint size = erts_process_memory(rp, 0);
	(void) erts_bld_uint(NULL, &hsz, size);
        hp = erts_produce_heap(hfact, hsz, reserve_size);
	res = erts_bld_uint(&hp, NULL, size);

        ASSERT(flags & ERTS_PI_FLAG_NEED_MSGQ_LEN);
        *reds += (Uint) rp->sig_qs.len / 4;

	break;
    }

    case ERTS_PI_IX_GARBAGE_COLLECTION: {
        DECL_AM(minor_gcs);
        Eterm t;
        Uint map_sz = 0;

        erts_max_heap_size_map(MAX_HEAP_SIZE_GET(rp), MAX_HEAP_SIZE_FLAGS_GET(rp), NULL, &map_sz);

        hp = erts_produce_heap(hfact, 3+2 + 3+2 + 3+2 + 3+2 + 3+2 + map_sz, reserve_size);

	t = TUPLE2(hp, AM_minor_gcs, make_small(GEN_GCS(rp))); hp += 3;
	res = CONS(hp, t, NIL); hp += 2;
	t = TUPLE2(hp, am_fullsweep_after, make_small(MAX_GEN_GCS(rp))); hp += 3;
	res = CONS(hp, t, res); hp += 2;

	t = TUPLE2(hp, am_min_heap_size, make_small(MIN_HEAP_SIZE(rp))); hp += 3;
	res = CONS(hp, t, res); hp += 2;
	t = TUPLE2(hp, am_min_bin_vheap_size, make_small(MIN_VHEAP_SIZE(rp))); hp += 3;
	res = CONS(hp, t, res); hp += 2;

        t = erts_max_heap_size_map(MAX_HEAP_SIZE_GET(rp), MAX_HEAP_SIZE_FLAGS_GET(rp), &hp, NULL);

	t = TUPLE2(hp, am_max_heap_size, t); hp += 3;
	res = CONS(hp, t, res); hp += 2;
	break;
    }

    case ERTS_PI_IX_GARBAGE_COLLECTION_INFO: {
        Uint sz = 0, actual_sz = 0;

        erts_process_gc_info(rp, &sz, NULL, 0, 0);

        hp = erts_produce_heap(hfact, sz, reserve_size);
        res = erts_process_gc_info(rp, &actual_sz, &hp, 0, 0);

        break;
    }

    case ERTS_PI_IX_GROUP_LEADER: {
	int sz = NC_HEAP_SIZE(rp->group_leader);
        hp = erts_produce_heap(hfact, sz, reserve_size);
	res = STORE_NC(&hp, hfact->off_heap, rp->group_leader);
	break;
    }

    case ERTS_PI_IX_REDUCTIONS: {
	Uint reds = rp->reds + erts_current_reductions(c_p, rp);
	Uint hsz = 0;
	(void) erts_bld_uint(NULL, &hsz, reds);
        hp = erts_produce_heap(hfact, hsz, reserve_size);
	res = erts_bld_uint(&hp, NULL, reds);
	break;
    }

    case ERTS_PI_IX_PRIORITY: {
        erts_aint32_t state = erts_atomic32_read_nob(&rp->state);
        if (ERTS_PSFLG_EXITING & state)
            return am_undefined;
	res = erts_get_process_priority(state);
	break;
    }

    case ERTS_PI_IX_TRACE:
	res = make_small(ERTS_TRACE_FLAGS(rp) & TRACEE_FLAGS);
	break;

    case ERTS_PI_IX_BINARY: {
	Uint sz = 0;
	(void) bld_bin_list(NULL, &sz, &MSO(rp));
        hp = erts_produce_heap(hfact, sz, reserve_size);
	res = bld_bin_list(&hp, NULL, &MSO(rp));
	break;
    }

    case ERTS_PI_IX_SEQUENTIAL_TRACE_TOKEN: {
        Uint sz = size_object(rp->seq_trace_token);
        hp = erts_produce_heap(hfact, sz, reserve_size);
        res = copy_struct(rp->seq_trace_token, sz, &hp, hfact->off_heap);
	break;
    }

    case ERTS_PI_IX_CATCHLEVEL:
	res = make_small(catchlevel(rp));
	break;

    case ERTS_PI_IX_BACKTRACE: {
	erts_dsprintf_buf_t *dsbufp = erts_create_tmp_dsbuf(0);
	erts_stack_dump(ERTS_PRINT_DSBUF, (void *) dsbufp, rp);
	res = erts_heap_factory_new_binary(hfact, (byte *) dsbufp->str,
                                           dsbufp->str_len, reserve_size);
	erts_destroy_tmp_dsbuf(dsbufp);
	break;
    }

    case ERTS_PI_IX_LAST_CALLS: {
	struct saved_calls *scb = ERTS_PROC_GET_SAVED_CALLS_BUF(rp);
	if (!scb) {
	    res = am_false;
	} else {
	    /*
	     * One cons cell and a 3-struct, and a 2-tuple.
	     * Might be less than that, if there are sends, receives or timeouts,
	     * so we must do a HRelease() to avoid creating holes.
	     */
	    Sint needed = scb->n*(2+4);
	    Eterm term, list;
	    int i, j;
            Export *exp;

            reserve_size += needed;

	    list = NIL;
	    for (i = 0; i < scb->n; i++) {
                Uint sz;
		j = scb->cur - i - 1;
		if (j < 0)
		    j += scb->len;

                sz = 2;
                exp = scb->ct[j];
                if (exp != &exp_send && exp != &exp_receive && exp != &exp_timeout)
                    sz += 4;

                needed -= sz;
                ERTS_PI_UNRESERVE(reserve_size, sz);
                hp = erts_produce_heap(hfact, sz, reserve_size);

		if (exp == &exp_send)
		    term = am_send;
		else if (exp == &exp_receive)
		    term = am_receive;
		else if (exp == &exp_timeout)
		    term = am_timeout;
		else {
		    term = TUPLE3(hp,
				  scb->ct[j]->info.mfa.module,
				  scb->ct[j]->info.mfa.function,
				  make_small(scb->ct[j]->info.mfa.arity));
		    hp += 4;
		}
		list = CONS(hp, term, list);
	    }

            ASSERT(needed >= 0);
            if (needed > 0)
                reserve_size -= needed;

	    res = list;
	}
	break;
    }

    case ERTS_PI_IX_MESSAGE_QUEUE_DATA:
	switch (rp->flags & (F_OFF_HEAP_MSGQ|F_ON_HEAP_MSGQ)) {
	case F_OFF_HEAP_MSGQ:
	    res = am_off_heap;
	    break;
	case F_ON_HEAP_MSGQ:
	    res = am_on_heap;
	    break;
	default:
	    res = am_error;
	    ERTS_INTERNAL_ERROR("Inconsistent message queue management state");
	    break;
	}
	break;

    case ERTS_PI_IX_MAGIC_REF: {
	Uint sz = 0;
	(void) bld_magic_ref_bin_list(NULL, &sz, &MSO(rp));
        hp = erts_produce_heap(hfact, sz, 0);
	res = bld_magic_ref_bin_list(&hp, NULL, &MSO(rp));

        *reds += (Uint) 10;
	break;
    }

    default:
	return THE_NON_VALUE; /* will produce badarg */

    }

    ERTS_PI_UNRESERVE(reserve_size, 3);
    *reserve_sizep = reserve_size;
    hp = erts_produce_heap(hfact, 3, reserve_size);

    return TUPLE2(hp, pi_ix2arg(item_ix), res);
}
#undef MI_INC

static Eterm
current_function(Process *c_p, ErtsHeapFactory *hfact, Process* rp,
                 int full_info, Uint reserve_size, int flags)
{
    Eterm* hp;
    Eterm res;
    FunctionInfo fi;

    if (rp->current == NULL) {
	erts_lookup_function_info(&fi, rp->i, full_info);
	rp->current = fi.mfa;
    } else if (full_info) {
	erts_lookup_function_info(&fi, rp->i, full_info);
	if (fi.mfa == NULL) {
	    /* Use the current function without location info */
	    erts_set_current_function(&fi, rp->current);
	}
    }

    if (c_p == rp && !(flags & ERTS_PI_FLAG_REQUEST_FOR_OTHER)) {
	FunctionInfo fi2;

	/*
	 * The current function is erlang:process_info/{1,2},
	 * which is not the answer that the application want.
	 * We will use the function pointed into by rp->cp
	 * instead if it can be looked up.
	 */
	erts_lookup_function_info(&fi2, rp->cp, full_info);
	if (fi2.mfa) {
	    fi = fi2;
	    rp->current = fi2.mfa;
	}
    }

    /*
     * Return the result.
     */
    if (rp->current == NULL) {
	res = am_undefined;
    } else if (full_info) {
        hp = erts_produce_heap(hfact, fi.needed, reserve_size);
	erts_build_mfa_item(&fi, hp, am_true, &res);
    } else {
        hp = erts_produce_heap(hfact, 4, reserve_size);
	res = TUPLE3(hp, rp->current->module,
		     rp->current->function,
                     make_small(rp->current->arity));
    }
    return res;
}

static Eterm
current_stacktrace(ErtsHeapFactory *hfact, Process* rp,
                   Uint reserve_size)
{
    Uint sz;
    struct StackTrace* s;
    int depth;
    FunctionInfo* stk;
    FunctionInfo* stkp;
    Uint heap_size;
    int i;
    Eterm* hp;
    Eterm mfa;
    Eterm res = NIL;

    depth = erts_backtrace_depth;
    sz = offsetof(struct StackTrace, trace) + sizeof(BeamInstr *)*depth;
    s = (struct StackTrace *) erts_alloc(ERTS_ALC_T_TMP, sz);
    s->depth = 0;
    if (depth > 0 && rp->i) {
	s->trace[s->depth++] = rp->i;
	depth--;
    }
    if (depth > 0 && rp->cp != 0) {
	s->trace[s->depth++] = rp->cp - 1;
	depth--;
    }
    erts_save_stacktrace(rp, s, depth);

    depth = s->depth;
    stk = stkp = (FunctionInfo *) erts_alloc(ERTS_ALC_T_TMP,
					     depth*sizeof(FunctionInfo));
    heap_size = 3;
    for (i = 0; i < depth; i++) {
	erts_lookup_function_info(stkp, s->trace[i], 1);
	if (stkp->mfa) {
	    heap_size += stkp->needed + 2;
	    stkp++;
	}
    }

    reserve_size += heap_size;

    /*
     * We intentionally produce heap in small chunks
     * (for more info see process_info_aux()).
     */
    while (stkp > stk) {
	stkp--;
        sz = stkp->needed + 2;
        ERTS_PI_UNRESERVE(reserve_size, sz);
        hp = erts_produce_heap(hfact, sz, reserve_size);
	hp = erts_build_mfa_item(stkp, hp, am_true, &mfa);
	res = CONS(hp, mfa, res);
    }

    erts_free(ERTS_ALC_T_TMP, stk);
    erts_free(ERTS_ALC_T_TMP, s);
    return res;
}

/*
 * This function takes care of calls to erlang:system_info/1 when the argument
 * is a tuple.
 */
static BIF_RETTYPE
info_1_tuple(Process* BIF_P,	/* Pointer to current process. */
	     Eterm* tp,		/* Pointer to first element in tuple */
	     int arity)		/* Arity of tuple (untagged). */
{
    Eterm ret;
    Eterm sel;

    sel = *tp++;

    if (sel == am_memory_internal) {
	switch (arity) {
	case 3:
	    if (erts_request_alloc_info(BIF_P, tp[0], tp[1], 1, 1))
		return am_true;
	default:
	    goto badarg;
	}
    }
    else if (sel == am_allocator_sizes) {
	switch (arity) {
	case 2:
	    ERTS_BIF_PREP_TRAP1(ret, alloc_sizes_trap, BIF_P, *tp);
	    return ret;
	case 3:
	    if (erts_request_alloc_info(BIF_P, tp[0], tp[1], 1, 0))
		return am_true;
	default:
	    goto badarg;
	}
    }
    else if (sel == am_wordsize && arity == 2) {
	if (tp[0] == am_internal) {
	    return make_small(sizeof(Eterm));
	}
	if (tp[0] == am_external) {
	    return make_small(sizeof(UWord));
	}
	goto badarg;
    } else if (sel == am_allocator) {
	switch (arity) {
	case 2:
	    ERTS_BIF_PREP_TRAP1(ret, alloc_info_trap, BIF_P, *tp);
	    return ret;
	case 3:
	    if (erts_request_alloc_info(BIF_P, tp[0], tp[1], 0, 0))
		return am_true;
	default:
	    goto badarg;
	}
    } else if (ERTS_IS_ATOM_STR("internal_cpu_topology", sel) && arity == 2) {
	return erts_get_cpu_topology_term(BIF_P, *tp);
    } else if (ERTS_IS_ATOM_STR("cpu_topology", sel) && arity == 2) {
	Eterm res = erts_get_cpu_topology_term(BIF_P, *tp);
	if (res == THE_NON_VALUE)
	    goto badarg;
	ERTS_BIF_PREP_TRAP1(ret, erts_format_cpu_topology_trap, BIF_P, res);
	return ret;
#if defined(PURIFY) || defined(VALGRIND)
    } else if (ERTS_IS_ATOM_STR("error_checker", sel)
#if defined(PURIFY)
	       || sel == am_purify
#elif defined(VALGRIND)
	       || ERTS_IS_ATOM_STR("valgrind", sel)
#endif
	) {
	if (*tp == am_memory) {
#if defined(PURIFY)
	    BIF_RET(erts_make_integer(purify_new_leaks(), BIF_P));
#elif defined(VALGRIND)
#  ifdef VALGRIND_DO_ADDED_LEAK_CHECK
	    VALGRIND_DO_ADDED_LEAK_CHECK;
#  else
	    VALGRIND_DO_LEAK_CHECK;
#  endif
	    BIF_RET(make_small(0));
#endif
	} else if (*tp == am_fd) {
#if defined(PURIFY)
	    BIF_RET(erts_make_integer(purify_new_fds_inuse(), BIF_P));
#elif defined(VALGRIND)
	    /* Not present in valgrind... */
	    BIF_RET(make_small(0));
#endif
	} else if (*tp == am_running) {
#if defined(PURIFY)
	    BIF_RET(purify_is_running() ? am_true : am_false);
#elif defined(VALGRIND)
	    BIF_RET(RUNNING_ON_VALGRIND ? am_true : am_false);
#endif
	} else if (is_list(*tp)) {
#if defined(PURIFY)
#  define ERTS_ERROR_CHECKER_PRINTF purify_printf
#elif defined(VALGRIND)
#  define ERTS_ERROR_CHECKER_PRINTF VALGRIND_PRINTF
#endif
	    ErlDrvSizeT buf_size = 8*1024; /* Try with 8KB first */
	    char *buf = erts_alloc(ERTS_ALC_T_TMP, buf_size);
	    ErlDrvSizeT r = erts_iolist_to_buf(*tp, (char*) buf, buf_size - 1);
	    if (ERTS_IOLIST_TO_BUF_FAILED(r)) {
		erts_free(ERTS_ALC_T_TMP, (void *) buf);
		if (erts_iolist_size(*tp, &buf_size)) {
		    goto badarg;
		}
		buf_size++;
		buf = erts_alloc(ERTS_ALC_T_TMP, buf_size);
		r = erts_iolist_to_buf(*tp, (char*) buf, buf_size - 1);
		ASSERT(r == buf_size - 1);
	    }
	    buf[buf_size - 1 - r] = '\0';
            ERTS_ERROR_CHECKER_PRINTF("%s\n", buf);
	    erts_free(ERTS_ALC_T_TMP, (void *) buf);
	    BIF_RET(am_true);
#undef ERTS_ERROR_CHECKER_PRINTF
	}
#endif
#ifdef QUANTIFY
    } else if (sel == am_quantify) {
	if (*tp == am_clear) {
	    quantify_clear_data();
	    BIF_RET(am_true);
	} else if (*tp == am_start) {
	    quantify_start_recording_data();
	    BIF_RET(am_true);
	} else if (*tp == am_stop) {
	    quantify_stop_recording_data();
	    BIF_RET(am_true);
	} else if (*tp == am_running) {
	    BIF_RET(quantify_is_running() ? am_true : am_false);
	}
#endif
#if defined(__GNUC__) && defined(HAVE_SOLARIS_SPARC_PERFMON)
    } else if (ERTS_IS_ATOM_STR("ultrasparc_set_pcr", sel)) {
	unsigned long long tmp;
	int fd;
	int rc;

	if (arity != 2 || !is_small(*tp)) {
	    goto badarg;
	}
	tmp = signed_val(*tp);
	if ((fd = open("/dev/perfmon", O_RDONLY)) == -1) {
	    BIF_RET(am_false);
	}
	rc = ioctl(fd, PERFMON_SETPCR, &tmp);
	close(fd);
	if (rc < 0) {
	    BIF_RET(am_false);
	}
	BIF_RET(am_true);
#endif
    }

 badarg:
    ERTS_BIF_PREP_ERROR(ret, BIF_P, BADARG);

    return ret;
}

#define INFO_DSBUF_INC_SZ 256

static erts_dsprintf_buf_t *
grow_info_dsbuf(erts_dsprintf_buf_t *dsbufp, size_t need)
{
    size_t size;
    size_t free_size = dsbufp->size - dsbufp->str_len;

    ASSERT(dsbufp);

    if (need <= free_size)
	return dsbufp;
    size = need - free_size + INFO_DSBUF_INC_SZ;
    size = ((size + INFO_DSBUF_INC_SZ - 1)/INFO_DSBUF_INC_SZ)*INFO_DSBUF_INC_SZ;
    size += dsbufp->size;
    ASSERT(dsbufp->str_len + need <= size);
    dsbufp->str = (char *) erts_realloc(ERTS_ALC_T_INFO_DSBUF,
					(void *) dsbufp->str,
					size);
    dsbufp->size = size;
    return dsbufp;
}

static erts_dsprintf_buf_t *
erts_create_info_dsbuf(Uint size)
{
    Uint init_size = size ? size : INFO_DSBUF_INC_SZ;
    erts_dsprintf_buf_t init = ERTS_DSPRINTF_BUF_INITER(grow_info_dsbuf);
    erts_dsprintf_buf_t *dsbufp = erts_alloc(ERTS_ALC_T_INFO_DSBUF,
					     sizeof(erts_dsprintf_buf_t));
    sys_memcpy((void *) dsbufp, (void *) &init, sizeof(erts_dsprintf_buf_t));
    dsbufp->str = (char *) erts_alloc(ERTS_ALC_T_INFO_DSBUF, init_size);
    dsbufp->str[0] = '\0';
    dsbufp->size = init_size;
    return dsbufp;
}

static void
erts_destroy_info_dsbuf(erts_dsprintf_buf_t *dsbufp)
{
    if (dsbufp->str)
	erts_free(ERTS_ALC_T_INFO_DSBUF, (void *) dsbufp->str);
    erts_free(ERTS_ALC_T_INFO_DSBUF, (void *) dsbufp);
}

static Eterm
c_compiler_used(Eterm **hpp, Uint *szp)
{

#if defined(__GNUC__)
#  if defined(__GNUC_MINOR__) && defined(__GNUC_PATCHLEVEL__)
#    define ERTS_GNUC_VSN_NUMS 3
#  elif defined(__GNUC_MINOR__)
#    define ERTS_GNUC_VSN_NUMS 2
#  else
#    define ERTS_GNUC_VSN_NUMS 1
#  endif
    return erts_bld_tuple(hpp,
			  szp,
			  2,
			  erts_bld_atom(hpp, szp, "gnuc"),
#if ERTS_GNUC_VSN_NUMS > 1
			  erts_bld_tuple(hpp,
					 szp,
					 ERTS_GNUC_VSN_NUMS,
#endif
					 erts_bld_uint(hpp, szp,
						       (Uint) __GNUC__)
#ifdef __GNUC_MINOR__
					 ,
					 erts_bld_uint(hpp, szp,
						       (Uint) __GNUC_MINOR__)
#ifdef __GNUC_PATCHLEVEL__
					 ,
					 erts_bld_uint(hpp, szp,
						       (Uint) __GNUC_PATCHLEVEL__)
#endif
#endif
#if ERTS_GNUC_VSN_NUMS > 1
			     )
#endif
	);

#elif defined(_MSC_VER)
    return erts_bld_tuple(hpp,
			  szp,
			  2,
			  erts_bld_atom(hpp, szp, "msc"),
			  erts_bld_uint(hpp, szp, (Uint) _MSC_VER));

#else
    return erts_bld_tuple(hpp,
			  szp,
			  2,
			  am_undefined,
			  am_undefined);
#endif

}

static int is_snif_term(Eterm module_atom) {
    int i;
    Atom *a = atom_tab(atom_val(module_atom));
    char *aname = (char *) a->name;

    /* if a->name has a '.' then the bif (snif) is bogus i.e a package */
    for (i = 0; i < a->len; i++) {
	if (aname[i] == '.')
	    return 0;
    }

    return 1;
}

static Eterm build_snif_term(Eterm **hpp, Uint *szp, int ix, Eterm res) {
    Eterm tup;
    tup = erts_bld_tuple(hpp, szp, 3, bif_table[ix].module, bif_table[ix].name, make_small(bif_table[ix].arity));
    res = erts_bld_cons( hpp, szp, tup, res);
    return res;
}

static Eterm build_snifs_term(Eterm **hpp, Uint *szp, Eterm res) {
    int i;
    for (i = 0; i < BIF_SIZE; i++) {
	if (is_snif_term(bif_table[i].module)) {
	    res = build_snif_term(hpp, szp, i, res);
	}
    }
    return res;
}

BIF_RETTYPE system_info_1(BIF_ALIST_1)
{
    Eterm res;
    Eterm* hp;
    Eterm val;
    int i;

    if (is_tuple(BIF_ARG_1)) {
	Eterm* tp = tuple_val(BIF_ARG_1);
	Uint arity = *tp++;
	return info_1_tuple(BIF_P, tp, arityval(arity));
    } else if (BIF_ARG_1 == am_scheduler_id) {
	ErtsSchedulerData *esdp = erts_proc_sched_data(BIF_P);
	BIF_RET(make_small(esdp->no));
    } else if (BIF_ARG_1 == am_compat_rel) {
	ASSERT(erts_compat_rel > 0);
	BIF_RET(make_small(erts_compat_rel));
    } else if (BIF_ARG_1 == am_multi_scheduling) {
	{
	    int msb = erts_is_multi_scheduling_blocked();
	    BIF_RET(!msb
		    ? am_enabled
		    : (msb > 0
		       ? am_blocked
		       : am_blocked_normal));
	}
    } else if (BIF_ARG_1 == am_build_type) {
#if defined(DEBUG)
	ERTS_DECL_AM(debug);
	BIF_RET(AM_debug);
#elif defined(PURIFY)
	ERTS_DECL_AM(purify);
	BIF_RET(AM_purify);
#elif defined(QUANTIFY)
	ERTS_DECL_AM(quantify);
	BIF_RET(AM_quantify);
#elif defined(PURECOV)
	ERTS_DECL_AM(purecov);
	BIF_RET(AM_purecov);
#elif defined(ERTS_GCOV)
	ERTS_DECL_AM(gcov);
	BIF_RET(AM_gcov);
#elif defined(VALGRIND)
	ERTS_DECL_AM(valgrind);
	BIF_RET(AM_valgrind);
#elif defined(GPROF)
	ERTS_DECL_AM(gprof);
	BIF_RET(AM_gprof);
#elif defined(ERTS_ENABLE_LOCK_COUNT)
	ERTS_DECL_AM(lcnt);
	BIF_RET(AM_lcnt);
#elif defined(ERTS_FRMPTR)
	ERTS_DECL_AM(frmptr);
	BIF_RET(AM_frmptr);
#else
	BIF_RET(am_opt);
#endif
	BIF_RET(res);
    } else if (BIF_ARG_1 == am_time_offset) {
	switch (erts_time_offset_state()) {
	case ERTS_TIME_OFFSET_PRELIMINARY: {
	    ERTS_DECL_AM(preliminary);
	    BIF_RET(AM_preliminary);
	}
	case ERTS_TIME_OFFSET_FINAL: {
	    ERTS_DECL_AM(final);
	    BIF_RET(AM_final);
	}
	case ERTS_TIME_OFFSET_VOLATILE: {
	    ERTS_DECL_AM(volatile);
	    BIF_RET(AM_volatile);
	}
	default:
	    ERTS_INTERNAL_ERROR("Invalid time offset state");
	}
    } else if (ERTS_IS_ATOM_STR("os_monotonic_time_source", BIF_ARG_1)) {
	BIF_RET(erts_monotonic_time_source(BIF_P));
    } else if (ERTS_IS_ATOM_STR("os_system_time_source", BIF_ARG_1)) {
	BIF_RET(erts_system_time_source(BIF_P));
    } else if (ERTS_IS_ATOM_STR("time_correction", BIF_ARG_1)) {
	BIF_RET(erts_has_time_correction() ? am_true : am_false);
    } else if (ERTS_IS_ATOM_STR("start_time", BIF_ARG_1)) {
	BIF_RET(erts_get_monotonic_start_time(BIF_P));
    } else if (ERTS_IS_ATOM_STR("end_time", BIF_ARG_1)) {
	BIF_RET(erts_get_monotonic_end_time(BIF_P));
    } else if (ERTS_IS_ATOM_STR("time_warp_mode", BIF_ARG_1)) {
	switch (erts_time_warp_mode()) {
	case ERTS_NO_TIME_WARP_MODE: {
	    ERTS_DECL_AM(no_time_warp);
	    BIF_RET(AM_no_time_warp);
	}
	case ERTS_SINGLE_TIME_WARP_MODE: {
	    ERTS_DECL_AM(single_time_warp);
	    BIF_RET(AM_single_time_warp);
	}
	case ERTS_MULTI_TIME_WARP_MODE: {
	    ERTS_DECL_AM(multi_time_warp);
	    BIF_RET(AM_multi_time_warp);
	}
	default:
	    ERTS_INTERNAL_ERROR("Invalid time warp mode");
	}
    } else if (BIF_ARG_1 == am_allocated_areas) {
	res = erts_allocated_areas(NULL, NULL, BIF_P);
	BIF_RET(res);
    } else if (BIF_ARG_1 == am_hipe_architecture) {
#if defined(HIPE)
	BIF_RET(hipe_arch_name);
#else
	BIF_RET(am_undefined);
#endif
    } else if (BIF_ARG_1 == am_trace_control_word) {
	BIF_RET(db_get_trace_control_word(BIF_P));
    } else if (ERTS_IS_ATOM_STR("ets_realloc_moves", BIF_ARG_1)) {
 	BIF_RET((erts_ets_realloc_always_moves) ? am_true : am_false);
    } else if (ERTS_IS_ATOM_STR("ets_always_compress", BIF_ARG_1)) {
	BIF_RET((erts_ets_always_compress) ? am_true : am_false);
    } else if (ERTS_IS_ATOM_STR("snifs", BIF_ARG_1)) {
	Uint size = 0;
	Uint *szp;

	szp = &size;
	build_snifs_term(NULL, szp, NIL);
	hp = HAlloc(BIF_P, size);
	res = build_snifs_term(&hp, NULL, NIL);
	BIF_RET(res);
    } else if (BIF_ARG_1 == am_sequential_tracer) {
	ErtsTracer seq_tracer = erts_get_system_seq_tracer();
        val = erts_tracer_to_term(BIF_P, seq_tracer);
	hp = HAlloc(BIF_P, 3);
	res = TUPLE2(hp, am_sequential_tracer, val);
	BIF_RET(res);
    } else if (BIF_ARG_1 == am_garbage_collection){
	Uint val = (Uint) erts_atomic32_read_nob(&erts_max_gen_gcs);
	Eterm tup;
	hp = HAlloc(BIF_P, 3+2 + 3+2 + 3+2 + 3+2);

	tup = TUPLE2(hp, am_fullsweep_after, make_small(val)); hp += 3;
	res = CONS(hp, tup, NIL); hp += 2;

	tup = TUPLE2(hp, am_min_heap_size, make_small(H_MIN_SIZE)); hp += 3;
	res = CONS(hp, tup, res); hp += 2;

	tup = TUPLE2(hp, am_min_bin_vheap_size, make_small(BIN_VH_MIN_SIZE)); hp += 3;
	res = CONS(hp, tup, res); hp += 2;

	tup = TUPLE2(hp, am_max_heap_size, make_small(H_MAX_SIZE)); hp += 3;
	res = CONS(hp, tup, res); hp += 2;

	BIF_RET(res);
    } else if (BIF_ARG_1 == am_fullsweep_after){
	Uint val = (Uint) erts_atomic32_read_nob(&erts_max_gen_gcs);
	hp = HAlloc(BIF_P, 3);
	res = TUPLE2(hp, am_fullsweep_after, make_small(val));
	BIF_RET(res);
    } else if (BIF_ARG_1 == am_min_heap_size) {
	hp = HAlloc(BIF_P, 3);
	res = TUPLE2(hp, am_min_heap_size,make_small(H_MIN_SIZE));
	BIF_RET(res);
    } else if (BIF_ARG_1 == am_max_heap_size) {
        Uint sz = 0;
        erts_max_heap_size_map(H_MAX_SIZE, H_MAX_FLAGS, NULL, &sz);
	hp = HAlloc(BIF_P, sz);
	res = erts_max_heap_size_map(H_MAX_SIZE, H_MAX_FLAGS, &hp, NULL);
	BIF_RET(res);
    } else if (BIF_ARG_1 == am_min_bin_vheap_size) {
	hp = HAlloc(BIF_P, 3);
	res = TUPLE2(hp, am_min_bin_vheap_size,make_small(BIN_VH_MIN_SIZE));
	BIF_RET(res);
    } else if (BIF_ARG_1 == am_process_count) {
	BIF_RET(make_small(erts_ptab_count(&erts_proc)));
    } else if (BIF_ARG_1 == am_process_limit) {
	BIF_RET(make_small(erts_ptab_max(&erts_proc)));
    } else if (BIF_ARG_1 == am_port_count) {
	BIF_RET(make_small(erts_ptab_count(&erts_port)));
    } else if (BIF_ARG_1 == am_port_limit) {
	BIF_RET(make_small(erts_ptab_max(&erts_port)));
    } else if (BIF_ARG_1 == am_info
	       || BIF_ARG_1 == am_procs
	       || BIF_ARG_1 == am_loaded
	       || BIF_ARG_1 == am_dist) {
	erts_dsprintf_buf_t *dsbufp = erts_create_info_dsbuf(0);

	/* Need to be the only thread running... */
	erts_proc_unlock(BIF_P, ERTS_PROC_LOCK_MAIN);
	erts_thr_progress_block();

	if (BIF_ARG_1 == am_info)
	    info(ERTS_PRINT_DSBUF, (void *) dsbufp);
	else if (BIF_ARG_1 == am_procs)
	    process_info(ERTS_PRINT_DSBUF, (void *) dsbufp);
	else if (BIF_ARG_1 == am_loaded)
	    loaded(ERTS_PRINT_DSBUF, (void *) dsbufp);
	else
	    distribution_info(ERTS_PRINT_DSBUF, (void *) dsbufp);

	erts_thr_progress_unblock();
	erts_proc_lock(BIF_P, ERTS_PROC_LOCK_MAIN);

	ASSERT(dsbufp && dsbufp->str);
	res = new_binary(BIF_P, (byte *) dsbufp->str, dsbufp->str_len);
	erts_destroy_info_dsbuf(dsbufp);
	BIF_RET(res);
    } else if (ERTS_IS_ATOM_STR("dist_ctrl", BIF_ARG_1)) {
	DistEntry *dep;
	i = 0;
        erts_rwmtx_rlock(&erts_dist_table_rwmtx);
	for (dep = erts_visible_dist_entries; dep; dep = dep->next) 
	    ++i;
	for (dep = erts_hidden_dist_entries; dep; dep = dep->next)
	    ++i;
	hp = HAlloc(BIF_P,i*(3+2));
	res = NIL;
	for (dep = erts_hidden_dist_entries; dep; dep = dep->next) {
	    Eterm tpl;
	    ASSERT(is_immed(dep->cid));
	    tpl = TUPLE2(hp, dep->sysname, dep->cid);
	    hp +=3;
	    res = CONS(hp, tpl, res);
	    hp += 2;
	}
	for (dep = erts_visible_dist_entries; dep; dep = dep->next) {
	    Eterm tpl;
	    ASSERT(is_immed(dep->cid));
	    tpl = TUPLE2(hp, dep->sysname, dep->cid);
	    hp +=3;
	    res = CONS(hp, tpl, res);
	    hp += 2;
	}
        erts_rwmtx_runlock(&erts_dist_table_rwmtx);
	BIF_RET(res);
    } else if (BIF_ARG_1 == am_system_version) {
	erts_dsprintf_buf_t *dsbufp = erts_create_tmp_dsbuf(0);
	erts_print_system_version(ERTS_PRINT_DSBUF, (void *) dsbufp, BIF_P);
	hp = HAlloc(BIF_P, dsbufp->str_len*2);
	res = buf_to_intlist(&hp, dsbufp->str, dsbufp->str_len, NIL);
	erts_destroy_tmp_dsbuf(dsbufp);
	BIF_RET(res);
    } else if (BIF_ARG_1 == am_system_architecture) {
	hp = HAlloc(BIF_P, 2*(sizeof(ERLANG_ARCHITECTURE)-1));
	BIF_RET(buf_to_intlist(&hp,
			       ERLANG_ARCHITECTURE,
			       sizeof(ERLANG_ARCHITECTURE)-1,
			       NIL));
    } 
    else if (BIF_ARG_1 == am_os_type) {
	BIF_RET(os_type_tuple);
    }
    else if (BIF_ARG_1 == am_allocator) {
	BIF_RET(erts_allocator_options((void *) BIF_P));
    }
    else if (BIF_ARG_1 == am_thread_pool_size) {
	extern int erts_async_max_threads;
	int n;
	
	n = erts_async_max_threads;
	BIF_RET(make_small(n));
    }
    else if (BIF_ARG_1 == am_alloc_util_allocators) {
	BIF_RET(erts_alloc_util_allocators((void *) BIF_P));
    }
    else if (BIF_ARG_1 == am_elib_malloc) {
	/* To be removed in R15 */
        BIF_RET(am_false);
    }
    else if (BIF_ARG_1 == am_os_version) {
	BIF_RET(os_version_tuple);
    }
    else if (BIF_ARG_1 == am_version) {
	int n = sys_strlen(ERLANG_VERSION);
	hp = HAlloc(BIF_P, ((sizeof ERLANG_VERSION)-1) * 2);
	BIF_RET(buf_to_intlist(&hp, ERLANG_VERSION, n, NIL));
    }
    else if (BIF_ARG_1 == am_machine) {
	int n = sys_strlen(EMULATOR);
	hp = HAlloc(BIF_P, n*2);
	BIF_RET(buf_to_intlist(&hp, EMULATOR, n, NIL));
    }
    else if (BIF_ARG_1 == am_garbage_collection) {
	BIF_RET(am_generational);
#ifdef ERTS_OPCODE_COUNTER_SUPPORT
    } else if (BIF_ARG_1 == am_instruction_counts) {
#ifdef DEBUG
	Eterm *endp;
#endif
	Eterm *hp, **hpp;
	Uint hsz, *hszp;
	int i;

	hpp = NULL;
	hsz = 0;
	hszp = &hsz;

    bld_instruction_counts:

	res = NIL;
	for (i = num_instructions-1; i >= 0; i--) {
	    res = erts_bld_cons(hpp, hszp,
				erts_bld_tuple(hpp, hszp, 2,
					       erts_atom_put((byte *)opc[i].name,
							     sys_strlen(opc[i].name),
							     ERTS_ATOM_ENC_LATIN1,
							     1),
					       erts_bld_uint(hpp, hszp,
							     erts_instr_count[i])),
				res);
	}

	if (!hpp) {
	    hp = HAlloc(BIF_P, hsz);
	    hpp = &hp;
#ifdef DEBUG
	    endp = hp + hsz;
#endif
	    hszp = NULL;
	    goto bld_instruction_counts;
	}

#ifdef DEBUG
	ASSERT(endp == hp);
#endif

	BIF_RET(res);
#endif /* #ifndef ERTS_OPCODE_COUNTER_SUPPORT */
    } else if (BIF_ARG_1 == am_wordsize) {
	return make_small(sizeof(Eterm));
    } else if (BIF_ARG_1 == am_endian) {
#if defined(WORDS_BIGENDIAN)
	return am_big;
#else
	return am_little;
#endif
    } else if (BIF_ARG_1 == am_heap_sizes) {
	return erts_heap_sizes(BIF_P);
    } else if (BIF_ARG_1 == am_heap_type) {
	return am_private;
    } else if (ERTS_IS_ATOM_STR("cpu_topology", BIF_ARG_1)) {
	res = erts_get_cpu_topology_term(BIF_P, am_used);
	BIF_TRAP1(erts_format_cpu_topology_trap, BIF_P, res);
    } else if (ERTS_IS_ATOM_STR("update_cpu_info", BIF_ARG_1)) {
	if (erts_update_cpu_info()) {
	    ERTS_DECL_AM(changed);
	    BIF_RET(AM_changed);
	}
	else {
	    ERTS_DECL_AM(unchanged);
	    BIF_RET(AM_unchanged);
	}
#if defined(__GNUC__) && defined(HAVE_SOLARIS_SPARC_PERFMON)
    } else if (ERTS_IS_ATOM_STR("ultrasparc_read_tick1", BIF_ARG_1)) {
	register unsigned high asm("%l0");
	register unsigned low asm("%l1");

	hp = HAlloc(BIF_P, 5);
	asm volatile (".word 0xa3410000;" /* rd %tick, %l1 */
		      ".word 0xa1347020" /* srlx  %l1, 0x20, %l0 */
		      : "=r" (high), "=r" (low));
	res = TUPLE4(hp, make_small(high >> 16),
		     make_small(high & 0xFFFF),
		     make_small(low >> 16),
		     make_small(low & 0xFFFF));
	BIF_RET(res);
    } else if (ERTS_IS_ATOM_STR("ultrasparc_read_tick2", BIF_ARG_1)) {
	register unsigned high asm("%l0");
	register unsigned low asm("%l1");

	asm volatile (".word 0xa3410000;" /* rd %tick, %l1 */
		      ".word 0xa1347020" /* srlx  %l1, 0x20, %l0 */
		      : "=r" (high), "=r" (low));
	hp = HAlloc(BIF_P, 5);
	res = TUPLE4(hp, make_small(high >> 16),
		     make_small(high & 0xFFFF),
		     make_small(low >> 16),
		     make_small(low & 0xFFFF));
	BIF_RET(res);
    } else if (ERTS_IS_ATOM_STR("ultrasparc_read_pic1", BIF_ARG_1)) {
	register unsigned high asm("%l0");
	register unsigned low asm("%l1");

	hp = HAlloc(BIF_P, 5);
	asm volatile (".word 0xa3444000;" /* rd %asr17, %l1 */
		      ".word 0xa1347020" /* srlx  %l1, 0x20, %l0 */
		      : "=r" (high), "=r" (low));
	res = TUPLE4(hp, make_small(high >> 16),
		     make_small(high & 0xFFFF),
		     make_small(low >> 16),
		     make_small(low & 0xFFFF));
	BIF_RET(res);
    } else if (ERTS_IS_ATOM_STR("ultrasparc_read_pic2", BIF_ARG_1)) {
	register unsigned high asm("%l0");
	register unsigned low asm("%l1");

	asm volatile (".word 0xa3444000;" /* rd %asr17, %l1 */
		      ".word 0xa1347020" /* srlx  %l1, 0x20, %l0 */
		      : "=r" (high), "=r" (low));
	hp = HAlloc(BIF_P, 5);
	res = TUPLE4(hp, make_small(high >> 16),
		     make_small(high & 0xFFFF),
		     make_small(low >> 16),
		     make_small(low & 0xFFFF));
	BIF_RET(res);
#endif
    } else if (BIF_ARG_1 == am_threads) {
	return am_true;
    } else if (BIF_ARG_1 == am_creation) {
	return make_small(erts_this_node->creation);
    } else if (BIF_ARG_1 == am_break_ignored) {
      extern int ignore_break;
      if (ignore_break) 
	return am_true; 
      else
	return am_false;
    }
    /* Arguments that are unusual follow ... */
    else if (ERTS_IS_ATOM_STR("logical_processors", BIF_ARG_1)) {
	int no;
	erts_get_logical_processors(&no, NULL, NULL);
	if (no > 0)
	    BIF_RET(make_small((Uint) no));
	else {
	    DECL_AM(unknown);
	    BIF_RET(AM_unknown);
	}
    }
    else if (ERTS_IS_ATOM_STR("logical_processors_online", BIF_ARG_1)) {
	int no;
	erts_get_logical_processors(NULL, &no, NULL);
	if (no > 0)
	    BIF_RET(make_small((Uint) no));
	else {
	    DECL_AM(unknown);
	    BIF_RET(AM_unknown);
	}
    }
    else if (ERTS_IS_ATOM_STR("logical_processors_available", BIF_ARG_1)) {
	int no;
	erts_get_logical_processors(NULL, NULL, &no);
	if (no > 0)
	    BIF_RET(make_small((Uint) no));
	else {
	    DECL_AM(unknown);
	    BIF_RET(AM_unknown);
	}
    } else if (ERTS_IS_ATOM_STR("otp_release", BIF_ARG_1)) {
	int n = sizeof(ERLANG_OTP_RELEASE)-1;
	hp = HAlloc(BIF_P, 2*n);
	BIF_RET(buf_to_intlist(&hp, ERLANG_OTP_RELEASE, n, NIL));
    } else if (ERTS_IS_ATOM_STR("driver_version", BIF_ARG_1)) {
	char buf[42];
	int n = erts_snprintf(buf, 42, "%d.%d",
			      ERL_DRV_EXTENDED_MAJOR_VERSION,
			      ERL_DRV_EXTENDED_MINOR_VERSION);
	hp = HAlloc(BIF_P, 2*n);
	BIF_RET(buf_to_intlist(&hp, buf, n, NIL));
    } else if (ERTS_IS_ATOM_STR("nif_version", BIF_ARG_1)) {
	char buf[42];
	int n = erts_snprintf(buf, 42, "%d.%d",
			      ERL_NIF_MAJOR_VERSION,
			      ERL_NIF_MINOR_VERSION);
	hp = HAlloc(BIF_P, 2*n);
	BIF_RET(buf_to_intlist(&hp, buf, n, NIL));
    } else if (ERTS_IS_ATOM_STR("smp_support", BIF_ARG_1)) {
	BIF_RET(am_true);
    } else if (ERTS_IS_ATOM_STR("scheduler_bind_type", BIF_ARG_1)) {
	BIF_RET(erts_bound_schedulers_term(BIF_P));
    } else if (ERTS_IS_ATOM_STR("scheduler_bindings", BIF_ARG_1)) {
	BIF_RET(erts_get_schedulers_binds(BIF_P));
    } else if (ERTS_IS_ATOM_STR("constant_pool_support", BIF_ARG_1)) {
	BIF_RET(am_true);
    } else if (ERTS_IS_ATOM_STR("schedulers", BIF_ARG_1)
	       || ERTS_IS_ATOM_STR("schedulers_total", BIF_ARG_1)) {
	res = make_small(erts_no_schedulers);
	BIF_RET(res);
    } else if (ERTS_IS_ATOM_STR("schedulers_state", BIF_ARG_1)) {
	Eterm *hp;
	Uint total, online, active;
	erts_schedulers_state(&total, &online, &active,
			      NULL, NULL, NULL, NULL, NULL);
	hp = HAlloc(BIF_P, 4);
	res = TUPLE3(hp,
		     make_small(total),
		     make_small(online),
		     make_small(active));
	BIF_RET(res);
    } else if (ERTS_IS_ATOM_STR("schedulers_state", BIF_ARG_1)) {
	Eterm *hp;
	Uint total, online, active;
	erts_schedulers_state(&total, &online, &active,
			      NULL, NULL, NULL, NULL, NULL);
	hp = HAlloc(BIF_P, 4);
	res = TUPLE3(hp,
		     make_small(total),
		     make_small(online),
		     make_small(active));
	BIF_RET(res);
    } else if (ERTS_IS_ATOM_STR("all_schedulers_state", BIF_ARG_1)) {
	Eterm *hp, tpl;
	Uint sz, total, online, active,
	    dirty_cpu_total, dirty_cpu_online, dirty_cpu_active,
	    dirty_io_total, dirty_io_active;
	erts_schedulers_state(&total, &online, &active,
			      &dirty_cpu_total, &dirty_cpu_online, &dirty_cpu_active,
			      &dirty_io_total, &dirty_io_active);

	sz = 2+5;
	if (dirty_cpu_total)
	    sz += 2+5;
	if (dirty_io_total)
	    sz += 2+5;

	hp = HAlloc(BIF_P, sz);

	res = NIL;
	if (dirty_io_total) {
	    tpl = TUPLE4(hp,
			 am_dirty_io,
			 make_small(dirty_io_total),
			 make_small(dirty_io_total),
			 make_small(dirty_io_active));
	    hp += 5;
	    res = CONS(hp, tpl, res);
	    hp += 2;
	}
	if (dirty_cpu_total) {
	    tpl = TUPLE4(hp,
			 am_dirty_cpu,
			 make_small(dirty_cpu_total),
			 make_small(dirty_cpu_online),
			 make_small(dirty_cpu_active));
	    hp += 5;
	    res = CONS(hp, tpl, res);
	    hp += 2;
	}
	tpl = TUPLE4(hp,
		     am_normal,
		     make_small(total),
		     make_small(online),
		     make_small(active));
	hp += 5;
	res = CONS(hp, tpl, res);
	BIF_RET(res);
    } else if (ERTS_IS_ATOM_STR("schedulers_online", BIF_ARG_1)) {
	Uint online;
	erts_schedulers_state(NULL, &online, NULL, NULL, NULL, NULL, NULL, NULL);
	BIF_RET(make_small(online));
    } else if (ERTS_IS_ATOM_STR("schedulers_active", BIF_ARG_1)) {
	Uint active;
	erts_schedulers_state(NULL, NULL, &active, NULL, NULL, NULL, NULL, NULL);
	BIF_RET(make_small(active));
    } else if (ERTS_IS_ATOM_STR("dirty_cpu_schedulers", BIF_ARG_1)) {
	Uint dirty_cpu;
	erts_schedulers_state(NULL, NULL, NULL, &dirty_cpu, NULL, NULL, NULL, NULL);
	BIF_RET(make_small(dirty_cpu));
    } else if (ERTS_IS_ATOM_STR("dirty_cpu_schedulers_online", BIF_ARG_1)) {
	Uint dirty_cpu_onln;
	erts_schedulers_state(NULL, NULL, NULL, NULL, &dirty_cpu_onln, NULL, NULL, NULL);
	BIF_RET(make_small(dirty_cpu_onln));
    } else if (ERTS_IS_ATOM_STR("dirty_io_schedulers", BIF_ARG_1)) {
	Uint dirty_io;
	erts_schedulers_state(NULL, NULL, NULL, NULL, NULL, NULL, &dirty_io, NULL);
	BIF_RET(make_small(dirty_io));
    } else if (ERTS_IS_ATOM_STR("run_queues", BIF_ARG_1)) {
	res = make_small(erts_no_run_queues);
	BIF_RET(res);
    } else if (ERTS_IS_ATOM_STR("port_parallelism", BIF_ARG_1)) {
	res = erts_port_parallelism ? am_true : am_false;
	BIF_RET(res);
    } else if (ERTS_IS_ATOM_STR("c_compiler_used", BIF_ARG_1)) {
	Eterm *hp = NULL;
	Uint sz = 0;
	(void) c_compiler_used(NULL, &sz);
	if (sz)
	    hp = HAlloc(BIF_P, sz);
	BIF_RET(c_compiler_used(&hp, NULL));
    } else if (ERTS_IS_ATOM_STR("stop_memory_trace", BIF_ARG_1)) {
	erts_mtrace_stop();
	BIF_RET(am_true);
    } else if (ERTS_IS_ATOM_STR("context_reductions", BIF_ARG_1)) {
	BIF_RET(make_small(CONTEXT_REDS));
    } else if (ERTS_IS_ATOM_STR("kernel_poll", BIF_ARG_1)) {
#if ERTS_ENABLE_KERNEL_POLL
	BIF_RET(am_true);
#else
	BIF_RET(am_false);
#endif    
    } else if (ERTS_IS_ATOM_STR("lock_checking", BIF_ARG_1)) {
#ifdef ERTS_ENABLE_LOCK_CHECK
	BIF_RET(am_true);
#else
	BIF_RET(am_false);
#endif
    } else if (ERTS_IS_ATOM_STR("lock_counting", BIF_ARG_1)) {
#ifdef ERTS_ENABLE_LOCK_COUNT
	BIF_RET(am_true);
#else
	BIF_RET(am_false);
#endif
    } else if (ERTS_IS_ATOM_STR("debug_compiled", BIF_ARG_1)) {
#ifdef DEBUG
	BIF_RET(am_true);
#else
	BIF_RET(am_false);
#endif
    } else if (ERTS_IS_ATOM_STR("check_io", BIF_ARG_1)) {
	BIF_RET(erts_check_io_info(BIF_P));
    } else if (ERTS_IS_ATOM_STR("multi_scheduling_blockers", BIF_ARG_1)) {
	if (erts_no_schedulers == 1)
	    BIF_RET(NIL);
	else
	    BIF_RET(erts_multi_scheduling_blockers(BIF_P, 0));
    } else if (ERTS_IS_ATOM_STR("normal_multi_scheduling_blockers", BIF_ARG_1)) {
	if (erts_no_schedulers == 1)
	    BIF_RET(NIL);
	else
	    BIF_RET(erts_multi_scheduling_blockers(BIF_P, 1));
    } else if (ERTS_IS_ATOM_STR("modified_timing_level", BIF_ARG_1)) {
	BIF_RET(ERTS_USE_MODIFIED_TIMING()
		? make_small(erts_modified_timing_level)
		: am_undefined);
    } else if (ERTS_IS_ATOM_STR("port_tasks", BIF_ARG_1)) {
	BIF_RET(am_true);
    } else if (ERTS_IS_ATOM_STR("io_thread", BIF_ARG_1)) {
	BIF_RET(am_false);
    } else if (ERTS_IS_ATOM_STR("scheduling_statistics", BIF_ARG_1)) {
	BIF_RET(erts_sched_stat_term(BIF_P, 0));
    } else if (ERTS_IS_ATOM_STR("total_scheduling_statistics", BIF_ARG_1)) {
	BIF_RET(erts_sched_stat_term(BIF_P, 1));
    } else if (ERTS_IS_ATOM_STR("taints", BIF_ARG_1)) {
	BIF_RET(erts_nif_taints(BIF_P));
    } else if (ERTS_IS_ATOM_STR("reader_groups_map", BIF_ARG_1)) {
	BIF_RET(erts_get_reader_groups_map(BIF_P));
    } else if (ERTS_IS_ATOM_STR("dist_buf_busy_limit", BIF_ARG_1)) {
	Uint hsz = 0;

 	(void) erts_bld_uint(NULL, &hsz, erts_dist_buf_busy_limit);
	hp = hsz ? HAlloc(BIF_P, hsz) : NULL;
	res = erts_bld_uint(&hp, NULL, erts_dist_buf_busy_limit);
	BIF_RET(res);
    } else if (ERTS_IS_ATOM_STR("delayed_node_table_gc", BIF_ARG_1)) {
	Uint hsz = 0;
	Uint dntgc = erts_delayed_node_table_gc();
	if (dntgc == ERTS_NODE_TAB_DELAY_GC_INFINITY)
	    BIF_RET(am_infinity);
 	(void) erts_bld_uint(NULL, &hsz, dntgc);
	hp = hsz ? HAlloc(BIF_P, hsz) : NULL;
	res = erts_bld_uint(&hp, NULL, dntgc);
	BIF_RET(res);
    } else if (ERTS_IS_ATOM_STR("ethread_info", BIF_ARG_1)) {
	BIF_RET(erts_get_ethread_info(BIF_P));
    }
    else if (ERTS_IS_ATOM_STR("emu_args", BIF_ARG_1)) {
	BIF_RET(erts_get_emu_args(BIF_P));
    }
    else if (ERTS_IS_ATOM_STR("beam_jump_table", BIF_ARG_1)) {
	BIF_RET(erts_beam_jump_table() ? am_true : am_false);
    }
    else if (ERTS_IS_ATOM_STR("dynamic_trace", BIF_ARG_1)) {
#if defined(USE_DTRACE)
	DECL_AM(dtrace);
	BIF_RET(AM_dtrace);
#elif defined(USE_SYSTEMTAP)
	DECL_AM(systemtap);
	BIF_RET(AM_systemtap);
#elif defined(USE_LTTNG)
	DECL_AM(lttng);
	BIF_RET(AM_lttng);
#else
	BIF_RET(am_none);
#endif
    }	    
    else if (ERTS_IS_ATOM_STR("dynamic_trace_probes", BIF_ARG_1)) {
#if defined(USE_VM_PROBES)
	BIF_RET(am_true);
#else
	BIF_RET(am_false);
#endif	
    }
    else if (ERTS_IS_ATOM_STR("thread_progress", BIF_ARG_1)) {
	erts_thr_progress_dbg_print_state();
	BIF_RET(am_true);
    }
    else if (BIF_ARG_1 == am_message_queue_data) {
	switch (erts_default_spo_flags & (SPO_ON_HEAP_MSGQ|SPO_OFF_HEAP_MSGQ)) {
	case SPO_OFF_HEAP_MSGQ:
	    BIF_RET(am_off_heap);
	case SPO_ON_HEAP_MSGQ:
	    BIF_RET(am_on_heap);
	default:
	    ERTS_INTERNAL_ERROR("Inconsistent message queue management state");
	    BIF_RET(am_error);
	}
    }
    else if (ERTS_IS_ATOM_STR("compile_info",BIF_ARG_1)) {
	Uint  sz;
	Eterm res = NIL, tup, text;
	Eterm *hp = HAlloc(BIF_P, 3*(2 + 3) + /* three 2-tuples and three cons */
		2*(sys_strlen(erts_build_flags_CONFIG_H) +
		   sys_strlen(erts_build_flags_CFLAGS) +
		   sys_strlen(erts_build_flags_LDFLAGS)));

	sz   = sys_strlen(erts_build_flags_CONFIG_H);
	text = buf_to_intlist(&hp, erts_build_flags_CONFIG_H, sz, NIL);
	tup  = TUPLE2(hp, am_config_h, text); hp += 3;
	res  = CONS(hp, tup, res); hp += 2;

	sz   = sys_strlen(erts_build_flags_CFLAGS);
	text = buf_to_intlist(&hp, erts_build_flags_CFLAGS, sz, NIL);
	tup  = TUPLE2(hp, am_cflags, text); hp += 3;
	res  = CONS(hp, tup, res); hp += 2;

	sz   = sys_strlen(erts_build_flags_LDFLAGS);
	text = buf_to_intlist(&hp, erts_build_flags_LDFLAGS, sz, NIL);
	tup  = TUPLE2(hp, am_ldflags, text); hp += 3;
	res  = CONS(hp, tup, res); hp += 2;

	BIF_RET(res);
    }
    else if (ERTS_IS_ATOM_STR("ets_limit",BIF_ARG_1)) {
        BIF_RET(make_small(erts_db_get_max_tabs()));
    }
    else if (ERTS_IS_ATOM_STR("ets_count",BIF_ARG_1)) {
        BIF_RET(make_small(erts_ets_table_count()));
    }
    else if (ERTS_IS_ATOM_STR("atom_limit",BIF_ARG_1)) {
        BIF_RET(make_small(erts_get_atom_limit()));
    }
    else if (ERTS_IS_ATOM_STR("atom_count",BIF_ARG_1)) {
        BIF_RET(make_small(atom_table_size()));
    }
    else if (ERTS_IS_ATOM_STR("tolerant_timeofday",BIF_ARG_1)) {
	if (erts_has_time_correction()
	    && erts_time_offset_state() == ERTS_TIME_OFFSET_FINAL) {
	    BIF_RET(am_enabled);
	}
	BIF_RET(am_disabled);
    }
    else if (ERTS_IS_ATOM_STR("eager_check_io",BIF_ARG_1)) {
	BIF_RET(am_true);
    }
    else if (ERTS_IS_ATOM_STR("literal_test",BIF_ARG_1)) {
#ifdef ERTS_HAVE_IS_IN_LITERAL_RANGE
#ifdef ARCH_64
	DECL_AM(range);
	BIF_RET(AM_range);
#else /* ARCH_32 */
	DECL_AM(range_bitmask);
	BIF_RET(AM_range_bitmask);
#endif /* ARCH_32 */
#else  /* ! ERTS_HAVE_IS_IN_LITERAL_RANGE */
	DECL_AM(tag);
	BIF_RET(AM_tag);
#endif
    } else if (ERTS_IS_ATOM_STR("system_logger", BIF_ARG_1)) {
        BIF_RET(erts_get_system_logger());
    }

    BIF_ERROR(BIF_P, BADARG);
}

static void monitor_size(ErtsMonitor *mon, void *vsz)
{
    *((Uint *) vsz) = erts_monitor_size(mon);
}

static void link_size(ErtsMonitor *lnk, void *vsz)
{
    *((Uint *) vsz) = erts_link_size(lnk);
}

/**********************************************************************/ 
/* Return information on ports */
/* Info:
**    id          Port index
**    connected   (Pid)
**    links       List of pids
**    name        String
**    input       Number of bytes input from port program
**    output      Number of bytes output to the port program
**    os_pid      The child's process ID
*/

Eterm
erts_bld_port_info(Eterm **hpp, ErlOffHeap *ohp, Uint *szp, Port *prt,
                   Eterm item)
{
    Eterm res = THE_NON_VALUE;

    ERTS_LC_ASSERT(erts_lc_is_port_locked(prt));

    if (item == am_id) {
	if (hpp)
	    res = make_small(internal_port_index(prt->common.id));
	if (szp) {
	    res = am_true;
	    goto done;
	}
    }
    else if (item == am_links) {
	MonitorInfoCollection mic;
	int i;
	Eterm item;

	INIT_MONITOR_INFOS(mic);

	erts_link_tree_foreach(ERTS_P_LINKS(prt), collect_one_link, (void *) &mic);

	if (szp)
	    *szp += mic.sz;

	if (hpp) {
	    res = NIL;
	    for (i = 0; i < mic.mi_i; i++) {
		item = STORE_NC(hpp, ohp, mic.mi[i].entity.term);
		res = CONS(*hpp, item, res);
		*hpp += 2;
	    }
	}

	DESTROY_MONITOR_INFOS(mic);

	if (szp) {
	    res = am_true;
	    goto done;
	}
    }
    else if (item == am_monitors) {
	MonitorInfoCollection mic;
	int i;

	INIT_MONITOR_INFOS(mic);
        erts_monitor_tree_foreach(ERTS_P_MONITORS(prt),
                                  collect_one_origin_monitor,
                                  (void *) &mic);

	if (szp)
	    *szp += mic.sz;

	if (hpp) {
	    res = NIL;
	    for (i = 0; i < mic.mi_i; i++) {
		Eterm t;

                ASSERT(mic.mi[i].type == ERTS_MON_TYPE_PORT);
                ASSERT(is_internal_pid(mic.mi[i].entity.term));
                t = TUPLE2(*hpp, am_process, mic.mi[i].entity.term);
		*hpp += 3;
		res = CONS(*hpp, t, res);
		*hpp += 2;
	    }
        } // hpp
	DESTROY_MONITOR_INFOS(mic);

	if (szp) {
	    res = am_true;
	    goto done;
	}
    }
    else if (item == am_monitored_by) {
        MonitorInfoCollection mic;
        int i;
        Eterm item;

        INIT_MONITOR_INFOS(mic);
        erts_monitor_list_foreach(ERTS_P_LT_MONITORS(prt),
                                  collect_one_target_monitor,
                                  (void *) &mic);
        erts_monitor_tree_foreach(ERTS_P_MONITORS(prt),
                                  collect_one_target_monitor,
                                  (void *) &mic);
        if (szp)
            *szp += mic.sz;

        if (hpp) {
            res = NIL;
            for (i = 0; i < mic.mi_i; ++i) {
                ASSERT(mic.mi[i].type != ERTS_MON_TYPE_RESOURCE);
                item = STORE_NC(hpp, ohp, mic.mi[i].entity.term);
                res = CONS(*hpp, item, res);
                *hpp += 2;
            }
        } // hpp
        DESTROY_MONITOR_INFOS(mic);

        if (szp) {
            res = am_true;
            goto done;
        }
    }
    else if (item == am_name) {
	int count = sys_strlen(prt->name);

	if (hpp)
	    res = buf_to_intlist(hpp, prt->name, count, NIL);

	if (szp) {
	    *szp += 2*count;
	    res = am_true;
	    goto done;
	}
    }
    else if (item == am_connected) {
	if (hpp)
	    res = ERTS_PORT_GET_CONNECTED(prt); /* internal pid */
	if (szp) {
	    res = am_true;
	    goto done;
	}
    }
    else if (item == am_input) {
	res = erts_bld_uint(hpp, szp, prt->bytes_in);
	if (szp) {
	    res = am_true;
	    goto done;
	}
    }
    else if (item == am_output) {
	res = erts_bld_uint(hpp, szp, prt->bytes_out);
	if (szp) {
	    res = am_true;
	    goto done;
	}
    }
    else if (item == am_os_pid) {
	res = (prt->os_pid < 0
	       ? am_undefined
	       : erts_bld_uword(hpp, szp, (UWord) prt->os_pid));
	if (szp) {
	    res = am_true;
	    goto done;
	}
    }
    else if (item == am_registered_name) {
	RegProc *reg = prt->common.u.alive.reg;
	if (reg) {
	    res = reg->name;
	    if (szp) {
		res = am_true;
		goto done;
	    }
	}
	else {
	    if (szp)
		return am_undefined;
	    return NIL;
	}
    }
    else if (item == am_memory) {
	/* All memory consumed in bytes (the Port struct should not be
	   included though).
	 */
	Uint size = 0;

        erts_link_tree_foreach(ERTS_P_LINKS(prt),
                               link_size, (void *) &size);
        erts_monitor_tree_foreach(ERTS_P_MONITORS(prt),
                                  monitor_size, (void *) &size);
        erts_monitor_list_foreach(ERTS_P_LT_MONITORS(prt),
                                  monitor_size, (void *) &size);

	size += erts_port_data_size(prt);

	if (prt->linebuf)
	    size += sizeof(LineBuf) + prt->linebuf->ovsiz;

	/* ... */


	/* All memory allocated by the driver should be included, but it is
	   hard to retrieve... */
	
	res = erts_bld_uint(hpp, szp, size);
	if (szp) {
	    res = am_true;
	    goto done;
	}
    }
    else if (item == am_queue_size) {
	Uint ioq_size = erts_port_ioq_size(prt);
	res = erts_bld_uint(hpp, szp, ioq_size);
	if (szp) {
	    res = am_true;
	    goto done;
	}
    }
    else if (ERTS_IS_ATOM_STR("locking", item)) {
	if (hpp) {
	    if (erts_atomic32_read_nob(&prt->state)
		& ERTS_PORT_SFLG_PORT_SPECIFIC_LOCK) {
		DECL_AM(port_level);
		ASSERT(prt->drv_ptr->flags
		       & ERL_DRV_FLAG_USE_PORT_LOCKING);
		res = AM_port_level;
	    }
	    else {
		DECL_AM(driver_level);
		ASSERT(!(prt->drv_ptr->flags
			 & ERL_DRV_FLAG_USE_PORT_LOCKING));
		res = AM_driver_level;
	    }
	}
	if (szp) {
	    res = am_true;
	    goto done;
	}
    }
    else if (item == am_parallelism) {
	if (szp) {
	    res = am_true;
	    goto done;
	}
	res = ((ERTS_PTS_FLG_PARALLELISM &
		erts_atomic32_read_nob(&prt->sched.flags))
	       ? am_true
	       : am_false);
    }
    else {
	if (szp)
	    return am_false;
	return THE_NON_VALUE;
    }

done:
    if (szp)
	*szp += 3;
    if (hpp) {
	res = TUPLE2(*hpp, item, res);
	*hpp += 3;
    }

    return res;
}

BIF_RETTYPE
fun_info_2(BIF_ALIST_2)
{
    Process* p = BIF_P;
    Eterm fun = BIF_ARG_1;
    Eterm what = BIF_ARG_2;
    Eterm* hp;
    Eterm val;

    if (is_fun(fun)) {
	ErlFunThing* funp = (ErlFunThing *) fun_val(fun);

	switch (what) {
	case am_type:
	    hp = HAlloc(p, 3);
	    val = am_local;
	    break;
	case am_pid:
	    hp = HAlloc(p, 3);
	    val = funp->creator;
	    break;
	case am_module:
	    hp = HAlloc(p, 3);
	    val = funp->fe->module;
	    break;
	case am_new_index:
	    hp = HAlloc(p, 3);
	    val = make_small(funp->fe->index);
	    break;
	case am_new_uniq:
	    val = new_binary(p, funp->fe->uniq, 16);
	    hp = HAlloc(p, 3);
	    break;
	case am_index:
	    hp = HAlloc(p, 3);
	    val = make_small(funp->fe->old_index);
	    break;
	case am_uniq:
	    hp = HAlloc(p, 3);
	    val = make_small(funp->fe->old_uniq);
	    break;
	case am_env:
	    {
		Uint num_free = funp->num_free;
		int i;

		hp = HAlloc(p, 3 + 2*num_free);
		val = NIL;
		for (i = num_free-1; i >= 0; i--) {
		    val = CONS(hp, funp->env[i], val);
		    hp += 2;
		}
	    }
	    break;
	case am_refc:
	    val = erts_make_integer(erts_atomic_read_nob(&funp->fe->refc), p);
	    hp = HAlloc(p, 3);
	    break;
	case am_arity:
	    hp = HAlloc(p, 3);
	    val = make_small(funp->arity);
	    break;
	case am_name:
	    hp = HAlloc(p, 3);
	    val = funp->fe->address[-2];
	    break;
	default:
	    goto error;
	}
    } else if (is_export(fun)) {
	Export* exp = (Export *) ((UWord) (export_val(fun))[1]);
	switch (what) {
	case am_type:
	    hp = HAlloc(p, 3);
	    val = am_external;
	    break;
	case am_pid:
	    hp = HAlloc(p, 3);
	    val = am_undefined;
	    break;
	case am_module:
	    hp = HAlloc(p, 3);
	    val = exp->info.mfa.module;
	    break;
	case am_new_index:
	    hp = HAlloc(p, 3);
	    val = am_undefined;
	    break;
	case am_new_uniq:
	    hp = HAlloc(p, 3);
	    val = am_undefined;
	    break;
	case am_index:
	    hp = HAlloc(p, 3);
	    val = am_undefined;
	    break;
	case am_uniq:
	    hp = HAlloc(p, 3);
	    val = am_undefined;
	    break;
	case am_env:
	    hp = HAlloc(p, 3);
	    val = NIL;
	    break;
	case am_refc:
	    hp = HAlloc(p, 3);
	    val = am_undefined;
	    break;
	case am_arity:
	    hp = HAlloc(p, 3);
	    val = make_small(exp->info.mfa.arity);
	    break;
	case am_name:
	    hp = HAlloc(p, 3);
	    val = exp->info.mfa.function;
	    break;
	default:
	    goto error;
	}
    } else {
    error:
	BIF_ERROR(p, BADARG);
    }
    return TUPLE2(hp, what, val);
}

BIF_RETTYPE
fun_info_mfa_1(BIF_ALIST_1)
{
    Process* p = BIF_P;
    Eterm fun = BIF_ARG_1;
    Eterm* hp;

    if (is_fun(fun)) {
	ErlFunThing* funp = (ErlFunThing *) fun_val(fun);
	hp = HAlloc(p, 4);
	BIF_RET(TUPLE3(hp,funp->fe->module,funp->fe->address[-2],make_small(funp->arity)));
    } else if (is_export(fun)) {
	Export* exp = (Export *) ((UWord) (export_val(fun))[1]);
	hp = HAlloc(p, 4);
	BIF_RET(TUPLE3(hp,exp->info.mfa.module,
                       exp->info.mfa.function,
                       make_small(exp->info.mfa.arity)));
    }
    BIF_ERROR(p, BADARG);
}

BIF_RETTYPE erts_internal_is_process_alive_2(BIF_ALIST_2)
{
    if (!is_internal_pid(BIF_ARG_1) || !is_internal_ordinary_ref(BIF_ARG_2))
        BIF_ERROR(BIF_P, BADARG);
    erts_proc_sig_send_is_alive_request(BIF_P, BIF_ARG_1, BIF_ARG_2);
    BIF_RET(am_ok);
}

BIF_RETTYPE is_process_alive_1(BIF_ALIST_1) 
{
    if (is_internal_pid(BIF_ARG_1)) {
        erts_aint32_t state;
        Process *rp;

        if (BIF_ARG_1 == BIF_P->common.id)
            BIF_RET(am_true);

        rp = erts_proc_lookup_raw(BIF_ARG_1);
        if (!rp)
            BIF_RET(am_false);

        state = erts_atomic32_read_acqb(&rp->state);
        if (state & (ERTS_PSFLG_EXITING
                     | ERTS_PSFLG_SIG_Q
                     | ERTS_PSFLG_SIG_IN_Q)) {
            /*
             * If in exiting state, trap out and send 'is alive'
             * request and wait for it to complete termination.
             *
             * If process has signals enqueued, we need to
             * send it an 'is alive' request via its signal
             * queue in order to ensure that signal order is
             * preserved (we may earlier have sent it an
             * exit signal that has not been processed yet).
             */
            BIF_TRAP1(is_process_alive_trap, BIF_P, BIF_ARG_1);
        }

        BIF_RET(am_true);
    }

   if (is_external_pid(BIF_ARG_1)) {
       if (external_pid_dist_entry(BIF_ARG_1) == erts_this_dist_entry)
	   BIF_RET(am_false); /* A pid from an old incarnation of this node */
   }

   BIF_ERROR(BIF_P, BADARG);
}

static Eterm
process_display(Process *c_p, void *arg, int *redsp, ErlHeapFragment **bpp)
{
    if (redsp)
        *redsp = 1;

    if (ERTS_PROC_IS_EXITING(c_p))
        return am_badarg;

    erts_proc_lock(c_p, ERTS_PROC_LOCKS_ALL_MINOR);
    erts_stack_dump(ERTS_PRINT_STDERR, NULL, c_p);
    erts_proc_unlock(c_p, ERTS_PROC_LOCKS_ALL_MINOR);

    return am_true;
}


BIF_RETTYPE erts_internal_process_display_2(BIF_ALIST_2)
{
    Eterm res;

    if (BIF_ARG_2 != am_backtrace)
        BIF_RET(am_badarg);

    if (BIF_P->common.id == BIF_ARG_1) {
        res = process_display(BIF_P, NULL, NULL, NULL);
        BIF_RET(res);
    }

    if (is_not_internal_pid(BIF_ARG_1))
        BIF_RET(am_badarg);

    res = erts_proc_sig_send_rpc_request(BIF_P, BIF_ARG_1,
                                         !0,
                                         process_display,
                                         NULL);
    if (is_non_value(res))
        BIF_RET(am_badarg);

    BIF_RET(res);
}

/* this is a general call which return some possibly useful information */

BIF_RETTYPE statistics_1(BIF_ALIST_1)
{
    Eterm res;
    Eterm* hp;

    if (BIF_ARG_1 == am_scheduler_wall_time) {
	res = erts_sched_wall_time_request(BIF_P, 0, 0, 1, 0);
	if (is_non_value(res))
	    BIF_RET(am_undefined);
	BIF_TRAP1(gather_sched_wall_time_res_trap, BIF_P, res);
    } else if (BIF_ARG_1 == am_scheduler_wall_time_all) {
	res = erts_sched_wall_time_request(BIF_P, 0, 0, 1, 1);
	if (is_non_value(res))
	    BIF_RET(am_undefined);
	BIF_TRAP1(gather_sched_wall_time_res_trap, BIF_P, res);
    } else if ((BIF_ARG_1 == am_total_active_tasks)
	       | (BIF_ARG_1 == am_total_run_queue_lengths)
               | (BIF_ARG_1 == am_total_active_tasks_all)
	       | (BIF_ARG_1 == am_total_run_queue_lengths_all)) {
	Uint no = erts_run_queues_len(NULL, 0,
                                      ((BIF_ARG_1 == am_total_active_tasks)
                                       | (BIF_ARG_1 == am_total_active_tasks_all)),
                                      ((BIF_ARG_1 == am_total_active_tasks_all)
                                       | (BIF_ARG_1 == am_total_run_queue_lengths_all)));
	if (IS_USMALL(0, no))
	    res = make_small(no);
	else {
	    Eterm *hp = HAlloc(BIF_P, BIG_UINT_HEAP_SIZE);
	    res = uint_to_big(no, hp);
	}
	BIF_RET(res);
    } else if ((BIF_ARG_1 == am_active_tasks)
           | (BIF_ARG_1 == am_run_queue_lengths)
           | (BIF_ARG_1 == am_active_tasks_all)
           | (BIF_ARG_1 == am_run_queue_lengths_all)) {
	Eterm res, *hp, **hpp;
	Uint sz, *szp;
        int incl_dirty_io = ((BIF_ARG_1 == am_active_tasks_all)
                             | (BIF_ARG_1 == am_run_queue_lengths_all));
        int no_qs = (erts_no_run_queues + ERTS_NUM_DIRTY_CPU_RUNQS +
                     (incl_dirty_io ? ERTS_NUM_DIRTY_IO_RUNQS : 0));
	Uint *qszs = erts_alloc(ERTS_ALC_T_TMP,sizeof(Uint)*no_qs*2);
        (void) erts_run_queues_len(qszs, 0,
                                   ((BIF_ARG_1 == am_active_tasks)
                                    | (BIF_ARG_1 == am_active_tasks_all)),
                                   incl_dirty_io);
	sz = 0;
	szp = &sz;
	hpp = NULL;
	while (1) {
	    int i;
	    for (i = 0; i < no_qs; i++)
		qszs[no_qs+i] = erts_bld_uint(hpp, szp, qszs[i]);
	    res = erts_bld_list(hpp, szp, no_qs, &qszs[no_qs]);
	    if (hpp) {
		erts_free(ERTS_ALC_T_TMP, qszs);
		BIF_RET(res);
	    }
	    hp = HAlloc(BIF_P, sz);
	    szp = NULL;
	    hpp = &hp;
	}
#ifdef ERTS_ENABLE_MSACC
    } else if (BIF_ARG_1 == am_microstate_accounting) {
        Eterm threads;
        res = erts_msacc_request(BIF_P, ERTS_MSACC_GATHER, &threads);
	if (is_non_value(res))
	    BIF_RET(am_undefined);
	BIF_TRAP2(gather_msacc_res_trap, BIF_P, res, threads);
#endif
    } else if (BIF_ARG_1 == am_context_switches) {
	Eterm cs = erts_make_integer(erts_get_total_context_switches(), BIF_P);
	hp = HAlloc(BIF_P, 3);
	res = TUPLE2(hp, cs, SMALL_ZERO);
	BIF_RET(res);
    } else if (BIF_ARG_1 == am_garbage_collection) {
	res = erts_gc_info_request(BIF_P);
	if (is_non_value(res))
	    BIF_RET(am_undefined);
	BIF_TRAP1(gather_gc_info_res_trap, BIF_P, res);
    } else if (BIF_ARG_1 == am_reductions) {
	Uint reds;
	Uint diff;
	Uint hsz = 3;
	Eterm b1, b2;

	erts_get_total_reductions(&reds, &diff);
	(void) erts_bld_uint(NULL, &hsz, reds);
	(void) erts_bld_uint(NULL, &hsz, diff);
	hp = HAlloc(BIF_P, hsz);
	b1 = erts_bld_uint(&hp, NULL, reds);
	b2 = erts_bld_uint(&hp, NULL, diff);
	res = TUPLE2(hp, b1, b2); 
	BIF_RET(res);
    } else if (BIF_ARG_1 == am_exact_reductions) {
	Uint reds;
	Uint diff;
	Uint hsz = 3;
	Eterm b1, b2;

	erts_get_exact_total_reductions(BIF_P, &reds, &diff);
	(void) erts_bld_uint(NULL, &hsz, reds);
	(void) erts_bld_uint(NULL, &hsz, diff);
	hp = HAlloc(BIF_P, hsz);
	b1 = erts_bld_uint(&hp, NULL, reds);
	b2 = erts_bld_uint(&hp, NULL, diff);
	res = TUPLE2(hp, b1, b2); 
	BIF_RET(res);
    } else if (BIF_ARG_1 == am_runtime) {
	ErtsMonotonicTime u1, u2;
	Eterm b1, b2;
        Uint hsz;
	erts_runtime_elapsed_both(&u1, NULL, &u2, NULL);
        hsz = 3; /* 2-tuple */
        (void) erts_bld_monotonic_time(NULL, &hsz, u1);
        (void) erts_bld_monotonic_time(NULL, &hsz, u2);
	hp = HAlloc(BIF_P, hsz);
        b1 = erts_bld_monotonic_time(&hp, NULL, u1);
        b2 = erts_bld_monotonic_time(&hp, NULL, u2);
	res = TUPLE2(hp, b1, b2);
	BIF_RET(res);
    } else if (BIF_ARG_1 ==  am_run_queue) {
	res = erts_run_queues_len(NULL, 1, 0, 0);
	BIF_RET(make_small(res));
    } else if (BIF_ARG_1 == am_wall_clock) {
	ErtsMonotonicTime w1, w2;
	Eterm b1, b2;
        Uint hsz;
	erts_wall_clock_elapsed_both(&w1, &w2);
        hsz = 3; /* 2-tuple */
        (void) erts_bld_monotonic_time(NULL, &hsz, w1);
        (void) erts_bld_monotonic_time(NULL, &hsz, w2);
	hp = HAlloc(BIF_P, hsz);
        b1 = erts_bld_monotonic_time(&hp, NULL, w1);
        b2 = erts_bld_monotonic_time(&hp, NULL, w2);
	res = TUPLE2(hp, b1, b2);
	BIF_RET(res);
    } else if (BIF_ARG_1 == am_io) {
	Eterm ref = erts_request_io_bytes(BIF_P);
	BIF_TRAP2(gather_io_bytes_trap, BIF_P, ref, make_small(erts_no_schedulers));
    }
    else if (ERTS_IS_ATOM_STR("run_queues", BIF_ARG_1)) {
	Eterm res, *hp, **hpp;
	Uint sz, *szp;
	int no_qs = erts_no_run_queues + ERTS_NUM_DIRTY_RUNQS;
	Uint *qszs = erts_alloc(ERTS_ALC_T_TMP,sizeof(Uint)*no_qs*2);
	(void) erts_run_queues_len(qszs, 0, 0, 1);
	sz = 0;
	szp = &sz;
	hpp = NULL;
	while (1) {
	    int i;
	    for (i = 0; i < no_qs; i++)
		qszs[no_qs+i] = erts_bld_uint(hpp, szp, qszs[i]);
	    res = erts_bld_tuplev(hpp, szp, no_qs, &qszs[no_qs]);
	    if (hpp) {
		erts_free(ERTS_ALC_T_TMP, qszs);
		BIF_RET(res);
	    }
	    hp = HAlloc(BIF_P, sz);
	    szp = NULL;
	    hpp = &hp;
	}
    }
    BIF_ERROR(BIF_P, BADARG);
}

BIF_RETTYPE error_logger_warning_map_0(BIF_ALIST_0)
{
    BIF_RET(erts_error_logger_warnings);
}

static erts_atomic_t available_internal_state;

static int empty_magic_ref_destructor(Binary *bin)
{
    return 1;
}

BIF_RETTYPE erts_debug_get_internal_state_1(BIF_ALIST_1)
{
    /*
     * NOTE: Only supposed to be used for testing, and debugging.
     */

    if (!erts_atomic_read_nob(&available_internal_state)) {
	BIF_ERROR(BIF_P, EXC_UNDEF);
    }

    if (is_atom(BIF_ARG_1)) {
	if (ERTS_IS_ATOM_STR("reds_left", BIF_ARG_1)) {
	    /* Used by (emulator) */
	    BIF_RET(make_small((Uint) ERTS_BIF_REDS_LEFT(BIF_P)));
	}
	else if (ERTS_IS_ATOM_STR("node_and_dist_references", BIF_ARG_1)) {
	    /* Used by node_container_SUITE (emulator) */
	    Eterm res = erts_get_node_and_dist_references(BIF_P);
	    BIF_RET(res);
	}
	else if (ERTS_IS_ATOM_STR("monitoring_nodes", BIF_ARG_1)) {
	    BIF_RET(erts_processes_monitoring_nodes(BIF_P));
	}
	else if (ERTS_IS_ATOM_STR("next_pid", BIF_ARG_1)
		 || ERTS_IS_ATOM_STR("next_port", BIF_ARG_1)) {
	    /* Used by node_container_SUITE (emulator) */
	    Sint res;
	    if (ERTS_IS_ATOM_STR("next_pid", BIF_ARG_1))
		res = erts_ptab_test_next_id(&erts_proc, 0, 0);
	    else
		res = erts_ptab_test_next_id(&erts_port, 0, 0);
	    if (res < 0)
		BIF_RET(am_false);
	    BIF_RET(erts_make_integer(res, BIF_P));
	}
	else if (ERTS_IS_ATOM_STR("DbTable_words", BIF_ARG_1)) {
	    /* Used by ets_SUITE (stdlib) */
	    size_t words = (sizeof(DbTable) + sizeof(Uint) - 1)/sizeof(Uint);
            Eterm* hp = HAlloc(BIF_P ,3);
	    BIF_RET(TUPLE2(hp, make_small((Uint) words),
                           erts_ets_hash_sizeof_ext_segtab()));
	}
	else if (ERTS_IS_ATOM_STR("check_io_debug", BIF_ARG_1)) {
	    /* Used by driver_SUITE (emulator) */
	    Uint sz, *szp;
	    Eterm res, *hp, **hpp;
	    int no_errors;
	    ErtsCheckIoDebugInfo ciodi = {0};
#ifdef HAVE_ERTS_CHECK_IO_DEBUG
	    erts_proc_unlock(BIF_P,ERTS_PROC_LOCK_MAIN);
	    no_errors = erts_check_io_debug(&ciodi);
	    erts_proc_lock(BIF_P,ERTS_PROC_LOCK_MAIN);
#else
	    no_errors = 0;
#endif
	    sz = 0;
	    szp = &sz;
	    hpp = NULL;
	    while (1) {
		res = erts_bld_tuple(hpp, szp, 4,
				     erts_bld_uint(hpp, szp,
						   (Uint) no_errors),
				     erts_bld_uint(hpp, szp,
						   (Uint) ciodi.no_used_fds),
				     erts_bld_uint(hpp, szp,
						   (Uint) ciodi.no_driver_select_structs),
                                     erts_bld_uint(hpp, szp,
                                                   (Uint) ciodi.no_enif_select_structs));
		if (hpp)
		    break;
		hp = HAlloc(BIF_P, sz);
		szp = NULL;
		hpp = &hp;
	    }
	    BIF_RET(res);
	}
	else if (ERTS_IS_ATOM_STR("process_info_args", BIF_ARG_1)) {
	    /* Used by process_SUITE (emulator) */
	    int i;
	    Eterm res = NIL;
	    Uint *hp = HAlloc(BIF_P, 2*ERTS_PI_ARGS);
	    for (i = ERTS_PI_ARGS-1; i >= 0; i--) {
		res = CONS(hp, pi_args[i].name, res);
		hp += 2;
	    }
	    BIF_RET(res);
	}
	else if (ERTS_IS_ATOM_STR("processes", BIF_ARG_1)) {
	    /* Used by process_SUITE (emulator) */
	    BIF_RET(erts_debug_ptab_list(BIF_P, &erts_proc));
	}
	else if (ERTS_IS_ATOM_STR("processes_bif_info", BIF_ARG_1)) {
	    /* Used by process_SUITE (emulator) */
	    BIF_RET(erts_debug_ptab_list_bif_info(BIF_P, &erts_proc));
	}
	else if (ERTS_IS_ATOM_STR("max_atom_out_cache_index", BIF_ARG_1)) {
	    /* Used by distribution_SUITE (emulator) */
	    BIF_RET(make_small((Uint) erts_debug_max_atom_out_cache_index()));
	}
	else if (ERTS_IS_ATOM_STR("nbalance", BIF_ARG_1)) {
	    Uint n;
	    erts_proc_unlock(BIF_P, ERTS_PROC_LOCK_MAIN);
	    n = erts_debug_nbalance();
	    erts_proc_lock(BIF_P, ERTS_PROC_LOCK_MAIN);
	    BIF_RET(erts_make_integer(n, BIF_P));
	}
	else if (ERTS_IS_ATOM_STR("available_internal_state", BIF_ARG_1)) {
	    BIF_RET(am_true);
	}
	else if (ERTS_IS_ATOM_STR("force_heap_frags", BIF_ARG_1)) {
#ifdef FORCE_HEAP_FRAGS
	    BIF_RET(am_true);
#else
	    BIF_RET(am_false);
#endif
	}
	else if (ERTS_IS_ATOM_STR("memory", BIF_ARG_1)) {
	    Eterm res;
	    erts_proc_unlock(BIF_P, ERTS_PROC_LOCK_MAIN);
	    erts_thr_progress_block();
	    erts_proc_lock(BIF_P, ERTS_PROC_LOCK_MAIN);
	    res = erts_memory(NULL, NULL, BIF_P, THE_NON_VALUE);
	    erts_thr_progress_unblock();
	    BIF_RET(res);
	}
        else if (ERTS_IS_ATOM_STR("mmap", BIF_ARG_1)) {
            BIF_RET(erts_mmap_debug_info(BIF_P));
        }
	else if (ERTS_IS_ATOM_STR("unique_monotonic_integer_state", BIF_ARG_1)) {
	    BIF_RET(erts_debug_get_unique_monotonic_integer_state(BIF_P));
	}
	else if (ERTS_IS_ATOM_STR("min_unique_monotonic_integer", BIF_ARG_1)) {
	    Sint64 value = erts_get_min_unique_monotonic_integer();
	    if (IS_SSMALL(value))
		BIF_RET(make_small(value));
	    else {
		Uint hsz = ERTS_SINT64_HEAP_SIZE(value);
		Eterm *hp = HAlloc(BIF_P, hsz);
		BIF_RET(erts_sint64_to_big(value, &hp));
	    }
	}
	else if (ERTS_IS_ATOM_STR("min_unique_integer", BIF_ARG_1)) {
	    Sint64 value = erts_get_min_unique_integer();
	    if (IS_SSMALL(value))
		BIF_RET(make_small(value));
	    else {
		Uint hsz = ERTS_SINT64_HEAP_SIZE(value);
		Eterm *hp = HAlloc(BIF_P, hsz);
		BIF_RET(erts_sint64_to_big(value, &hp));
	    }
	}
        else if (ERTS_IS_ATOM_STR("stack_check", BIF_ARG_1)) {
            UWord size;
            char c;
            if (erts_is_above_stack_limit(&c))
                size = erts_check_stack_recursion_downwards(&c);
            else
                size = erts_check_stack_recursion_upwards(&c);
	    if (IS_SSMALL(size))
		BIF_RET(make_small(size));
	    else {
		Uint hsz = BIG_UWORD_HEAP_SIZE(size);
		Eterm *hp = HAlloc(BIF_P, hsz);
		BIF_RET(uword_to_big(size, hp));
	    }
        } else if (ERTS_IS_ATOM_STR("scheduler_dump", BIF_ARG_1)) {
#if defined(ERTS_HAVE_TRY_CATCH) && defined(ERTS_SYS_SUSPEND_SIGNAL)
            BIF_RET(am_true);
#else
            BIF_RET(am_false);
#endif
        }
        else if (ERTS_IS_ATOM_STR("lc_graph", BIF_ARG_1)) {
#ifdef ERTS_ENABLE_LOCK_CHECK
            Eterm res = erts_lc_dump_graph();
            BIF_RET(res);
#else
            BIF_RET(am_notsup);
#endif
        }

    }
    else if (is_tuple(BIF_ARG_1)) {
	Eterm* tp = tuple_val(BIF_ARG_1);
	switch (arityval(tp[0])) {
	case 2: {
	    if (ERTS_IS_ATOM_STR("process_status", tp[1])) {
		/* Used by timer process_SUITE, timer_bif_SUITE, and
		   node_container_SUITE (emulator) */
		if (is_internal_pid(tp[2])) {
		    BIF_RET(erts_process_status(NULL, tp[2]));
		}
	    }
            else if (ERTS_IS_ATOM_STR("connection_id", tp[1])) {
                DistEntry *dep;
                Eterm *hp, res;
                Uint con_id, hsz = 0;
                if (!is_atom(tp[2]))
                    BIF_ERROR(BIF_P, BADARG);
                dep = erts_sysname_to_connected_dist_entry(tp[2]);
                if (!dep)
                    BIF_ERROR(BIF_P, BADARG);
                erts_de_rlock(dep);
                con_id = (Uint) dep->connection_id;
                erts_de_runlock(dep);
                (void) erts_bld_uint(NULL, &hsz, con_id);
                hp = hsz ? HAlloc(BIF_P, hsz) : NULL;
                res = erts_bld_uint(&hp, NULL, con_id);
                BIF_RET(res);
            }
	    else if (ERTS_IS_ATOM_STR("link_list", tp[1])) {
		/* Used by erl_link_SUITE (emulator) */
		if(is_internal_pid(tp[2])) {
                    erts_aint32_t state;
		    Eterm res;
		    Process *p;
                    int sigs_done, local_only;

		    p = erts_pid2proc(BIF_P,
				      ERTS_PROC_LOCK_MAIN,
				      tp[2],
				      ERTS_PROC_LOCK_MAIN);
		    if (!p) {
			ERTS_ASSERT_IS_NOT_EXITING(BIF_P);
			BIF_RET(am_undefined);
		    }
                    
                    local_only = 0;
                    do {
                        int reds = CONTEXT_REDS;
                        sigs_done = erts_proc_sig_handle_incoming(p,
                                                                  &state,
                                                                  &reds,
                                                                  CONTEXT_REDS,
                                                                  local_only);
                        local_only = !0;
                    } while (!sigs_done && !(state & ERTS_PSFLG_EXITING));

                    if (!(state & ERTS_PSFLG_EXITING))
                        res = make_link_list(BIF_P, 1, ERTS_P_LINKS(p), NIL);
                    else if (BIF_P == p)
                        ERTS_BIF_EXITED(BIF_P);
                    else
                        res = am_undefined;
                    if (BIF_P != p)
                        erts_proc_unlock(p, ERTS_PROC_LOCK_MAIN);
		    BIF_RET(res);
		}
		else if(is_internal_port(tp[2])) {
		    Eterm res;
		    Port *p = erts_id2port_sflgs(tp[2],
						 BIF_P,
						 ERTS_PROC_LOCK_MAIN,
						 ERTS_PORT_SFLGS_INVALID_LOOKUP);
		    if(!p)
			BIF_RET(am_undefined);
		    res = make_link_list(BIF_P, 1, ERTS_P_LINKS(p), NIL);
		    erts_port_release(p);
		    BIF_RET(res);
		}
		else if(is_node_name_atom(tp[2])) {
		    DistEntry *dep = erts_find_dist_entry(tp[2]);
		    if(dep) {
			Eterm res = NIL;
                        if (dep->mld) {
                            erts_mtx_lock(&dep->mld->mtx);
                            res = make_link_list(BIF_P, 0, dep->mld->links, NIL);
                            erts_mtx_unlock(&dep->mld->mtx);
                        }
			BIF_RET(res);
		    } else {
			BIF_RET(am_undefined);
		    }
		}
	    }
	    else if (ERTS_IS_ATOM_STR("monitor_list", tp[1])) {
		/* Used by erl_link_SUITE (emulator) */
		if(is_internal_pid(tp[2])) {
                    erts_aint32_t state;
		    Process *p;
		    Eterm res;
                    int sigs_done, local_only;

		    p = erts_pid2proc(BIF_P,
				      ERTS_PROC_LOCK_MAIN,
				      tp[2],
				      ERTS_PROC_LOCK_MAIN);
		    if (!p) {
			ERTS_ASSERT_IS_NOT_EXITING(BIF_P);
			BIF_RET(am_undefined);
		    }
                    
                    local_only = 0;
                    do {
                        int reds = CONTEXT_REDS;
                        sigs_done = erts_proc_sig_handle_incoming(p,
                                                                  &state,
                                                                  &reds,
                                                                  CONTEXT_REDS,
                                                                  local_only);
                        local_only = !0;
                    } while (!sigs_done && !(state & ERTS_PSFLG_EXITING));

                    if (!(state & ERTS_PSFLG_EXITING)) {
                        res = make_monitor_list(BIF_P, 1, ERTS_P_MONITORS(p), NIL);
                        res = make_monitor_list(BIF_P, 0, ERTS_P_LT_MONITORS(p), res);
                    }
                    else {
                        if (BIF_P == p)
                            ERTS_BIF_EXITED(BIF_P);
                        else
                            res = am_undefined;
                    }
                    if (BIF_P != p)
                        erts_proc_unlock(p, ERTS_PROC_LOCK_MAIN);
		    BIF_RET(res);
		} else if(is_node_name_atom(tp[2])) {
		    DistEntry *dep = erts_find_dist_entry(tp[2]);
		    if(dep) {
			Eterm ml = NIL;
                        if (dep->mld) {
                            erts_mtx_lock(&dep->mld->mtx);
                            ml = make_monitor_list(BIF_P, 1, dep->mld->orig_name_monitors, NIL);
                            ml = make_monitor_list(BIF_P, 0, dep->mld->monitors, ml);
                            erts_mtx_unlock(&dep->mld->mtx);
                        }
			BIF_RET(ml);
		    } else {
			BIF_RET(am_undefined);
		    }
		}
	    }
	    else if (ERTS_IS_ATOM_STR("channel_number", tp[1])) {
		Eterm res;
		DistEntry *dep = erts_find_dist_entry(tp[2]);
		if (!dep)
		    res = am_undefined;
		else {
		    Uint cno = dist_entry_channel_no(dep);
		    res = make_small(cno);
		}
		BIF_RET(res);
	    }
	    else if (ERTS_IS_ATOM_STR("binary_info", tp[1])) {
		Eterm bin = tp[2];
		if (is_binary(bin)) {
		    Eterm real_bin = bin;
		    Eterm res = am_true;
		    ErlSubBin* sb = (ErlSubBin *) binary_val(real_bin);

		    if (sb->thing_word == HEADER_SUB_BIN) {
			real_bin = sb->orig;
		    }
		    if (*binary_val(real_bin) == HEADER_PROC_BIN) {
			ProcBin* pb;
			Binary* val;
			Eterm SzTerm;
			Uint hsz = 3 + 5;
			Eterm* hp;
			DECL_AM(refc_binary);

			pb = (ProcBin *) binary_val(real_bin);
			val = pb->val;
			(void) erts_bld_uint(NULL, &hsz, pb->size);
			(void) erts_bld_uint(NULL, &hsz, val->orig_size);
			hp = HAlloc(BIF_P, hsz);

			/* Info about the Binary* object */
			SzTerm = erts_bld_uint(&hp, NULL, val->orig_size);
			res = TUPLE2(hp, am_binary, SzTerm);
			hp += 3;

			/* Info about the ProcBin* object */
			SzTerm = erts_bld_uint(&hp, NULL, pb->size);
			res = TUPLE4(hp, AM_refc_binary, SzTerm,
				     res, make_small(pb->flags));
		    } else {	/* heap binary */
			DECL_AM(heap_binary);
			res = AM_heap_binary;
		    }
		    BIF_RET(res);
		}
	    }
	    else if (ERTS_IS_ATOM_STR("term_to_binary_tuple_fallbacks", tp[1])) {
		Uint dflags = (TERM_TO_BINARY_DFLAGS
                               & ~DFLAG_EXPORT_PTR_TAG
                               & ~DFLAG_BIT_BINARIES);
		BIF_RET(erts_term_to_binary(BIF_P, tp[2], 0, dflags));
	    }
	    else if (ERTS_IS_ATOM_STR("dist_ctrl", tp[1])) {
		Eterm res = am_undefined;
		DistEntry *dep = erts_sysname_to_connected_dist_entry(tp[2]);
		if (dep) {
		    erts_de_rlock(dep);
		    if (is_internal_port(dep->cid) || is_internal_pid(dep->cid))
			res = dep->cid;
		    erts_de_runlock(dep);
		}
		BIF_RET(res);
	    }
	    else if (ERTS_IS_ATOM_STR("atom_out_cache_index", tp[1])) {
		/* Used by distribution_SUITE (emulator) */
		if (is_atom(tp[2])) {
		    BIF_RET(make_small(
				(Uint)
				erts_debug_atom_to_out_cache_index(tp[2])));
		}
	    }
	    else if (ERTS_IS_ATOM_STR("fake_scheduler_bindings", tp[1])) {
		return erts_fake_scheduler_bindings(BIF_P, tp[2]);
	    }
	    else if (ERTS_IS_ATOM_STR("reader_groups_map", tp[1])) {
		Sint groups;
		if (is_not_small(tp[2]))
		    BIF_ERROR(BIF_P, BADARG);
		groups = signed_val(tp[2]);
		if (groups < (Sint) 1 || groups > (Sint) INT_MAX)
		    BIF_ERROR(BIF_P, BADARG);

		BIF_RET(erts_debug_reader_groups_map(BIF_P, (int) groups));
	    }
	    else if (ERTS_IS_ATOM_STR("internal_hash", tp[1])) {
		Uint hash = (Uint) make_internal_hash(tp[2], 0);
		Uint hsz = 0;
		Eterm* hp;
		erts_bld_uint(NULL, &hsz, hash);
		hp = HAlloc(BIF_P,hsz);
		return erts_bld_uint(&hp, NULL, hash);
	    }
	    else if (ERTS_IS_ATOM_STR("atom", tp[1])) {
		Uint ix;
		if (!term_to_Uint(tp[2], &ix))
		    BIF_ERROR(BIF_P, BADARG);
		while (ix >= atom_table_size()) {
		    char tmp[20];
		    erts_snprintf(tmp, sizeof(tmp), "am%x", atom_table_size());
		    erts_atom_put((byte *) tmp, sys_strlen(tmp), ERTS_ATOM_ENC_LATIN1, 1);
		}
		return make_atom(ix);
	    }
	    else if (ERTS_IS_ATOM_STR("magic_ref", tp[1])) {
                Binary *bin;
                UWord bin_addr, refc;
                Eterm bin_addr_term, refc_term, test_type;
                Uint sz;
                Eterm *hp;
                if (!is_internal_magic_ref(tp[2])) {
                    if (is_internal_ordinary_ref(tp[2])) {
                        ErtsORefThing *rtp;
                        rtp = (ErtsORefThing *) internal_ref_val(tp[2]);
                        if (erts_is_ref_numbers_magic(rtp->num))
                            BIF_RET(am_true);
                    }
                    BIF_RET(am_false);
                }
                bin = erts_magic_ref2bin(tp[2]);
                refc = erts_refc_read(&bin->intern.refc, 1);
                bin_addr = (UWord) bin;
                sz = 4;
                erts_bld_uword(NULL, &sz, bin_addr);
                erts_bld_uword(NULL, &sz, refc);
                hp = HAlloc(BIF_P, sz);
                bin_addr_term = erts_bld_uword(&hp, NULL, bin_addr);
                refc_term = erts_bld_uword(&hp, NULL, refc);
                test_type = (ERTS_MAGIC_BIN_DESTRUCTOR(bin) == empty_magic_ref_destructor
                             ? am_true : am_false);
                BIF_RET(TUPLE3(hp, bin_addr_term, refc_term, test_type));
	    }

	    break;
	}
	case 3: {
	    if (ERTS_IS_ATOM_STR("check_time_config", tp[1])) {
		int res, time_correction;
		ErtsTimeWarpMode time_warp_mode;
		if (tp[2] == am_true)
		    time_correction = !0;
		else if (tp[2] == am_false)
		    time_correction = 0;
		else
		    break;
		if (ERTS_IS_ATOM_STR("no_time_warp", tp[3]))
		    time_warp_mode = ERTS_NO_TIME_WARP_MODE;
		else if (ERTS_IS_ATOM_STR("single_time_warp", tp[3]))
		    time_warp_mode = ERTS_SINGLE_TIME_WARP_MODE;
		else if (ERTS_IS_ATOM_STR("multi_time_warp", tp[3]))
		    time_warp_mode = ERTS_MULTI_TIME_WARP_MODE;
		else
		    break;
		res = erts_check_time_adj_support(time_correction,
						  time_warp_mode);
		BIF_RET(res ? am_true : am_false);
	    }
	    else if (ERTS_IS_ATOM_STR("make_unique_integer", tp[1])) {
	      Eterm res = erts_debug_make_unique_integer(BIF_P,
							 tp[2],
							 tp[3]);
	      if (is_non_value(res))
		  break;
	      BIF_RET(res);
	    }
	    break;
	}
	default:
	    break;
	}
    }
    BIF_ERROR(BIF_P, BADARG);
}

BIF_RETTYPE erts_internal_is_system_process_1(BIF_ALIST_1)
{
    if (is_internal_pid(BIF_ARG_1)) {
	Process *rp = erts_proc_lookup(BIF_ARG_1);
	if (rp && (rp->static_flags & ERTS_STC_FLG_SYSTEM_PROC))
	    BIF_RET(am_true);
	BIF_RET(am_false);
    }

    if (is_external_pid(BIF_ARG_1)
	&& external_pid_dist_entry(BIF_ARG_1) == erts_this_dist_entry) {
	BIF_RET(am_false);
    }

    BIF_ERROR(BIF_P, BADARG);
}

BIF_RETTYPE erts_internal_system_check_1(BIF_ALIST_1)
{
    Eterm res;
    if (ERTS_IS_ATOM_STR("schedulers", BIF_ARG_1)) {
	res = erts_system_check_request(BIF_P);
	if (is_non_value(res))
	    BIF_RET(am_undefined);
	BIF_TRAP1(gather_system_check_res_trap, BIF_P, res);
    }

    BIF_ERROR(BIF_P, BADARG);
}

static erts_atomic_t hipe_test_reschedule_flag;

#if defined(VALGRIND) && defined(__GNUC__)
/* Force noinline for valgrind suppression */
static void broken_halt_test(Eterm bif_arg_2) __attribute__((noinline));
#endif

static void broken_halt_test(Eterm bif_arg_2)
{
    /* Ugly ugly code used by bif_SUITE:erlang_halt/1 */
#if defined(ERTS_HAVE_TRY_CATCH)
    erts_get_scheduler_data()->run_queue = NULL;
#endif
    erts_exit(ERTS_DUMP_EXIT, "%T", bif_arg_2);
}

BIF_RETTYPE erts_debug_set_internal_state_2(BIF_ALIST_2)
{
    /*
     * NOTE: Only supposed to be used for testing, and debugging.
     */
    if (ERTS_IS_ATOM_STR("available_internal_state", BIF_ARG_1)
	&& (BIF_ARG_2 == am_true || BIF_ARG_2 == am_false)) {
	erts_aint_t on = (erts_aint_t) (BIF_ARG_2 == am_true);
	erts_aint_t prev_on = erts_atomic_xchg_nob(&available_internal_state, on);
	if (on) {
	    erts_dsprintf_buf_t *dsbufp = erts_create_logger_dsbuf();
	    erts_dsprintf(dsbufp, "Process %T ", BIF_P->common.id);
	    if (erts_is_alive)
		erts_dsprintf(dsbufp, "on node %T ", erts_this_node->sysname);
	    erts_dsprintf(dsbufp,
			  "enabled access to the emulator internal state.\n");
	    erts_dsprintf(dsbufp,
			  "NOTE: This is an erts internal test feature and "
			  "should *only* be used by OTP test-suites.\n");
	    erts_send_warning_to_logger(BIF_P->group_leader, dsbufp);
	}
	BIF_RET(prev_on ? am_true : am_false);
    }

    if (!erts_atomic_read_nob(&available_internal_state)) {
	BIF_ERROR(BIF_P, EXC_UNDEF);
    }

    if (is_atom(BIF_ARG_1)) {
	
	if (ERTS_IS_ATOM_STR("reds_left", BIF_ARG_1)) {
	    Sint reds;
	    if (term_to_Sint(BIF_ARG_2, &reds) != 0) {
		if (0 <= reds && reds <= CONTEXT_REDS) {
		    if (!ERTS_PROC_GET_SAVED_CALLS_BUF(BIF_P))
			BIF_P->fcalls = reds;
		    else
			BIF_P->fcalls = reds - CONTEXT_REDS;
		}
		BIF_RET(am_true);
	    }
	}
	else if (ERTS_IS_ATOM_STR("block", BIF_ARG_1)
		 || ERTS_IS_ATOM_STR("sleep", BIF_ARG_1)) {
	    int block = ERTS_IS_ATOM_STR("block", BIF_ARG_1);
	    Sint ms;
	    if (term_to_Sint(BIF_ARG_2, &ms) != 0) {
		if (ms > 0) {
		    erts_proc_unlock(BIF_P, ERTS_PROC_LOCK_MAIN);
		    if (block)
			erts_thr_progress_block();
		    while (erts_milli_sleep((long) ms) != 0);
		    if (block)
			erts_thr_progress_unblock();
		    erts_proc_lock(BIF_P, ERTS_PROC_LOCK_MAIN);
		}
		BIF_RET(am_true);
	    }
	}
	else if (ERTS_IS_ATOM_STR("block_scheduler", BIF_ARG_1)) {
	    Sint ms;
	    if (term_to_Sint(BIF_ARG_2, &ms) != 0) {
		if (ms > 0) {
		    erts_proc_unlock(BIF_P, ERTS_PROC_LOCK_MAIN);
		    while (erts_milli_sleep((long) ms) != 0);
		    erts_proc_lock(BIF_P, ERTS_PROC_LOCK_MAIN);
		}
		BIF_RET(am_true);
	    }
	}
	else if (ERTS_IS_ATOM_STR("next_pid", BIF_ARG_1)
		 || ERTS_IS_ATOM_STR("next_port", BIF_ARG_1)) {
	    /* Used by node_container_SUITE (emulator) */
	    Uint next;

	    if (term_to_Uint(BIF_ARG_2, &next) != 0) {
		Sint res;

		if (ERTS_IS_ATOM_STR("next_pid", BIF_ARG_1))
		    res = erts_ptab_test_next_id(&erts_proc, 1, next);
		else
		    res = erts_ptab_test_next_id(&erts_port, 1, next);
		if (res < 0)
		    BIF_RET(am_false);
		BIF_RET(erts_make_integer(res, BIF_P));
	    }
	}
	else if (ERTS_IS_ATOM_STR("force_gc", BIF_ARG_1)) {
	    /* Used by signal_SUITE (emulator) */
	    Process *rp = erts_pid2proc(BIF_P, ERTS_PROC_LOCK_MAIN,
					BIF_ARG_2, ERTS_PROC_LOCK_MAIN);
	    if (!rp) {
		BIF_RET(am_false);
	    }
	    else {
		ERTS_FORCE_GC(BIF_P);
		BIF_RET(am_true);
	    }
	}
	else if (ERTS_IS_ATOM_STR("gc_state", BIF_ARG_1)) {
	    /* Used by process_SUITE (emulator) */
	    int res, enable;

	    switch (BIF_ARG_2) {
	    case am_true: enable = 1; break;
	    case am_false: enable = 0; break;
	    default: BIF_ERROR(BIF_P, BADARG); break;
	    }
 
            res = (BIF_P->flags & F_DISABLE_GC) ? am_false : am_true;
	    erts_set_gc_state(BIF_P, enable);
	    BIF_RET(res);
	}
        else if (ERTS_IS_ATOM_STR("colliding_names", BIF_ARG_1)) {
	    /* Used by ets_SUITE (stdlib) */
	    if (is_tuple(BIF_ARG_2)) {
                Eterm* tpl = tuple_val(BIF_ARG_2);
                Uint cnt;
                if (arityval(tpl[0]) == 2 && is_atom(tpl[1]) && 
                    term_to_Uint(tpl[2], &cnt)) {
                    BIF_RET(erts_ets_colliding_names(BIF_P,tpl[1],cnt));
                }
	    }
	}
	else if (ERTS_IS_ATOM_STR("binary_loop_limit", BIF_ARG_1)) {
	    /* Used by binary_module_SUITE (stdlib) */
	    Uint max_loops;
	    if (is_atom(BIF_ARG_2) && ERTS_IS_ATOM_STR("default", BIF_ARG_2)) {
		max_loops = erts_binary_set_loop_limit(-1);
		BIF_RET(make_small(max_loops));
	    } else if (term_to_Uint(BIF_ARG_2, &max_loops) != 0) {
		max_loops = erts_binary_set_loop_limit(max_loops);
		BIF_RET(make_small(max_loops));
	    }
	}
	else if (ERTS_IS_ATOM_STR("re_loop_limit", BIF_ARG_1)) {
	    /* Used by re_SUITE (stdlib) */
	    Uint max_loops;
	    if (is_atom(BIF_ARG_2) && ERTS_IS_ATOM_STR("default", BIF_ARG_2)) {
		max_loops = erts_re_set_loop_limit(-1);
		BIF_RET(make_small(max_loops));
	    } else if (term_to_Uint(BIF_ARG_2, &max_loops) != 0) {
		max_loops = erts_re_set_loop_limit(max_loops);
		BIF_RET(make_small(max_loops));
	    }
	}
	else if (ERTS_IS_ATOM_STR("unicode_loop_limit", BIF_ARG_1)) {
	    /* Used by unicode_SUITE (stdlib) */
	    Uint max_loops;
	    if (is_atom(BIF_ARG_2) && ERTS_IS_ATOM_STR("default", BIF_ARG_2)) {
		max_loops = erts_unicode_set_loop_limit(-1);
		BIF_RET(make_small(max_loops));
	    } else if (term_to_Uint(BIF_ARG_2, &max_loops) != 0) {
		max_loops = erts_unicode_set_loop_limit(max_loops);
		BIF_RET(make_small(max_loops));
	    }
	}
	else if (ERTS_IS_ATOM_STR("hipe_test_reschedule_suspend", BIF_ARG_1)) {
	    /* Used by hipe test suites */
	    erts_aint_t flag = erts_atomic_read_nob(&hipe_test_reschedule_flag);
	    if (!flag && BIF_ARG_2 != am_false) {
		erts_atomic_set_nob(&hipe_test_reschedule_flag, 1);
		erts_suspend(BIF_P, ERTS_PROC_LOCK_MAIN, NULL);
		ERTS_BIF_YIELD2(bif_export[BIF_erts_debug_set_internal_state_2],
				BIF_P, BIF_ARG_1, BIF_ARG_2);
	    }
	    erts_atomic_set_nob(&hipe_test_reschedule_flag, !flag);
	    BIF_RET(NIL);
	}
	else if (ERTS_IS_ATOM_STR("hipe_test_reschedule_resume", BIF_ARG_1)) {
	    /* Used by hipe test suites */
	    Eterm res = am_false;
	    Process *rp = erts_pid2proc(BIF_P, ERTS_PROC_LOCK_MAIN,
					BIF_ARG_2, ERTS_PROC_LOCK_STATUS);
	    if (rp) {
		erts_resume(rp, ERTS_PROC_LOCK_STATUS);
		res = am_true;
		erts_proc_unlock(rp, ERTS_PROC_LOCK_STATUS);
	    }
	    BIF_RET(res);
	}
	else if (ERTS_IS_ATOM_STR("test_long_gc_sleep", BIF_ARG_1)) {
	    if (term_to_Uint(BIF_ARG_2, &erts_test_long_gc_sleep) > 0)
		BIF_RET(am_true);
	}
	else if (ERTS_IS_ATOM_STR("abort", BIF_ARG_1)) {
	    erts_exit(ERTS_ABORT_EXIT, "%T\n", BIF_ARG_2);
	}
	else if (ERTS_IS_ATOM_STR("kill_dist_connection", BIF_ARG_1)) {
	    DistEntry *dep = erts_sysname_to_connected_dist_entry(BIF_ARG_2);
	    if (!dep)
		BIF_RET(am_false);
	    else {
		Uint32 con_id;
		erts_de_rlock(dep);
		con_id = dep->connection_id;
		erts_de_runlock(dep);
		erts_kill_dist_connection(dep, con_id);
		BIF_RET(am_true);
	    }
	}
	else if (ERTS_IS_ATOM_STR("wait", BIF_ARG_1)) {
	    if (ERTS_IS_ATOM_STR("deallocations", BIF_ARG_2)) {
		int flag = ERTS_DEBUG_WAIT_COMPLETED_DEALLOCATIONS;
		if (erts_debug_wait_completed(BIF_P, flag)) {
		    ERTS_BIF_YIELD_RETURN(BIF_P, am_ok);
		}
	    }
	    if (ERTS_IS_ATOM_STR("timer_cancellations", BIF_ARG_2)) {
		int flag = ERTS_DEBUG_WAIT_COMPLETED_TIMER_CANCELLATIONS;
		if (erts_debug_wait_completed(BIF_P, flag)) {
		    ERTS_BIF_YIELD_RETURN(BIF_P, am_ok);
		}
	    }
	}
        else if (ERTS_IS_ATOM_STR("broken_halt", BIF_ARG_1)) {
            erts_proc_unlock(BIF_P, ERTS_PROC_LOCK_MAIN);
            broken_halt_test(BIF_ARG_2);
        }
	else if (ERTS_IS_ATOM_STR("unique_monotonic_integer_state", BIF_ARG_1)) {
	    int res = erts_debug_set_unique_monotonic_integer_state(BIF_ARG_2);
	    BIF_RET(res ? am_true : am_false);
	}
	else if (ERTS_IS_ATOM_STR("node_tab_delayed_delete", BIF_ARG_1)) {
	    /* node_container_SUITE */
	    Sint64 msecs;
	    if (term_to_Sint64(BIF_ARG_2, &msecs)) {
		/* Negative value restore original value... */
		erts_proc_unlock(BIF_P, ERTS_PROC_LOCK_MAIN);
		erts_debug_test_node_tab_delayed_delete(msecs);
		erts_proc_lock(BIF_P, ERTS_PROC_LOCK_MAIN);
		BIF_RET(am_ok);
	    }
	}
        else if (ERTS_IS_ATOM_STR("fill_heap", BIF_ARG_1)) {
            UWord left = HeapWordsLeft(BIF_P);
            if (left > 1) {
                Eterm* hp = HAlloc(BIF_P, left);
                *hp = make_pos_bignum_header(left - 1);
            }
            if (BIF_ARG_2 == am_true) {
                FLAGS(BIF_P) |= F_NEED_FULLSWEEP;
            }
            BIF_RET(am_ok);
        }
        else if (ERTS_IS_ATOM_STR("make", BIF_ARG_1)) {
            if (ERTS_IS_ATOM_STR("magic_ref", BIF_ARG_2)) {
                Binary *bin = erts_create_magic_binary(0, empty_magic_ref_destructor);
                UWord bin_addr = (UWord) bin;
                Eterm bin_addr_term, magic_ref, res;
                Eterm *hp;
                Uint sz = ERTS_MAGIC_REF_THING_SIZE + 3;
                erts_bld_uword(NULL, &sz, bin_addr);
                hp = HAlloc(BIF_P, sz);
                bin_addr_term = erts_bld_uword(&hp, NULL, bin_addr);
                magic_ref = erts_mk_magic_ref(&hp, &BIF_P->off_heap, bin);
                res = TUPLE2(hp, magic_ref, bin_addr_term);
                BIF_RET(res);
            }
        }
        else if (ERTS_IS_ATOM_STR("binary", BIF_ARG_1)) {
            Sint64 size;
            if (term_to_Sint64(BIF_ARG_2, &size)) {
                Binary* refbin = erts_bin_drv_alloc_fnf(size);
                if (!refbin)
                    BIF_RET(am_false);
                sys_memset(refbin->orig_bytes, 0, size);
                BIF_RET(erts_build_proc_bin(&MSO(BIF_P),
                                            HAlloc(BIF_P, PROC_BIN_SIZE),
                                            refbin));
            }
        }
<<<<<<< HEAD
        else if (ERTS_IS_ATOM_STR("ets_force_trap", BIF_ARG_1)) {
#ifdef ETS_DBG_FORCE_TRAP
            erts_ets_dbg_force_trap = (BIF_ARG_2 == am_true) ? 1 : 0;
            BIF_RET(am_ok);
#else
            BIF_RET(am_notsup);
#endif
=======
        else if (ERTS_IS_ATOM_STR("mbuf", BIF_ARG_1)) {
            Uint sz = size_object(BIF_ARG_2);
            ErlHeapFragment* frag = new_message_buffer(sz);
            Eterm *hp = frag->mem;
            Eterm copy = copy_struct(BIF_ARG_2, sz, &hp, &frag->off_heap);
            frag->next = BIF_P->mbuf;
            BIF_P->mbuf = frag;
            BIF_P->mbuf_sz += sz;
            BIF_RET(copy);
>>>>>>> 8dec3591
        }
    }

    BIF_ERROR(BIF_P, BADARG);
}

static BIF_RETTYPE
gather_histograms_helper(Process * c_p, Eterm arg_tuple,
                         int gather(Process *, int, int, int, UWord, Eterm))
{
    SWord hist_start, hist_width, sched_id;
    int msg_count, alloc_num;
    Eterm *args;

    /* This is an internal BIF, so the error checking is mostly left to erlang
     * code. */

    ASSERT(is_tuple_arity(arg_tuple, 5));
    args = tuple_val(arg_tuple);

    for (alloc_num = ERTS_ALC_A_MIN; alloc_num <= ERTS_ALC_A_MAX; alloc_num++) {
        if(erts_is_atom_str(ERTS_ALC_A2AD(alloc_num), args[1], 0)) {
            break;
        }
    }

    if (alloc_num > ERTS_ALC_A_MAX) {
        BIF_ERROR(c_p, BADARG);
    }

    sched_id = signed_val(args[2]);
    hist_width = signed_val(args[3]);
    hist_start = signed_val(args[4]);

    if (sched_id < 0 || sched_id > erts_no_schedulers) {
        BIF_ERROR(c_p, BADARG);
    }

    msg_count = gather(c_p, alloc_num, sched_id, hist_width, hist_start, args[5]);

    BIF_RET(make_small(msg_count));
}

BIF_RETTYPE erts_internal_gather_alloc_histograms_1(BIF_ALIST_1)
{
    return gather_histograms_helper(BIF_P, BIF_ARG_1,
                                    erts_alcu_gather_alloc_histograms);
}

BIF_RETTYPE erts_internal_gather_carrier_info_1(BIF_ALIST_1)
{
    return gather_histograms_helper(BIF_P, BIF_ARG_1,
                                    erts_alcu_gather_carrier_info);
}

#ifdef ERTS_ENABLE_LOCK_COUNT

typedef struct {
    /* info->location_count may increase between size calculation and term
     * building, so we cap it at the value sampled in lcnt_build_result_vector.
     *
     * Shrinking is safe though. */
    int max_location_count;
    erts_lcnt_lock_info_t *info;
} lcnt_sample_t;

typedef struct lcnt_sample_vector_ {
    lcnt_sample_t *elements;
    size_t size;
} lcnt_sample_vector_t;

static lcnt_sample_vector_t lcnt_build_sample_vector(erts_lcnt_lock_info_list_t *list) {
    erts_lcnt_lock_info_t *iterator;
    lcnt_sample_vector_t result;
    size_t allocated_entries;

    allocated_entries = 64;
    result.size = 0;

    result.elements = erts_alloc(ERTS_ALC_T_LCNT_VECTOR,
        allocated_entries * sizeof(lcnt_sample_t));

    iterator = NULL;
    while(erts_lcnt_iterate_list(list, &iterator)) {
        erts_lcnt_retain_lock_info(iterator);

        result.elements[result.size].max_location_count = iterator->location_count;
        result.elements[result.size].info = iterator;

        result.size++;

        if(result.size >= allocated_entries) {
            allocated_entries *= 2;

            result.elements = erts_realloc(ERTS_ALC_T_LCNT_VECTOR, result.elements,
                allocated_entries * sizeof(lcnt_sample_t));
        }
    }

    return result;
}

static void lcnt_destroy_sample_vector(lcnt_sample_vector_t *vector) {
    size_t i;

    for(i = 0; i < vector->size; i++) {
        erts_lcnt_release_lock_info(vector->elements[i].info);
    }

    erts_free(ERTS_ALC_T_LCNT_VECTOR, vector->elements);
}

/* The size of an integer is not guaranteed to be constant since we're walking
 * over live data, and may cross over into bignum territory between size calc
 * and the actual build. This takes care of that through always assuming the
 * worst, but needs to be fixed up with HRelease once the final term has been
 * built. */
static ERTS_INLINE Eterm bld_unstable_uint64(Uint **hpp, Uint *szp, Uint64 ui) {
    Eterm res = THE_NON_VALUE;

    if(szp) {
        *szp += ERTS_UINT64_HEAP_SIZE(~((Uint64) 0));
    }

    if(hpp) {
        if (IS_USMALL(0, ui)) {
            res = make_small(ui);
        } else {
            res = erts_uint64_to_big(ui, hpp);
        }
    }

    return res;
}

static Eterm lcnt_build_lock_stats_term(Eterm **hpp, Uint *szp, erts_lcnt_lock_stats_t *stats, Eterm res) {
    unsigned int  i;
    const char *file;

    Eterm af, uil;
    Eterm uit, uic;
    Eterm uits, uitns, uitn;
    Eterm tt, tstat, tloc, t;
    Eterm thist, vhist[ERTS_LCNT_HISTOGRAM_SLOT_SIZE];

    /* term:
     *  [{{file, line},
         {tries, colls, {seconds, nanoseconds, n_blocks}},
     *   { .. histogram .. }] */

    file = stats->file ? stats->file : "undefined";

    af    = erts_atom_put((byte *)file, sys_strlen(file), ERTS_ATOM_ENC_LATIN1, 1);
    uil   = erts_bld_uint( hpp, szp, stats->line);
    tloc  = erts_bld_tuple(hpp, szp, 2, af, uil);

    uit   = bld_unstable_uint64(hpp, szp, (Uint)ethr_atomic_read(&stats->attempts));
    uic   = bld_unstable_uint64(hpp, szp, (Uint)ethr_atomic_read(&stats->collisions));

    uits  = bld_unstable_uint64(hpp, szp, stats->total_time_waited.s);
    uitns = bld_unstable_uint64(hpp, szp, stats->total_time_waited.ns);
    uitn  = bld_unstable_uint64(hpp, szp, stats->times_waited);
    tt    = erts_bld_tuple(hpp, szp, 3, uits, uitns, uitn);

    tstat = erts_bld_tuple(hpp, szp, 3, uit, uic, tt);

    for(i = 0; i < ERTS_LCNT_HISTOGRAM_SLOT_SIZE; i++) {
        vhist[i] = bld_unstable_uint64(hpp, szp, stats->wait_time_histogram.ns[i]);
    }

    thist  = erts_bld_tuplev(hpp, szp, ERTS_LCNT_HISTOGRAM_SLOT_SIZE, vhist);

    t   = erts_bld_tuple(hpp, szp, 3, tloc, tstat, thist);
    res = erts_bld_cons( hpp, szp, t, res);

    return res;
}

static Eterm lcnt_pretty_print_lock_id(erts_lcnt_lock_info_t *info) {
    Eterm id = info->id;

    if((info->flags & ERTS_LOCK_FLAGS_MASK_TYPE) == ERTS_LOCK_FLAGS_TYPE_PROCLOCK) {
        /* Use registered names as id's for process locks if available. Thread
         * progress is delayed since we may be running on a dirty scheduler. */
        ErtsThrPrgrDelayHandle delay_handle;
        Process *process;

        delay_handle = erts_thr_progress_unmanaged_delay();

        process = erts_proc_lookup(info->id);
        if (process && process->common.u.alive.reg) {
            id = process->common.u.alive.reg->name;
        }

        erts_thr_progress_unmanaged_continue(delay_handle);
    } else if(info->flags & ERTS_LOCK_FLAGS_CATEGORY_ALLOCATOR) {
        if(is_small(id) && !sys_strcmp(info->name, "alcu_allocator")) {
            const char *name = (const char*)ERTS_ALC_A2AD(signed_val(id));
            id = erts_atom_put((byte*)name, sys_strlen(name), ERTS_ATOM_ENC_LATIN1, 1);
        }
    }

    return id;
}

static Eterm lcnt_build_lock_term(Eterm **hpp, Uint *szp, lcnt_sample_t *sample, Eterm res) {
    erts_lcnt_lock_info_t *info = sample->info;

    Eterm name, type, id, stats = NIL, t;
    const char *lock_desc;
    int i;

    /* term: [{name, id, type, stats()}] */

    ASSERT(info->name);
    
    lock_desc = erts_lock_flags_get_type_name(info->flags);

    type  = erts_atom_put((byte*)lock_desc, sys_strlen(lock_desc), ERTS_ATOM_ENC_LATIN1, 1);
    name  = erts_atom_put((byte*)info->name, sys_strlen(info->name), ERTS_ATOM_ENC_LATIN1, 1);

    /* Only attempt to resolve ids when actually emitting the term. This ought
     * to be safe since all immediates are the same size. */
    if(hpp != NULL) {
        id = lcnt_pretty_print_lock_id(info);
    } else {
        id = NIL;
    }

    for(i = 0; i < MIN(info->location_count, sample->max_location_count); i++) {
        stats = lcnt_build_lock_stats_term(hpp, szp, &(info->location_stats[i]), stats);
    }

    t   = erts_bld_tuple(hpp, szp, 4, name, id, type, stats);
    res = erts_bld_cons(hpp, szp, t, res);

    return res;
}

static Eterm lcnt_build_result_term(Eterm **hpp, Uint *szp, erts_lcnt_time_t *duration,
                                    lcnt_sample_vector_t *current_locks,
                                    lcnt_sample_vector_t *deleted_locks, Eterm res) {
    const char *str_duration = "duration";
    const char *str_locks = "locks";

    Eterm dts, dtns, tdt, adur, tdur, aloc, lloc = NIL, tloc;
    size_t i;

    /* term: [{'duration', {seconds, nanoseconds}}, {'locks', locks()}] */

    /* duration tuple */ 
    dts  = bld_unstable_uint64(hpp, szp, duration->s);
    dtns = bld_unstable_uint64(hpp, szp, duration->ns);
    tdt  = erts_bld_tuple(hpp, szp, 2, dts, dtns);

    adur = erts_atom_put((byte *)str_duration, sys_strlen(str_duration), ERTS_ATOM_ENC_LATIN1, 1);
    tdur = erts_bld_tuple(hpp, szp, 2, adur, tdt);
   
    /* lock tuple */
    aloc = erts_atom_put((byte *)str_locks, sys_strlen(str_locks), ERTS_ATOM_ENC_LATIN1, 1);

    for(i = 0; i < current_locks->size; i++) {
        lloc = lcnt_build_lock_term(hpp, szp, &current_locks->elements[i], lloc);
    }

    for(i = 0; i < deleted_locks->size; i++) {
        lloc = lcnt_build_lock_term(hpp, szp, &deleted_locks->elements[i], lloc);
    }

    tloc = erts_bld_tuple(hpp, szp, 2, aloc, lloc);

    res  = erts_bld_cons(hpp, szp, tloc, res);
    res  = erts_bld_cons(hpp, szp, tdur, res);

    return res;
}

static struct {
    const char *name;
    erts_lock_flags_t flag;
} lcnt_category_map[] = {
        {"allocator", ERTS_LOCK_FLAGS_CATEGORY_ALLOCATOR},
        {"db", ERTS_LOCK_FLAGS_CATEGORY_DB},
        {"debug", ERTS_LOCK_FLAGS_CATEGORY_DEBUG},
        {"distribution", ERTS_LOCK_FLAGS_CATEGORY_DISTRIBUTION},
        {"generic", ERTS_LOCK_FLAGS_CATEGORY_GENERIC},
        {"io", ERTS_LOCK_FLAGS_CATEGORY_IO},
        {"process", ERTS_LOCK_FLAGS_CATEGORY_PROCESS},
        {"scheduler", ERTS_LOCK_FLAGS_CATEGORY_SCHEDULER},
        {NULL, 0}
    };

static erts_lock_flags_t lcnt_atom_to_lock_category(Eterm atom) {
    int i = 0;

    for(i = 0; lcnt_category_map[i].name != NULL; i++) {
        if(erts_is_atom_str(lcnt_category_map[i].name, atom, 0)) {
            return lcnt_category_map[i].flag;
        }
    }

    return 0;
}

static Eterm lcnt_build_category_list(Eterm **hpp, Uint *szp, erts_lock_flags_t mask) {
    Eterm res;
    int i;

    res = NIL;

    for(i = 0; lcnt_category_map[i].name != NULL; i++) {
        if(mask & lcnt_category_map[i].flag) {
            Eterm category = erts_atom_put((byte*)lcnt_category_map[i].name,
                                           sys_strlen(lcnt_category_map[i].name),
                                           ERTS_ATOM_ENC_UTF8, 0);

            res = erts_bld_cons(hpp, szp, category, res);
        }
    }

    return res;
}

#endif

BIF_RETTYPE erts_debug_lcnt_clear_0(BIF_ALIST_0)
{
#ifndef ERTS_ENABLE_LOCK_COUNT
    BIF_RET(am_error);
#else
    erts_lcnt_clear_counters();

    BIF_RET(am_ok);
#endif
}

BIF_RETTYPE erts_debug_lcnt_collect_0(BIF_ALIST_0)
{
#ifndef ERTS_ENABLE_LOCK_COUNT
    BIF_RET(am_error);
#else
    lcnt_sample_vector_t current_locks, deleted_locks;
    erts_lcnt_data_t data;

    Eterm *term_heap_start, *term_heap_end;
    Uint term_heap_size = 0;
    Eterm result;

    data = erts_lcnt_get_data();

    current_locks = lcnt_build_sample_vector(data.current_locks);
    deleted_locks = lcnt_build_sample_vector(data.deleted_locks);

    lcnt_build_result_term(NULL, &term_heap_size, &data.duration,
        &current_locks, &deleted_locks, NIL);

    term_heap_start = HAlloc(BIF_P, term_heap_size);
    term_heap_end = term_heap_start;

    result = lcnt_build_result_term(&term_heap_end, NULL,
        &data.duration, &current_locks, &deleted_locks, NIL);

    HRelease(BIF_P, term_heap_start + term_heap_size, term_heap_end);

    lcnt_destroy_sample_vector(&current_locks);
    lcnt_destroy_sample_vector(&deleted_locks);

    BIF_RET(result);
#endif
}

BIF_RETTYPE erts_debug_lcnt_control_1(BIF_ALIST_1)
{
#ifdef ERTS_ENABLE_LOCK_COUNT
    if(ERTS_IS_ATOM_STR("mask", BIF_ARG_1)) {
        erts_lock_flags_t mask;
        Eterm *term_heap_block;
        Uint term_heap_size;

        mask = erts_lcnt_get_category_mask();
        term_heap_size = 0;

        lcnt_build_category_list(NULL, &term_heap_size, mask);

        term_heap_block = HAlloc(BIF_P, term_heap_size);

        BIF_RET(lcnt_build_category_list(&term_heap_block, NULL, mask));
    } else if(ERTS_IS_ATOM_STR("copy_save", BIF_ARG_1)) {
        if(erts_lcnt_get_preserve_info()) {
            BIF_RET(am_true);
        }

        BIF_RET(am_false);
    }
#endif
    BIF_ERROR(BIF_P, BADARG);
}

BIF_RETTYPE erts_debug_lcnt_control_2(BIF_ALIST_2)
{
#ifdef ERTS_ENABLE_LOCK_COUNT
    if(ERTS_IS_ATOM_STR("mask", BIF_ARG_1)) {
        erts_lock_flags_t category_mask = 0;
        Eterm categories = BIF_ARG_2;

        if(!(is_list(categories) || is_nil(categories))) {
            BIF_ERROR(BIF_P, BADARG);
        }

        while(is_list(categories)) {
            Eterm *cell = list_val(categories);
            erts_lock_flags_t category;

            category = lcnt_atom_to_lock_category(CAR(cell));

            if(!category) {
                Eterm *hp = HAlloc(BIF_P, 4);

                BIF_RET(TUPLE3(hp, am_error, am_badarg, CAR(cell)));
            }

            category_mask |= category;
            categories = CDR(cell);
        }

        erts_lcnt_set_category_mask(category_mask);

        BIF_RET(am_ok);
    } else if(BIF_ARG_2 == am_true || BIF_ARG_2 == am_false) {
        int enabled = (BIF_ARG_2 == am_true);

        if(ERTS_IS_ATOM_STR("copy_save", BIF_ARG_1)) {
            erts_lcnt_set_preserve_info(enabled);

            BIF_RET(am_ok);
        }
    }
#endif
    BIF_ERROR(BIF_P, BADARG);
}

static void os_info_init(void)
{
    Eterm type = erts_atom_put((byte *) os_type, sys_strlen(os_type), ERTS_ATOM_ENC_LATIN1, 1);
    Eterm flav;
    int major, minor, build;
    char* buf = erts_alloc(ERTS_ALC_T_TMP, 1024); /* More than enough */
    Eterm* hp;

    os_flavor(buf, 1024);
    flav = erts_atom_put((byte *) buf, sys_strlen(buf), ERTS_ATOM_ENC_LATIN1, 1);
    erts_free(ERTS_ALC_T_TMP, (void *) buf);
    hp = erts_alloc(ERTS_ALC_T_LITERAL, (3+4)*sizeof(Eterm));
    os_type_tuple = TUPLE2(hp, type, flav);
    erts_set_literal_tag(&os_type_tuple, hp, 3);

    hp += 3;
    os_version(&major, &minor, &build);
    os_version_tuple = TUPLE3(hp,
			      make_small(major),
			      make_small(minor),
			      make_small(build));
    erts_set_literal_tag(&os_version_tuple, hp, 4);
}

void
erts_bif_info_init(void)
{
    erts_atomic_init_nob(&available_internal_state, 0);
    erts_atomic_init_nob(&hipe_test_reschedule_flag, 0);

    alloc_info_trap = erts_export_put(am_erlang, am_alloc_info, 1);
    alloc_sizes_trap = erts_export_put(am_erlang, am_alloc_sizes, 1);
    gather_sched_wall_time_res_trap
	= erts_export_put(am_erts_internal, am_gather_sched_wall_time_result, 1);
    gather_gc_info_res_trap
	= erts_export_put(am_erlang, am_gather_gc_info_result, 1);
    gather_io_bytes_trap
	= erts_export_put(am_erts_internal, am_gather_io_bytes, 2);
    gather_msacc_res_trap
	= erts_export_put(am_erts_internal, am_gather_microstate_accounting_result, 2);
    gather_system_check_res_trap
	= erts_export_put(am_erts_internal, am_gather_system_check_result, 1);

    is_process_alive_trap = erts_export_put(am_erts_internal, am_is_process_alive, 1);


    process_info_init();
    os_info_init();
}<|MERGE_RESOLUTION|>--- conflicted
+++ resolved
@@ -4666,7 +4666,6 @@
                                             refbin));
             }
         }
-<<<<<<< HEAD
         else if (ERTS_IS_ATOM_STR("ets_force_trap", BIF_ARG_1)) {
 #ifdef ETS_DBG_FORCE_TRAP
             erts_ets_dbg_force_trap = (BIF_ARG_2 == am_true) ? 1 : 0;
@@ -4674,7 +4673,7 @@
 #else
             BIF_RET(am_notsup);
 #endif
-=======
+        }
         else if (ERTS_IS_ATOM_STR("mbuf", BIF_ARG_1)) {
             Uint sz = size_object(BIF_ARG_2);
             ErlHeapFragment* frag = new_message_buffer(sz);
@@ -4684,7 +4683,6 @@
             BIF_P->mbuf = frag;
             BIF_P->mbuf_sz += sz;
             BIF_RET(copy);
->>>>>>> 8dec3591
         }
     }
 
