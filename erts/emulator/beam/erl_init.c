/*
 * %CopyrightBegin%
 *
 * Copyright Ericsson AB 1997-2011. All Rights Reserved.
 *
 * The contents of this file are subject to the Erlang Public License,
 * Version 1.1, (the "License"); you may not use this file except in
 * compliance with the License. You should have received a copy of the
 * Erlang Public License along with this software. If not, it can be
 * retrieved online at http://www.erlang.org/.
 *
 * Software distributed under the License is distributed on an "AS IS"
 * basis, WITHOUT WARRANTY OF ANY KIND, either express or implied. See
 * the License for the specific language governing rights and limitations
 * under the License.
 *
 * %CopyrightEnd%
 */

#ifdef HAVE_CONFIG_H
#  include "config.h"
#endif

#include "sys.h"
#include <ctype.h>
#include "erl_vm.h"
#include "global.h"
#include "erl_process.h"
#include "error.h"
#include "erl_version.h"
#include "erl_db.h"
#include "beam_bp.h"
#include "erl_bits.h"
#include "erl_binary.h"
#include "dist.h"
#include "erl_mseg.h"
#include "erl_nmgc.h"
#include "erl_threads.h"
#include "erl_bif_timer.h"
#include "erl_instrument.h"
#include "erl_printf_term.h"
#include "erl_misc_utils.h"
#include "packet_parser.h"
#include "erl_cpu_topology.h"
#include "erl_thr_progress.h"
#include "erl_thr_queue.h"
#include "erl_async.h"

#ifdef HIPE
#include "hipe_mode_switch.h"	/* for hipe_mode_switch_init() */
#include "hipe_signal.h"	/* for hipe_signal_init() */
#endif

#ifdef HAVE_SYS_RESOURCE_H
#  include <sys/resource.h>
#endif

/*
 * Note about VxWorks: All variables must be initialized by executable code,
 * not by an initializer. Otherwise a new instance of the emulator will
 * inherit previous values.
 */

extern void erl_crash_dump_v(char *, int, char *, va_list);
#ifdef __WIN32__
extern void ConNormalExit(void);
extern void ConWaitForExit(void);
#endif

static void erl_init(int ncpu);

#define ERTS_MIN_COMPAT_REL 7

static erts_atomic_t exiting;

#ifdef ERTS_SMP
erts_smp_atomic32_t erts_writing_erl_crash_dump;
erts_tsd_key_t erts_is_crash_dumping_key;
#else
volatile int erts_writing_erl_crash_dump = 0;
#endif
int erts_initialized = 0;

#if defined(USE_THREADS) && !defined(ERTS_SMP)
static erts_tid_t main_thread;
#endif

int erts_use_sender_punish;

/*
 * Configurable parameters.
 */

Uint display_items;	    	/* no of items to display in traces etc */
int H_MIN_SIZE;			/* The minimum heap grain */
int BIN_VH_MIN_SIZE;		/* The minimum binary virtual*/

Uint32 erts_debug_flags;	/* Debug flags. */
#ifdef ERTS_OPCODE_COUNTER_SUPPORT
int count_instructions;
#endif
int erts_backtrace_depth;	/* How many functions to show in a backtrace
				 * in error codes.
				 */

erts_smp_atomic32_t erts_max_gen_gcs;

Eterm erts_error_logger_warnings; /* What to map warning logs to, am_error, 
				     am_info or am_warning, am_error is 
				     the default for BC */

int erts_compat_rel;

static int no_schedulers;
static int no_schedulers_online;

#ifdef DEBUG
Uint32 verbose;             /* See erl_debug.h for information about verbose */
#endif

int erts_disable_tolerant_timeofday; /* Time correction can be disabled it is
				      * not and/or it is too slow.
				      */

int erts_atom_table_size = ATOM_LIMIT;	/* Maximum number of atoms */

int erts_modified_timing_level;

int erts_no_crash_dump = 0;	/* Use -d to suppress crash dump. */

int erts_no_line_info = 0;	/* -L: Don't load line information */

/*
 * Other global variables.
 */

ErtsModifiedTimings erts_modified_timings[] = {
    /* 0 */	{make_small(0), CONTEXT_REDS, INPUT_REDUCTIONS},
    /* 1 */	{make_small(0), 2*CONTEXT_REDS, 2*INPUT_REDUCTIONS},
    /* 2 */	{make_small(0), CONTEXT_REDS/2, INPUT_REDUCTIONS/2},
    /* 3 */	{make_small(0), 3*CONTEXT_REDS, 3*INPUT_REDUCTIONS},
    /* 4 */	{make_small(0), CONTEXT_REDS/3, 3*INPUT_REDUCTIONS},
    /* 5 */	{make_small(0), 4*CONTEXT_REDS, INPUT_REDUCTIONS/2},
    /* 6 */	{make_small(1), CONTEXT_REDS/4, 2*INPUT_REDUCTIONS},
    /* 7 */	{make_small(1), 5*CONTEXT_REDS, INPUT_REDUCTIONS/3},
    /* 8 */	{make_small(10), CONTEXT_REDS/5, 3*INPUT_REDUCTIONS},
    /* 9 */	{make_small(10), 6*CONTEXT_REDS, INPUT_REDUCTIONS/4}
};

#define ERTS_MODIFIED_TIMING_LEVELS \
  (sizeof(erts_modified_timings)/sizeof(ErtsModifiedTimings))

Export *erts_delay_trap = NULL;

int erts_use_r9_pids_ports;

#ifdef HYBRID
Eterm *global_heap;
Eterm *global_hend;
Eterm *global_htop;
Eterm *global_saved_htop;
Eterm *global_old_heap;
Eterm *global_old_hend;
ErlOffHeap erts_global_offheap;
Uint   global_heap_sz = SH_DEFAULT_SIZE;

#ifndef INCREMENTAL
Eterm *global_high_water;
Eterm *global_old_htop;
#endif

Uint16 global_gen_gcs;
Uint16 global_max_gen_gcs;
Uint   global_gc_flags;

Uint   global_heap_min_sz = SH_DEFAULT_SIZE;
#endif

int ignore_break;
int replace_intr;

static ERTS_INLINE int
has_prefix(const char *prefix, const char *string)
{
    int i;
    for (i = 0; prefix[i]; i++)
	if (prefix[i] != string[i])
	    return 0;
    return 1;
}

static char*
progname(char *fullname) 
{
    int i;
    
    i = strlen(fullname);
    while (i >= 0) {
	if ((fullname[i] != '/') && (fullname[i] != '\\')) 
	    i--;
	else 
	    break;
    }
    return fullname+i+1;
}

static int
this_rel_num(void)
{
    static int this_rel = -1;

    if (this_rel < 1) {
	int i;
	char this_rel_str[] = ERLANG_OTP_RELEASE;
	    
	i = 0;
	while (this_rel_str[i] && !isdigit((int) this_rel_str[i]))
	    i++;
	this_rel = atoi(&this_rel_str[i]); 
	if (this_rel < 1)
	    erl_exit(-1, "Unexpected ERLANG_OTP_RELEASE format\n");
    }
    return this_rel;
}

/*
 * Common error printout function, all error messages
 * that don't go to the error logger go through here.
 */

void erl_error(char *fmt, va_list args)
{
    erts_vfprintf(stderr, fmt, args);
}

static int early_init(int *argc, char **argv);

void
erts_short_init(void)
{
    int ncpu = early_init(NULL, NULL);
    erl_init(ncpu);
    erts_initialized = 1;
}

static void
erl_init(int ncpu)
{
    init_benchmarking();

    erts_init_monitors();
    erts_init_gc();
    erts_init_time();
    erts_init_sys_common_misc();
    erts_init_process(ncpu);
    erts_init_scheduling(no_schedulers,
			 no_schedulers_online);
    erts_init_cpu_topology(); /* Must be after init_scheduling */
    erts_alloc_late_init();

    H_MIN_SIZE      = erts_next_heap_size(H_MIN_SIZE, 0);
    BIN_VH_MIN_SIZE = erts_next_heap_size(BIN_VH_MIN_SIZE, 0);

    erts_init_trace();
    erts_init_binary();
    erts_init_bits();
    erts_init_fun_table();
    init_atom_table();
    init_export_table();
    init_module_table();
    init_register_table();
    init_message();
    erts_bif_info_init();
    erts_ddll_init();
    init_emulator();
    erts_bp_init();
    init_db(); /* Must be after init_emulator */
    erts_bif_timer_init();
    erts_init_node_tables();
    init_dist();
    erl_drv_thr_init();
    erts_init_async();
    init_io();
    init_copy();
    init_load();
    erts_init_bif();
    erts_init_bif_chksum();
    erts_init_bif_binary();
    erts_init_bif_re();
    erts_init_unicode(); /* after RE to get access to PCRE unicode */
    erts_delay_trap = erts_export_put(am_erlang, am_delay_trap, 2);
    erts_late_init_process();
#if HAVE_ERTS_MSEG
    erts_mseg_late_init(); /* Must be after timer (erts_init_time()) and thread
			      initializations */
#endif
#ifdef HIPE
    hipe_mode_switch_init(); /* Must be after init_load/beam_catches/init */
#endif
    packet_parser_init();
    erl_nif_init();
}

static void
init_shared_memory(int argc, char **argv)
{
#ifdef HYBRID
    int arg_size = 0;

    global_heap_sz = erts_next_heap_size(global_heap_sz,0);

    /* Make sure arguments will fit on the heap, no one else will check! */
    while (argc--)
        arg_size += 2 + strlen(argv[argc]);
    if (global_heap_sz < arg_size)
        global_heap_sz = erts_next_heap_size(arg_size,1);

#ifndef INCREMENTAL
    global_heap = (Eterm *) ERTS_HEAP_ALLOC(ERTS_ALC_T_HEAP,
					    sizeof(Eterm) * global_heap_sz);
    global_hend = global_heap + global_heap_sz;
    global_htop = global_heap;
    global_high_water = global_heap;
    global_old_hend = global_old_htop = global_old_heap = NULL;
#endif

    global_gen_gcs = 0;
    global_max_gen_gcs = (Uint16) erts_smp_atomic32_read_nob(&erts_max_gen_gcs);
    global_gc_flags = erts_default_process_flags;

    erts_global_offheap.mso = NULL;
#ifndef HYBRID /* FIND ME! */
    erts_global_offheap.funs = NULL;
#endif
    erts_global_offheap.overhead = 0;
#endif

#ifdef INCREMENTAL
    erts_init_incgc();
#endif
}

static void
erl_first_process_otp(char* modname, void* code, unsigned size, int argc, char** argv)
{
    int i;
    Eterm start_mod;
    Eterm args;
    Eterm* hp;
    Process parent;
    ErlSpawnOpts so;
    Eterm env;
    
    start_mod = am_atom_put(modname, sys_strlen(modname));
    if (erts_find_function(start_mod, am_start, 2) == NULL) {
	erl_exit(5, "No function %s:start/2\n", modname);
    }

    /*
     * We need a dummy parent process to be able to call erl_create_process().
     */

    erts_init_empty_process(&parent);
    erts_smp_proc_lock(&parent, ERTS_PROC_LOCK_MAIN);
    hp = HAlloc(&parent, argc*2 + 4);
    args = NIL;
    for (i = argc-1; i >= 0; i--) {
	int len = sys_strlen(argv[i]);
	args = CONS(hp, new_binary(&parent, (byte*)argv[i], len), args);
	hp += 2;
    }
    env = new_binary(&parent, code, size);
    args = CONS(hp, args, NIL);
    hp += 2;
    args = CONS(hp, env, args);

    so.flags = 0;
    (void) erl_create_process(&parent, start_mod, am_start, args, &so);
    erts_smp_proc_unlock(&parent, ERTS_PROC_LOCK_MAIN);
    erts_cleanup_empty_process(&parent);
}

Eterm
erts_preloaded(Process* p)
{
    Eterm previous;
    int j;
    int need;
    Eterm mod;
    Eterm* hp;
    char* name;
    const Preload *preload = sys_preloaded();

    j = 0;
    while (preload[j].name != NULL) {
	j++;
    }
    previous = NIL;
    need = 2*j;
    hp = HAlloc(p, need);
    j = 0;
    while ((name = preload[j].name) != NULL)  {
	mod = am_atom_put(name, sys_strlen(name));
	previous = CONS(hp, mod, previous);
	hp += 2;
	j++;
    }
    return previous;
}


/* static variables that must not change (use same values at restart) */
static char* program;
static char* init = "init";
static char* boot = "boot";
static int    boot_argc;
static char** boot_argv;

static char *
get_arg(char* rest, char* next, int* ip)
{
    if (*rest == '\0') {
	if (next == NULL) {
	    erts_fprintf(stderr, "too few arguments\n");
	    erts_usage();
	}
	(*ip)++;
	return next;
    }
    return rest;
}

static void 
load_preloaded(void)
{
    int i;
    Eterm res;
    Preload* preload_p;
    Eterm module_name;
    byte* code;
    char* name;
    int length;

    if ((preload_p = sys_preloaded()) == NULL) {
	return;
    }
    i = 0;
    while ((name = preload_p[i].name) != NULL) {
	length = preload_p[i].size;
	module_name = am_atom_put(name, sys_strlen(name));
	if ((code = sys_preload_begin(&preload_p[i])) == 0)
	    erl_exit(1, "Failed to find preloaded code for module %s\n", 
		     name);
	res = erts_load_module(NULL, 0, NIL, &module_name, code, length);
	sys_preload_end(&preload_p[i]);
	if (res != NIL)
	    erl_exit(1,"Failed loading preloaded module %s (%T)\n",
		     name, res);
	i++;
    }
}

/* be helpful (or maybe downright rude:-) */
void erts_usage(void)
{
    erts_fprintf(stderr, "Usage: %s [flags] [ -- [init_args] ]\n", progname(program));
    erts_fprintf(stderr, "The flags are:\n\n");

    /*    erts_fprintf(stderr, "-# number  set the number of items to be used in traces etc\n"); */

    erts_fprintf(stderr, "-a size     suggested stack size in kilo words for threads\n");
    erts_fprintf(stderr, "            in the async-thread pool, valid range is [%d-%d]\n",
		 ERTS_ASYNC_THREAD_MIN_STACK_SIZE,
		 ERTS_ASYNC_THREAD_MAX_STACK_SIZE);
    erts_fprintf(stderr, "-A number   set number of threads in async thread pool,\n");
    erts_fprintf(stderr, "            valid range is [0-%d]\n",
		 ERTS_MAX_NO_OF_ASYNC_THREADS);

    erts_fprintf(stderr, "-B[c|d|i]   c to have Ctrl-c interrupt the Erlang shell,\n");
    erts_fprintf(stderr, "            d (or no extra option) to disable the break\n");
    erts_fprintf(stderr, "            handler, i to ignore break signals\n");

    /*    erts_fprintf(stderr, "-b func    set the boot function (default boot)\n"); */

    erts_fprintf(stderr, "-c          disable continuous date/time correction with\n");
    erts_fprintf(stderr, "            respect to uptime\n");

    erts_fprintf(stderr, "-d          don't write a crash dump for internally detected errors\n");
    erts_fprintf(stderr, "            (halt(String) will still produce a crash dump)\n");

    erts_fprintf(stderr, "-hms size   set minimum heap size in words (default %d)\n",
	       H_DEFAULT_SIZE);
    erts_fprintf(stderr, "-hmbs size  set minimum binary virtual heap size in words (default %d)\n",
	       VH_DEFAULT_SIZE);

    /*    erts_fprintf(stderr, "-i module  set the boot module (default init)\n"); */

    erts_fprintf(stderr, "-K boolean  enable or disable kernel poll\n");

    erts_fprintf(stderr, "-M<X> <Y>   memory allocator switches,\n");
    erts_fprintf(stderr, "            see the erts_alloc(3) documentation for more info.\n");

    erts_fprintf(stderr, "-P number   set maximum number of processes on this node,\n");
    erts_fprintf(stderr, "            valid range is [%d-%d]\n",
	       ERTS_MIN_PROCESSES, ERTS_MAX_PROCESSES);
    erts_fprintf(stderr, "-R number   set compatibility release number,\n");
    erts_fprintf(stderr, "            valid range [%d-%d]\n",
	       ERTS_MIN_COMPAT_REL, this_rel_num());

    erts_fprintf(stderr, "-r          force ets memory block to be moved on realloc\n");
    erts_fprintf(stderr, "-rg amount  set reader groups limit\n");
    erts_fprintf(stderr, "-sbt type   set scheduler bind type, valid types are:\n");
    erts_fprintf(stderr, "            u|ns|ts|ps|s|nnts|nnps|tnnps|db\n");
    erts_fprintf(stderr, "-scl bool   enable/disable compaction of scheduler load,\n");
    erts_fprintf(stderr, "            see the erl(1) documentation for more info.\n");
    erts_fprintf(stderr, "-sct cput   set cpu topology,\n");
    erts_fprintf(stderr, "            see the erl(1) documentation for more info.\n");
    erts_fprintf(stderr, "-swt val    set scheduler wakeup threshold, valid values are:\n");
    erts_fprintf(stderr, "            very_low|low|medium|high|very_high.\n");
    erts_fprintf(stderr, "-sss size   suggested stack size in kilo words for scheduler threads,\n");
    erts_fprintf(stderr, "            valid range is [%d-%d]\n",
		 ERTS_SCHED_THREAD_MIN_STACK_SIZE,
		 ERTS_SCHED_THREAD_MAX_STACK_SIZE);
    erts_fprintf(stderr, "-S n1:n2    set number of schedulers (n1), and number of\n");
    erts_fprintf(stderr, "            schedulers online (n2), valid range for both\n");
    erts_fprintf(stderr, "            numbers are [1-%d]\n",
		 ERTS_MAX_NO_OF_SCHEDULERS);
    erts_fprintf(stderr, "-t size     set the maximum number of atoms the "
			 "emulator can handle\n");
    erts_fprintf(stderr, "            valid range is [%d-%d]\n",
		 MIN_ATOM_TABLE_SIZE, MAX_ATOM_TABLE_SIZE);
    erts_fprintf(stderr, "-T number   set modified timing level,\n");
    erts_fprintf(stderr, "            valid range is [0-%d]\n",
		 ERTS_MODIFIED_TIMING_LEVELS-1);
    erts_fprintf(stderr, "-V          print Erlang version\n");

    erts_fprintf(stderr, "-v          turn on chatty mode (GCs will be reported etc)\n");

    erts_fprintf(stderr, "-W<i|w>     set error logger warnings mapping,\n");
    erts_fprintf(stderr, "            see error_logger documentation for details\n");
    erts_fprintf(stderr, "-zdbbl size set the distribution buffer busy limit in kilobytes\n");
    erts_fprintf(stderr, "            valid range is [1-%d]\n", INT_MAX/1024);
    erts_fprintf(stderr, "\n");
    erts_fprintf(stderr, "Note that if the emulator is started with erlexec (typically\n");
    erts_fprintf(stderr, "from the erl script), these flags should be specified with +.\n");
    erts_fprintf(stderr, "\n\n");
    erl_exit(-1, "");
}

#ifdef USE_THREADS
/*
 * allocators for thread lib
 */

static void *ethr_std_alloc(size_t size)
{
    return erts_alloc_fnf(ERTS_ALC_T_ETHR_STD, (Uint) size);
}
static void *ethr_std_realloc(void *ptr, size_t size)
{
    return erts_realloc_fnf(ERTS_ALC_T_ETHR_STD, ptr, (Uint) size);
}
static void ethr_std_free(void *ptr)
{
    erts_free(ERTS_ALC_T_ETHR_STD, ptr);
}
static void *ethr_sl_alloc(size_t size)
{
    return erts_alloc_fnf(ERTS_ALC_T_ETHR_SL, (Uint) size);
}
static void *ethr_sl_realloc(void *ptr, size_t size)
{
    return erts_realloc_fnf(ERTS_ALC_T_ETHR_SL, ptr, (Uint) size);
}
static void ethr_sl_free(void *ptr)
{
    erts_free(ERTS_ALC_T_ETHR_SL, ptr);
}
static void *ethr_ll_alloc(size_t size)
{
    return erts_alloc_fnf(ERTS_ALC_T_ETHR_LL, (Uint) size);
}
static void *ethr_ll_realloc(void *ptr, size_t size)
{
    return erts_realloc_fnf(ERTS_ALC_T_ETHR_LL, ptr, (Uint) size);
}
static void ethr_ll_free(void *ptr)
{
    erts_free(ERTS_ALC_T_ETHR_LL, ptr);
}

#endif

static int
early_init(int *argc, char **argv) /*
				   * Only put things here which are
				   * really important initialize
				   * early!
				   */
{
    ErtsAllocInitOpts alloc_opts = ERTS_ALLOC_INIT_DEF_OPTS_INITER;
    int ncpu;
    int ncpuonln;
    int ncpuavail;
    int schdlrs;
    int schdlrs_onln;
    int max_main_threads;
    int max_reader_groups;
    int reader_groups;
    char envbuf[21]; /* enough for any 64-bit integer */
    size_t envbufsz;

<<<<<<< HEAD
    erts_sched_compact_load = 1;
    use_multi_run_queue = 1;
=======
>>>>>>> 8781932b
    erts_printf_eterm_func = erts_printf_term;
    erts_disable_tolerant_timeofday = 0;
    display_items = 200;
    erts_backtrace_depth = DEFAULT_BACKTRACE_SIZE;
    erts_async_max_threads = 0;
    erts_async_thread_suggested_stack_size = ERTS_ASYNC_THREAD_MIN_STACK_SIZE;
    H_MIN_SIZE = H_DEFAULT_SIZE;
    BIN_VH_MIN_SIZE = VH_DEFAULT_SIZE;

    erts_initialized = 0;

    erts_use_sender_punish = 1;

    erts_pre_early_init_cpu_topology(&max_reader_groups,
				     &ncpu,
				     &ncpuonln,
				     &ncpuavail);
#ifndef ERTS_SMP
    ncpu = 1;
    ncpuonln = 1;
    ncpuavail = 1;
#endif

    ignore_break = 0;
    replace_intr = 0;
    program = argv[0];

    erts_modified_timing_level = -1;

    erts_compat_rel = this_rel_num();

    erts_use_r9_pids_ports = 0;

    erts_sys_pre_init();
    erts_atomic_init_nob(&exiting, 0);
#ifdef ERTS_SMP
    erts_thr_progress_pre_init();
#endif

#ifdef ERTS_ENABLE_LOCK_CHECK
    erts_lc_init();
#endif
#ifdef ERTS_SMP
    erts_smp_atomic32_init_nob(&erts_writing_erl_crash_dump, 0L);
    erts_tsd_key_create(&erts_is_crash_dumping_key);
#else
    erts_writing_erl_crash_dump = 0;
#endif

    erts_smp_atomic32_init_nob(&erts_max_gen_gcs,
			       (erts_aint32_t) ((Uint16) -1));

    erts_pre_init_process();
#if defined(USE_THREADS) && !defined(ERTS_SMP)
    main_thread = erts_thr_self();
#endif

    /*
     * We need to know the number of schedulers to use before we
     * can initialize the allocators.
     */
    no_schedulers = (Uint) (ncpu > 0 ? ncpu : 1);
    no_schedulers_online = (ncpuavail > 0
			    ? ncpuavail
			    : (ncpuonln > 0 ? ncpuonln : no_schedulers));

    schdlrs = no_schedulers;
    schdlrs_onln = no_schedulers_online;

    envbufsz = sizeof(envbuf);

    /* erts_sys_getenv() not initialized yet; need erts_sys_getenv__() */
    if (erts_sys_getenv__("ERL_THREAD_POOL_SIZE", envbuf, &envbufsz) == 0)
	erts_async_max_threads = atoi(envbuf);
    else
	erts_async_max_threads = 0;
    if (erts_async_max_threads > ERTS_MAX_NO_OF_ASYNC_THREADS)
	erts_async_max_threads = ERTS_MAX_NO_OF_ASYNC_THREADS;

    if (argc && argv) {
	int i = 1;
	while (i < *argc) {
	    if (strcmp(argv[i], "--") == 0) { /* end of emulator options */
		i++;
		break;
	    }
	    if (argv[i][0] == '-') {
		switch (argv[i][1]) {
		case 'r': {
		    char *sub_param = argv[i]+2;
		    if (has_prefix("g", sub_param)) {
			char *arg = get_arg(sub_param+1, argv[i+1], &i);
			if (sscanf(arg, "%d", &max_reader_groups) != 1) {
			    erts_fprintf(stderr,
					 "bad reader groups limit: %s\n", arg);
			    erts_usage();
			}
			if (max_reader_groups < 0) {
			    erts_fprintf(stderr,
					 "bad reader groups limit: %d\n",
					 max_reader_groups);
			    erts_usage();
			}
		    }
		    break;
		}
		case 'A': {
		    /* set number of threads in thread pool */
		    char *arg = get_arg(argv[i]+2, argv[i+1], &i);
		    if (((erts_async_max_threads = atoi(arg)) < 0) ||
			(erts_async_max_threads > ERTS_MAX_NO_OF_ASYNC_THREADS)) {
			erts_fprintf(stderr,
				     "bad number of async threads %s\n",
				     arg);
			erts_usage();
			VERBOSE(DEBUG_SYSTEM, ("using %d async-threads\n",
					       erts_async_max_threads));
		    }
		    break;
		}
		case 'S' : {
		    int tot, onln;
		    char *arg = get_arg(argv[i]+2, argv[i+1], &i);
		    switch (sscanf(arg, "%d:%d", &tot, &onln)) {
		    case 0:
			switch (sscanf(arg, ":%d", &onln)) {
			case 1:
			    tot = no_schedulers;
			    goto chk_S;
			default:
			    goto bad_S;
			}
		    case 1:
			onln = tot < schdlrs_onln ? tot : schdlrs_onln;
		    case 2:
		    chk_S:
			if (tot > 0)
			    schdlrs = tot;
			else
			    schdlrs = no_schedulers + tot;
			if (onln > 0)
			    schdlrs_onln = onln;
			else
			    schdlrs_onln = no_schedulers_online + onln;
			if (schdlrs < 1 || ERTS_MAX_NO_OF_SCHEDULERS < schdlrs) {
			    erts_fprintf(stderr,
					 "bad amount of schedulers %d\n",
					 tot);
			    erts_usage();
			}
			if (schdlrs_onln < 1 || schdlrs < schdlrs_onln) {
			    erts_fprintf(stderr,
					 "bad amount of schedulers online %d "
					 "(total amount of schedulers %d)\n",
					 schdlrs_onln, schdlrs);
			    erts_usage();
			}
			break;
		    default:
		    bad_S:
			erts_fprintf(stderr,
				     "bad amount of schedulers %s\n",
				     arg);
			erts_usage();
			break;
		    }

		    VERBOSE(DEBUG_SYSTEM,
			    ("using %d:%d scheduler(s)\n", tot, onln));
		    break;
		}
		default:
		    break;
		}
	    }
	    i++;
	}
    }

#ifdef ERTS_SMP
    no_schedulers = schdlrs;
    no_schedulers_online = schdlrs_onln;

    erts_no_schedulers = (Uint) no_schedulers;
#endif
    erts_early_init_scheduling(no_schedulers);

    alloc_opts.ncpu = ncpu;
    erts_alloc_init(argc, argv, &alloc_opts); /* Handles (and removes)
						 -M flags. */
    /* Require allocators */
#ifdef ERTS_SMP
    /*
     * Thread progress management:
     *
     * * Managed threads:
     * ** Scheduler threads (see erl_process.c)
     * ** Aux thread (see erl_process.c)
     * ** Sys message dispatcher thread (see erl_trace.c)
     *
     * * Unmanaged threads that need to register:
     * ** Async threads (see erl_async.c)
     */
    erts_thr_progress_init(no_schedulers,
			   no_schedulers+2,
			   erts_async_max_threads);
#endif
    erts_thr_q_init();
    erts_init_utils();
    erts_early_init_cpu_topology(no_schedulers,
				 &max_main_threads,
				 max_reader_groups,
				 &reader_groups);

#ifdef USE_THREADS
    {
	erts_thr_late_init_data_t elid = ERTS_THR_LATE_INIT_DATA_DEF_INITER;
	elid.mem.std.alloc = ethr_std_alloc;
	elid.mem.std.realloc = ethr_std_realloc;
	elid.mem.std.free = ethr_std_free;
	elid.mem.sl.alloc = ethr_sl_alloc;
	elid.mem.sl.realloc = ethr_sl_realloc;
	elid.mem.sl.free = ethr_sl_free;
	elid.mem.ll.alloc = ethr_ll_alloc;
	elid.mem.ll.realloc = ethr_ll_realloc;
	elid.mem.ll.free = ethr_ll_free;
	elid.main_threads = max_main_threads;
	elid.reader_groups = reader_groups;

	erts_thr_late_init(&elid);
    }
#endif

#ifdef ERTS_ENABLE_LOCK_CHECK
    erts_lc_late_init();
#endif
    
#ifdef ERTS_ENABLE_LOCK_COUNT
    erts_lcnt_late_init();
#endif

#if defined(HIPE)
    hipe_signal_init();	/* must be done very early */
#endif

    erl_sys_args(argc, argv);

    /* Creates threads on Windows that depend on the arguments, so has to be after erl_sys_args */
    erl_sys_init();

    erts_ets_realloc_always_moves = 0;
    erts_ets_always_compress = 0;
    erts_dist_buf_busy_limit = ERTS_DE_BUSY_LIMIT;

    return ncpu;
}

#ifndef ERTS_SMP
static void set_main_stack_size(void)
{
    if (erts_sched_thread_suggested_stack_size > 0) {
# if HAVE_DECL_GETRLIMIT && HAVE_DECL_SETRLIMIT && HAVE_DECL_RLIMIT_STACK
	struct rlimit rl;
	int bytes = erts_sched_thread_suggested_stack_size * sizeof(Uint) * 1024;
	if (getrlimit(RLIMIT_STACK, &rl) != 0 ||
	    (rl.rlim_cur = bytes, setrlimit(RLIMIT_STACK, &rl) != 0)) {
	    erts_fprintf(stderr, "failed to set stack size for scheduler "
				 "thread to %d bytes\n", bytes);
	    erts_usage();
	}	    
# else
	erts_fprintf(stderr, "no OS support for dynamic stack size limit\n");
	erts_usage();    
# endif
    }
}
#endif

void
erl_start(int argc, char **argv)
{
    int i = 1;
    char* arg=NULL;
    char* Parg = NULL;
    int have_break_handler = 1;
    char envbuf[21]; /* enough for any 64-bit integer */
    size_t envbufsz;
    int ncpu = early_init(&argc, argv);

    envbufsz = sizeof(envbuf);
    if (erts_sys_getenv(ERL_MAX_ETS_TABLES_ENV, envbuf, &envbufsz) == 0)
	user_requested_db_max_tabs = atoi(envbuf);
    else
	user_requested_db_max_tabs = 0;

    envbufsz = sizeof(envbuf);
    if (erts_sys_getenv("ERL_FULLSWEEP_AFTER", envbuf, &envbufsz) == 0) {
	Uint16 max_gen_gcs = atoi(envbuf);
	erts_smp_atomic32_set_nob(&erts_max_gen_gcs,
				  (erts_aint32_t) max_gen_gcs);
    }

#if (defined(__APPLE__) && defined(__MACH__)) || defined(__DARWIN__)
    /*
     * The default stack size on MacOS X is too small for pcre.
     */
    erts_sched_thread_suggested_stack_size = 256;
#endif

#ifdef DEBUG
    verbose = DEBUG_DEFAULT;
#endif

    erts_error_logger_warnings = am_error;

    while (i < argc) {
	if (argv[i][0] != '-') {
	    erts_usage();
	}
	if (strcmp(argv[i], "--") == 0) { /* end of emulator options */
	    i++;
	    break;
	}
	switch (argv[i][1]) {

	    /*
	     * NOTE: -M flags are handled (and removed from argv) by
	     * erts_alloc_init(). 
	     *
	     * The -d, -m, -S, -t, and -T flags was removed in
	     * Erlang 5.3/OTP R9C.
	     *
	     * -S, and -T has been reused in Erlang 5.5/OTP R11B.
	     *
	     * -d has been reused in a patch R12B-4.
	     */

	case '#' :
	    arg = get_arg(argv[i]+2, argv[i+1], &i);
	    if ((display_items = atoi(arg)) == 0) {
		erts_fprintf(stderr, "bad display items%s\n", arg);
		erts_usage();
	    }
	    VERBOSE(DEBUG_SYSTEM,
                    ("using display items %d\n",display_items));
	    break;
	case 'f':
	    if (!strncmp(argv[i],"-fn",3)) {
		arg = get_arg(argv[i]+3, argv[i+1], &i);
		switch (*arg) {
		case 'u':
		    erts_set_user_requested_filename_encoding(ERL_FILENAME_UTF8);
		    break;
		case 'l':
		    erts_set_user_requested_filename_encoding(ERL_FILENAME_LATIN1);
		    break;
		case 'a':
		    erts_set_user_requested_filename_encoding(ERL_FILENAME_UNKNOWN);
		default:
		    erts_fprintf(stderr, "bad filename encoding %s, can be (l,u or a)\n", arg);
		    erts_usage();
		}
		break;
	    } else {
		erts_fprintf(stderr, "%s unknown flag %s\n", argv[0], argv[i]);
		erts_usage();
	    }
	case 'L':
	    erts_no_line_info = 1;
	    break;
	case 'v':
#ifdef DEBUG
	    if (argv[i][2] == '\0') {
		verbose |= DEBUG_SYSTEM;
	    } else {
		char *ch;
		for (ch = argv[i]+2; *ch != '\0'; ch++) {
		    switch (*ch) {
		    case 's': verbose |= DEBUG_SYSTEM; break;
		    case 'g': verbose |= DEBUG_PRIVATE_GC; break;
		    case 'h': verbose |= DEBUG_HYBRID_GC; break;
		    case 'M': verbose |= DEBUG_MEMORY; break;
		    case 'a': verbose |= DEBUG_ALLOCATION; break;
		    case 't': verbose |= DEBUG_THREADS; break;
		    case 'p': verbose |= DEBUG_PROCESSES; break;
		    case 'm': verbose |= DEBUG_MESSAGES; break;
		    default : erts_fprintf(stderr,"Unknown verbose option: %c\n",*ch);
		    }
		}
	    }
            erts_printf("Verbose level: ");
            if (verbose & DEBUG_SYSTEM) erts_printf("SYSTEM ");
            if (verbose & DEBUG_PRIVATE_GC) erts_printf("PRIVATE_GC ");
            if (verbose & DEBUG_HYBRID_GC) erts_printf("HYBRID_GC ");
            if (verbose & DEBUG_MEMORY) erts_printf("PARANOID_MEMORY ");
	    if (verbose & DEBUG_ALLOCATION) erts_printf("ALLOCATION ");
	    if (verbose & DEBUG_THREADS) erts_printf("THREADS ");
	    if (verbose & DEBUG_PROCESSES) erts_printf("PROCESSES ");
	    if (verbose & DEBUG_MESSAGES) erts_printf("MESSAGES ");
            erts_printf("\n");
#else
	    erts_fprintf(stderr, "warning: -v (only in debug compiled code)\n");
#endif
	    break;
	case 'V' :
	    {
		char tmp[256];

		tmp[0] = tmp[1] = '\0';
#ifdef DEBUG
		strcat(tmp, ",DEBUG");
#endif
#ifdef ERTS_SMP
		strcat(tmp, ",SMP");
#endif
#ifdef USE_THREADS
		strcat(tmp, ",ASYNC_THREADS");
#endif
#ifdef HIPE
		strcat(tmp, ",HIPE");
#endif
#ifdef INCREMENTAL
		strcat(tmp, ",INCREMENTAL_GC");
#endif
#ifdef HYBRID
                strcat(tmp, ",HYBRID");
#endif
		erts_fprintf(stderr, "Erlang ");
		if (tmp[1]) {
		    erts_fprintf(stderr, "(%s) ", tmp+1);
		}
		erts_fprintf(stderr, "(" EMULATOR ") emulator version "
			   ERLANG_VERSION "\n");
		erl_exit(0, "");
	    }
	    break;

	case 'H':		/* undocumented */
	    fprintf(stderr, "The undocumented +H option has been removed (R10B-6).\n\n");
	    break;

	case 'h': {
	    char *sub_param = argv[i]+2;
	    /* set default heap size
	     *
	     * h|ms  - min_heap_size
	     * h|mbs - min_bin_vheap_size
	     *
	     */
	    if (has_prefix("mbs", sub_param)) {
		arg = get_arg(sub_param+3, argv[i+1], &i);
		if ((BIN_VH_MIN_SIZE = atoi(arg)) <= 0) {
		    erts_fprintf(stderr, "bad heap size %s\n", arg);
		    erts_usage();
		}
		VERBOSE(DEBUG_SYSTEM, ("using minimum binary virtual heap size %d\n", BIN_VH_MIN_SIZE));

	    } else if (has_prefix("ms", sub_param)) {
		arg = get_arg(sub_param+2, argv[i+1], &i);
		if ((H_MIN_SIZE = atoi(arg)) <= 0) {
		    erts_fprintf(stderr, "bad heap size %s\n", arg);
		    erts_usage();
		}
		VERBOSE(DEBUG_SYSTEM, ("using minimum heap size %d\n", H_MIN_SIZE));
	    } else {
	        /* backward compatibility */
		arg = get_arg(argv[i]+2, argv[i+1], &i);
		if ((H_MIN_SIZE = atoi(arg)) <= 0) {
		    erts_fprintf(stderr, "bad heap size %s\n", arg);
		    erts_usage();
		}
		VERBOSE(DEBUG_SYSTEM, ("using minimum heap size %d\n", H_MIN_SIZE));
	    }
	    break;
	}
	case 'd':
	    /*
	     * Never produce crash dumps for internally detected
	     * errors; only produce a core dump. (Generation of
	     * crash dumps is destructive and makes it impossible
	     * to inspect the contents of process heaps in the
	     * core dump.)
	     */
	    erts_no_crash_dump = 1;
	    break;

	case 'e':
	    if (sys_strcmp("c", argv[i]+2) == 0) {
		erts_ets_always_compress = 1;
	    }
	    else {
		/* set maximum number of ets tables */
		arg = get_arg(argv[i]+2, argv[i+1], &i);
		if (( user_requested_db_max_tabs = atoi(arg) ) < 0) {
		    erts_fprintf(stderr, "bad maximum number of ets tables %s\n", arg);
		    erts_usage();
		}
		VERBOSE(DEBUG_SYSTEM,
			("using maximum number of ets tables %d\n",
			 user_requested_db_max_tabs));
	    }
	    break;

	case 'i':
	    /* define name of module for initial function */
	    init = get_arg(argv[i]+2, argv[i+1], &i);
	    break;

	case 'b':
	    /* define name of initial function */
	    boot = get_arg(argv[i]+2, argv[i+1], &i);
	    break;

	case 'B':
	  if (argv[i][2] == 'i')          /* +Bi */
	    ignore_break = 1;
	  else if (argv[i][2] == 'c')     /* +Bc */
	    replace_intr = 1;
	  else if (argv[i][2] == 'd')     /* +Bd */
	    have_break_handler = 0;
	  else if (argv[i+1][0] == 'i') { /* +B i */
	    get_arg(argv[i]+2, argv[i+1], &i);
	    ignore_break = 1;
	  }
	  else if (argv[i+1][0] == 'c') { /* +B c */
	    get_arg(argv[i]+2, argv[i+1], &i);
	    replace_intr = 1;
	  }
	  else if (argv[i+1][0] == 'd') { /* +B d */
	    get_arg(argv[i]+2, argv[i+1], &i);
	    have_break_handler = 0;
	  }
	  else			          /* +B */
	    have_break_handler = 0;
	  break;

	case 'K':
	    /* If kernel poll support is present,
	       erl_sys_args() will remove the K parameter
	       and value */
	    get_arg(argv[i]+2, argv[i+1], &i);
	    erts_fprintf(stderr,
		       "kernel-poll not supported; \"K\" parameter ignored\n",
		       arg);
	    break;

	case 'P':
	    /* set maximum number of processes */
	    Parg = get_arg(argv[i]+2, argv[i+1], &i);
	    erts_max_processes = atoi(Parg);
	    /* Check of result is delayed until later. This is because +R
	       may be given after +P. */
	    break;

	case 'S' : /* Was handled in early_init() just read past it */
	    (void) get_arg(argv[i]+2, argv[i+1], &i);
	    break;

	case 's' : {
	    char *estr;
	    int res;
	    char *sub_param = argv[i]+2;
	    if (has_prefix("bt", sub_param)) {
		arg = get_arg(sub_param+2, argv[i+1], &i);
		res = erts_init_scheduler_bind_type_string(arg);
		if (res != ERTS_INIT_SCHED_BIND_TYPE_SUCCESS) {
		    switch (res) {
		    case ERTS_INIT_SCHED_BIND_TYPE_NOT_SUPPORTED:
			estr = "not supported";
			break;
		    case ERTS_INIT_SCHED_BIND_TYPE_ERROR_NO_CPU_TOPOLOGY:
			estr = "no cpu topology available";
			break;
		    case ERTS_INIT_SCHED_BIND_TYPE_ERROR_NO_BAD_TYPE:
			estr = "invalid type";
			break;
		    default:
			estr = "undefined error";
			break;
		    }
		    erts_fprintf(stderr,
				 "setting scheduler bind type '%s' failed: %s\n",
				 arg,
				 estr);
		    erts_usage();
		}
	    }
	    else if (has_prefix("cl", sub_param)) {
		arg = get_arg(sub_param+2, argv[i+1], &i);
		if (sys_strcmp("true", arg) == 0)
		    erts_sched_compact_load = 1;
		else if (sys_strcmp("false", arg) == 0)
		    erts_sched_compact_load = 0;
		else {
		    erts_fprintf(stderr,
				 "bad scheduler compact load value '%s'\n",
				 arg);
		    erts_usage();
		}
	    }
	    else if (has_prefix("ct", sub_param)) {
		arg = get_arg(sub_param+2, argv[i+1], &i);
		res = erts_init_cpu_topology_string(arg);
		if (res != ERTS_INIT_CPU_TOPOLOGY_OK) {
		    switch (res) {
		    case ERTS_INIT_CPU_TOPOLOGY_INVALID_ID:
			estr = "invalid identifier";
			break;
		    case ERTS_INIT_CPU_TOPOLOGY_INVALID_ID_RANGE:
			estr = "invalid identifier range";
			break;
		    case ERTS_INIT_CPU_TOPOLOGY_INVALID_HIERARCHY:
			estr = "invalid hierarchy";
			break;
		    case ERTS_INIT_CPU_TOPOLOGY_INVALID_ID_TYPE:
			estr = "invalid identifier type";
			break;
		    case ERTS_INIT_CPU_TOPOLOGY_INVALID_NODES:
			estr = "invalid nodes declaration";
			break;
		    case ERTS_INIT_CPU_TOPOLOGY_MISSING_LID:
			estr = "missing logical identifier";
			break;
		    case ERTS_INIT_CPU_TOPOLOGY_NOT_UNIQUE_LIDS:
			estr = "not unique logical identifiers";
			break;
		    case ERTS_INIT_CPU_TOPOLOGY_NOT_UNIQUE_ENTITIES:
			estr = "not unique entities";
			break;
		    case ERTS_INIT_CPU_TOPOLOGY_MISSING:
			estr = "missing cpu topology";
			break;
		    default:
			estr = "undefined error";
			break;
		    }
		    erts_fprintf(stderr,
				 "bad cpu topology '%s': %s\n",
				 arg,
				 estr);
		    erts_usage();
		}
	    }
	    else if (sys_strcmp("nsp", sub_param) == 0)
		erts_use_sender_punish = 0;
	    else if (sys_strcmp("wt", sub_param) == 0) {
		arg = get_arg(sub_param+2, argv[i+1], &i);
		if (erts_sched_set_wakeup_limit(arg) != 0) {
		    erts_fprintf(stderr, "scheduler wakeup threshold: %s\n",
				 arg);
		    erts_usage();
		}
		VERBOSE(DEBUG_SYSTEM,
			("scheduler wakup threshold: %s\n", arg));
	    }
	    else if (has_prefix("ss", sub_param)) {
		/* suggested stack size (Kilo Words) for scheduler threads */
		arg = get_arg(sub_param+2, argv[i+1], &i);
		erts_sched_thread_suggested_stack_size = atoi(arg);

		if ((erts_sched_thread_suggested_stack_size
		     < ERTS_SCHED_THREAD_MIN_STACK_SIZE)
		    || (erts_sched_thread_suggested_stack_size >
			ERTS_SCHED_THREAD_MAX_STACK_SIZE)) {
		    erts_fprintf(stderr, "bad stack size for scheduler threads %s\n",
				 arg);
		    erts_usage();
		}
		VERBOSE(DEBUG_SYSTEM,
			("suggested scheduler thread stack size %d kilo words\n",
			 erts_sched_thread_suggested_stack_size));
	    }
	    else {
		erts_fprintf(stderr, "bad scheduling option %s\n", argv[i]);
		erts_usage();
	    }
	    break;
	}
	case 't':
	    /* set atom table size */
	    arg = get_arg(argv[i]+2, argv[i+1], &i);
	    errno = 0;
	    erts_atom_table_size = strtol(arg, NULL, 10);
	    if (errno != 0 ||
		erts_atom_table_size < MIN_ATOM_TABLE_SIZE ||
		erts_atom_table_size > MAX_ATOM_TABLE_SIZE) {
		erts_fprintf(stderr, "bad atom table size %s\n", arg);
		erts_usage();
	    }
	    VERBOSE(DEBUG_SYSTEM,
                    ("setting maximum number of atoms to %d\n",
		     erts_atom_table_size));
	    break;

	case 'T' :
	    arg = get_arg(argv[i]+2, argv[i+1], &i);
	    errno = 0;
	    erts_modified_timing_level = atoi(arg);
	    if ((erts_modified_timing_level == 0 && errno != 0)
		|| erts_modified_timing_level < 0
		|| erts_modified_timing_level >= ERTS_MODIFIED_TIMING_LEVELS) {
		erts_fprintf(stderr, "bad modified timing level %s\n", arg);
		erts_usage();
	    }
	    else {
		VERBOSE(DEBUG_SYSTEM,
			("using modified timing level %d\n",
			 erts_modified_timing_level));
	    }

	    break;

	case 'R': {
	    /* set compatibility release */

	    arg = get_arg(argv[i]+2, argv[i+1], &i);
	    erts_compat_rel = atoi(arg);

	    if (erts_compat_rel < ERTS_MIN_COMPAT_REL
		|| erts_compat_rel > this_rel_num()) {
		erts_fprintf(stderr, "bad compatibility release number %s\n", arg);
		erts_usage();
	    }

	    ASSERT(ERTS_MIN_COMPAT_REL >= 7);
	    switch (erts_compat_rel) {
	    case 7:
	    case 8:
	    case 9:
		erts_use_r9_pids_ports = 1;
	    default:
		break;
	    }

	    break;
	}

	case 'A': /* Was handled in early init just read past it */
	    (void) get_arg(argv[i]+2, argv[i+1], &i);
	    break;

	case 'a':
	    /* suggested stack size (Kilo Words) for threads in thread pool */
	    arg = get_arg(argv[i]+2, argv[i+1], &i);
	    erts_async_thread_suggested_stack_size = atoi(arg);
	    
	    if ((erts_async_thread_suggested_stack_size
		 < ERTS_ASYNC_THREAD_MIN_STACK_SIZE)
		|| (erts_async_thread_suggested_stack_size >
		    ERTS_ASYNC_THREAD_MAX_STACK_SIZE)) {
		erts_fprintf(stderr, "bad stack size for async threads %s\n",
			     arg);
		erts_usage();
	    }

	    VERBOSE(DEBUG_SYSTEM,
		    ("suggested async-thread stack size %d kilo words\n",
		     erts_async_thread_suggested_stack_size));
	    break;

	case 'r': {
	    char *sub_param = argv[i]+2;
	    if (has_prefix("g", sub_param)) {
		get_arg(sub_param+1, argv[i+1], &i);
		/* already handled */
	    }
	    else {
		erts_ets_realloc_always_moves = 1;
	    }
	    break;
	}
	case 'n':   /* XXX obsolete */
	    break;
	case 'c':
	    if (argv[i][2] == 0) { /* -c: documented option */
		erts_disable_tolerant_timeofday = 1;
	    }
#ifdef ERTS_OPCODE_COUNTER_SUPPORT
	    else if (argv[i][2] == 'i') { /* -ci: undcoumented option*/
		count_instructions = 1;
	    }
#endif
	    break;
	case 'W':
	    arg = get_arg(argv[i]+2, argv[i+1], &i);
	    switch (arg[0]) {
	    case 'i':
		erts_error_logger_warnings = am_info;
		break;
	    case 'w':
		erts_error_logger_warnings = am_warning;
		break;
	    case 'e': /* The default */
		erts_error_logger_warnings = am_error;
	    default:
		erts_fprintf(stderr, "unrecognized warning_map option %s\n", arg);
		erts_usage();
	    }
	    break;

	case 'z': {
	    char *sub_param = argv[i]+2;
	    int new_limit;

	    if (has_prefix("dbbl", sub_param)) {
		arg = get_arg(sub_param+4, argv[i+1], &i);
		new_limit = atoi(arg);
		if (new_limit < 1 || INT_MAX/1024 < new_limit) {
		    erts_fprintf(stderr, "Invalid dbbl limit: %d\n", new_limit);
		    erts_usage();
		} else {
		    erts_dist_buf_busy_limit = new_limit*1024;
		}
	    } else {
		erts_fprintf(stderr, "bad -z option %s\n", argv[i]);
		erts_usage();
	    }
	    break;
        }

	default:
	    erts_fprintf(stderr, "%s unknown flag %s\n", argv[0], argv[i]);
	    erts_usage();
	}
	i++;
    }

    /* Delayed check of +P flag */
    if (erts_max_processes < ERTS_MIN_PROCESSES
	|| erts_max_processes > ERTS_MAX_PROCESSES
	|| (erts_use_r9_pids_ports
	    && erts_max_processes > ERTS_MAX_R9_PROCESSES)) {
	erts_fprintf(stderr, "bad number of processes %s\n", Parg);
	erts_usage();
    }

   /* Restart will not reinstall the break handler */
#ifdef __WIN32__
    if (ignore_break)
	erts_set_ignore_break();
    else if (replace_intr)
	erts_replace_intr();
    else
	init_break_handler();
#else
    if (ignore_break)
	erts_set_ignore_break();
    else if (have_break_handler)
	init_break_handler();
    if (replace_intr)
	erts_replace_intr();
#endif

    boot_argc = argc - i;  /* Number of arguments to init */
    boot_argv = &argv[i];

    erl_init(ncpu);

    init_shared_memory(boot_argc, boot_argv);
    load_preloaded();

    erts_initialized = 1;

    erl_first_process_otp("otp_ring0", NULL, 0, boot_argc, boot_argv);

#ifdef ERTS_SMP
    erts_start_schedulers();
    /* Let system specific code decide what to do with the main thread... */

    erts_sys_main_thread(); /* May or may not return! */
#else
    erts_thr_set_main_status(1, 1);
#if ERTS_USE_ASYNC_READY_Q
    erts_get_scheduler_data()->aux_work_data.async_ready.queue
	= erts_get_async_ready_queue(1);
#endif
    set_main_stack_size();
    process_main();
#endif
}


#ifdef USE_THREADS

__decl_noreturn void erts_thr_fatal_error(int err, char *what)
{
    char *errstr = err ? strerror(err) : NULL;
    erts_fprintf(stderr,
		 "Failed to %s: %s%s(%d)\n",
		 what,
		 errstr ? errstr : "",
		 errstr ? " " : "",
		 err);
    abort();
}

#endif

static void
system_cleanup(int exit_code)
{
    /*
     * Make sure only one thread exits the runtime system.
     */
    if (erts_atomic_inc_read_nob(&exiting) != 1) {
	/*
	 * Another thread is currently exiting the system;
	 * wait for it to do its job.
	 */
#ifdef ERTS_SMP
	if (erts_thr_progress_is_managed_thread()) {
	    /*
	     * The exiting thread might be waiting for
	     * us to block; need to update status...
	     */
	    erts_thr_progress_active(NULL, 0);
	    erts_thr_progress_prepare_wait(NULL);
	}
#endif
	/* Wait forever... */
	while (1)
	    erts_milli_sleep(10000000);
    }

    /* No cleanup wanted if ...
     * 1. we are about to do an abnormal exit
     * 2. we haven't finished initializing, or
     * 3. another thread than the main thread is performing the exit
     *    (in threaded non smp case).
     */

    if (exit_code != 0
	|| !erts_initialized
#if defined(USE_THREADS) && !defined(ERTS_SMP)
	|| !erts_equal_tids(main_thread, erts_thr_self())
#endif
	)
	return;

#ifdef ERTS_SMP
#ifdef ERTS_ENABLE_LOCK_CHECK
    erts_lc_check_exact(NULL, 0);
#endif
#endif

#ifdef HYBRID
    if (ma_src_stack) erts_free(ERTS_ALC_T_OBJECT_STACK,
                                (void *)ma_src_stack);
    if (ma_dst_stack) erts_free(ERTS_ALC_T_OBJECT_STACK,
                                (void *)ma_dst_stack);
    if (ma_offset_stack) erts_free(ERTS_ALC_T_OBJECT_STACK,
                                   (void *)ma_offset_stack);
    ma_src_stack = NULL;
    ma_dst_stack = NULL;
    ma_offset_stack = NULL;
    erts_cleanup_offheap(&erts_global_offheap);
#endif

#if defined(HYBRID) && !defined(INCREMENTAL)
    if (global_heap) {
	ERTS_HEAP_FREE(ERTS_ALC_T_HEAP,
		       (void*) global_heap,
		       sizeof(Eterm) * global_heap_sz);
    }
    global_heap = NULL;
#endif

#ifdef INCREMENTAL
    erts_cleanup_incgc();
#endif

    erts_exit_flush_async();
}

/*
 * Common exit function, all exits from the system go through here.
 * n <= 0 -> normal exit with status n;
 * n = 127 -> Erlang crash dump produced, exit with status 1;
 * other positive n -> Erlang crash dump and core dump produced.
 */

__decl_noreturn void erl_exit0(char *file, int line, int n, char *fmt,...)
{
    unsigned int an;
    va_list args;

    va_start(args, fmt);

    system_cleanup(n);

    save_statistics();

    an = abs(n);

    if (erts_mtrace_enabled)
	erts_mtrace_exit((Uint32) an);

    /* Produce an Erlang core dump if error */
    if (n > 0 && erts_initialized &&
	(erts_no_crash_dump == 0 || n == ERTS_DUMP_EXIT)) {
	erl_crash_dump_v(file, line, fmt, args); 
    }

    /* need to reinitialize va_args thing */
    va_end(args);
    va_start(args, fmt);

    if (fmt != NULL && *fmt != '\0')
	  erl_error(fmt, args);	/* Print error message. */
    va_end(args);
    sys_tty_reset(n);

    if (n == ERTS_INTR_EXIT)
	exit(0);
    else if (n == 127)
	ERTS_EXIT_AFTER_DUMP(1);
    else if (n > 0 || n == ERTS_ABORT_EXIT)
        abort();
    exit(an);
}

__decl_noreturn void erl_exit(int n, char *fmt,...)
{
    unsigned int an;
    va_list args;

    va_start(args, fmt);

    system_cleanup(n);

    save_statistics();

    an = abs(n);

    if (erts_mtrace_enabled)
	erts_mtrace_exit((Uint32) an);

    /* Produce an Erlang core dump if error */
    if (n > 0 && erts_initialized &&
	(erts_no_crash_dump == 0 || n == ERTS_DUMP_EXIT)) {
	erl_crash_dump_v((char*) NULL, 0, fmt, args);
    }

    /* need to reinitialize va_args thing */
    va_end(args);
    va_start(args, fmt);

    if (fmt != NULL && *fmt != '\0')
	  erl_error(fmt, args);	/* Print error message. */
    va_end(args);
    sys_tty_reset(n);

    if (n == ERTS_INTR_EXIT)
	exit(0);
    else if (n == ERTS_DUMP_EXIT)
	ERTS_EXIT_AFTER_DUMP(1);
    else if (n > 0 || n == ERTS_ABORT_EXIT)
        abort();
    exit(an);
}
<|MERGE_RESOLUTION|>--- conflicted
+++ resolved
@@ -610,11 +610,7 @@
     char envbuf[21]; /* enough for any 64-bit integer */
     size_t envbufsz;
 
-<<<<<<< HEAD
     erts_sched_compact_load = 1;
-    use_multi_run_queue = 1;
-=======
->>>>>>> 8781932b
     erts_printf_eterm_func = erts_printf_term;
     erts_disable_tolerant_timeofday = 0;
     display_items = 200;
