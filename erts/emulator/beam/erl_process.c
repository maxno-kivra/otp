--- conflicted
+++ resolved
@@ -1179,7 +1179,6 @@
     }
 }
 
-<<<<<<< HEAD
 static ERTS_INLINE erts_aint32_t
 handle_delayed_aux_work_wakeup(ErtsAuxWorkData *awdp, erts_aint32_t aux_work)
 {
@@ -1219,8 +1218,6 @@
     set_aux_work_flags_wakeup_nob(awdp->ssi, ERTS_SSI_AUX_WORK_DELAYED_AW_WAKEUP);
 }
 
-=======
->>>>>>> 88126e78
 #endif
 
 typedef struct erts_misc_aux_work_t_ erts_misc_aux_work_t;
