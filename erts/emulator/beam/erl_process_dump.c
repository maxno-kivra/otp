--- conflicted
+++ resolved
@@ -77,12 +77,7 @@
     for (i = 0; i < max; i++) {
 	Process *p = erts_pix2proc(i);
 	if (p && p->i != ENULL) {
-<<<<<<< HEAD
 	    erts_aint32_t state = erts_atomic32_read_acqb(&p->state);
-	    if (!(state & (ERTS_PSFLG_EXITING|ERTS_PSFLG_GC)))
-		dump_process_info(to, to_arg, p);
-=======
-	    erts_aint32_t state = erts_smp_atomic32_read_acqb(&p->state);
 	    if (state & ERTS_PSFLG_EXITING)
                 continue;
             if (state & ERTS_PSFLG_GC) {
@@ -94,7 +89,6 @@
             }
 
             dump_process_info(to, to_arg, p);
->>>>>>> 2e2d1ea0
        }
     }
 
@@ -150,14 +144,10 @@
     ErtsMessage* mp;
     int yreg = -1;
 
-<<<<<<< HEAD
-    ERTS_MSGQ_MV_INQ2PRIVQ(p);
-=======
     if (ERTS_TRACE_FLAGS(p) & F_SENSITIVE)
         return;
 
-    ERTS_SMP_MSGQ_MV_INQ2PRIVQ(p);
->>>>>>> 2e2d1ea0
+    ERTS_MSGQ_MV_INQ2PRIVQ(p);
 
     if (p->msg.first) {
 	erts_print(to, to_arg, "=proc_messages:%T\n", p->common.id);
