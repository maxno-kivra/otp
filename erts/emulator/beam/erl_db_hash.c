--- conflicted
+++ resolved
@@ -3148,12 +3148,8 @@
         }
 
         WUNLOCK_HASH(lck);
-<<<<<<< HEAD
-        DEC_NITEMS(tb);
-=======
         if (!(handle->flags & DB_INC_TRY_GROW))
-            erts_atomic_dec_nob(&tb->common.nitems);
->>>>>>> bf77ccc9
+            DEC_NITEMS(tb);
         try_shrink(tb);
     } else {
         if (handle->flags & DB_MUST_RESIZE) {
@@ -3163,12 +3159,8 @@
         }
         if (handle->flags & DB_INC_TRY_GROW) {
             int nactive;
-<<<<<<< HEAD
             int nitems = INC_NITEMS(tb);
-=======
-            int nitems = erts_atomic_inc_read_nob(&tb->common.nitems);
             ASSERT(cret == DB_ERROR_NONE);
->>>>>>> bf77ccc9
             WUNLOCK_HASH(lck);
             nactive = NACTIVE(tb);
 
