/*
 * %CopyrightBegin%
 *
 * Copyright Ericsson AB 1998-2018. All Rights Reserved.
 *
 * Licensed under the Apache License, Version 2.0 (the "License");
 * you may not use this file except in compliance with the License.
 * You may obtain a copy of the License at
 *
 *     http://www.apache.org/licenses/LICENSE-2.0
 *
 * Unless required by applicable law or agreed to in writing, software
 * distributed under the License is distributed on an "AS IS" BASIS,
 * WITHOUT WARRANTIES OR CONDITIONS OF ANY KIND, either express or implied.
 * See the License for the specific language governing permissions and
 * limitations under the License.
 *
 * %CopyrightEnd%
 */

/*
** Implementation of unordered ETS tables.
** The tables are implemented as linear dynamic hash tables.
** https://en.wikipedia.org/wiki/Linear_hashing
*/

/* SMP:
** The hash table supports two different locking "modes",
** coarse grained and fine grained locking.
**
** Coarse grained locking relies entirely on the caller (erl_db.c) to obtain
** the right kind of lock on the entire table depending on operation (reading
** or writing). No further locking is then done by the table itself.
**
** Fine grained locking is supported by this code to allow concurrent updates
** (and reading) to different parts of the table. This works by keeping one
** rw-mtx for every N'th bucket. Even dynamic growing and shrinking by
** rehashing buckets can be done without exclusive table lock.
**
** A table will support fine grained locking if it is created with flag
** DB_FINE_LOCKED set. The table variable is_thread_safe will then indicate
** if operations need to obtain fine grained locks or not. Some operations
** will for example always use exclusive table lock to guarantee
** a higher level of atomicity.
*/

/* FIXATION:
** Fixating the table, by ets:safe_fixtable or as done by select-operations,
** guarantees two things in current implementation.
** (1) Keys will not *totaly* disappear from the table. A key can thus be used
**     as an iterator to find the next key in iteration sequence. Note however
**     that this does not mean that (pointers to) table objects are guaranteed
**     to be maintained while the table is fixated. A BAG or DBAG may actually
**     remove objects as long as there is at least one object left in the table
**     with the same key (alive or pseudo-deleted). 
** (2) Objects will not be moved between buckets due to table grow/shrink.
**     This will guarantee that iterations do not miss keys or get double-hits.
**
** With fine grained locking, a concurrent thread can fixate the table at any
** time. A "dangerous" operation (delete or move) therefore needs to check
** if the table is fixated while write-locking the bucket.
*/

/*
#ifdef DEBUG
#define HARDDEBUG 1
#endif
*/

#ifdef HAVE_CONFIG_H
#  include "config.h"
#endif

#include "sys.h"
#include "erl_vm.h"
#include "global.h"
#include "erl_process.h"
#include "error.h"
#define ERTS_WANT_DB_INTERNAL__
#include "erl_db.h"
#include "bif.h"
#include "big.h"
#include "export.h"
#include "erl_binary.h"

#include "erl_db_hash.h"

#define IS_DECENTRALIZED_CTRS(DB) ((DB)->common.counters.is_decentralized)

#define NITEMS_ESTIMATE_FROM_LCK_CTR(LCK_CTR_P)   \
    (LCK_CTR_P->nitems <= 0 ? 1: LCK_CTR_P->nitems)

#define NITEMS_ESTIMATE(DB, LCK_CTR, HASH)                              \
    (IS_DECENTRALIZED_CTRS(DB) ?                                        \
     (DB_HASH_LOCK_CNT *                                                \
      (LCK_CTR != NULL ?                                                \
       NITEMS_ESTIMATE_FROM_LCK_CTR(LCK_CTR) :                          \
       NITEMS_ESTIMATE_FROM_LCK_CTR(GET_LOCK_AND_CTR(DB, HASH)))) :     \
     erts_flxctr_read_centralized(&(DB)->common.counters,               \
                                  ERTS_DB_TABLE_NITEMS_COUNTER_ID))

#define ADD_NITEMS(DB, LCK_CTR, HASH, TO_ADD)                           \
    do {                                                                \
        if (IS_DECENTRALIZED_CTRS(DB)) {                                \
            if (LCK_CTR != NULL) {                                      \
                LCK_CTR->nitems += TO_ADD;                              \
            } else {                                                    \
                GET_LOCK_AND_CTR(DB,HASH)->nitems += TO_ADD;            \
            }                                                           \
        }                                                               \
        erts_flxctr_add(&(DB)->common.counters, ERTS_DB_TABLE_NITEMS_COUNTER_ID, TO_ADD); \
    } while(0)
#define INC_NITEMS(DB, LCK_CTR, HASH)                                   \
    do {                                                                \
        if (IS_DECENTRALIZED_CTRS(DB)) {                                \
            if (LCK_CTR != NULL) {                                      \
                LCK_CTR->nitems++;                                      \
            } else {                                                    \
                GET_LOCK_AND_CTR(DB,HASH)->nitems++;                    \
            }                                                           \
        }                                                               \
        erts_flxctr_inc(&(DB)->common.counters, ERTS_DB_TABLE_NITEMS_COUNTER_ID); \
    } while(0)
#define DEC_NITEMS(DB, LCK_CTR, HASH)                                   \
    do {                                                                \
        if (IS_DECENTRALIZED_CTRS(DB)) {                                \
            if (LCK_CTR != NULL) {                                      \
                LCK_CTR->nitems--;                                      \
            } else {                                                    \
                GET_LOCK_AND_CTR(DB,HASH)->nitems--;                    \
            }                                                           \
        }                                                               \
        erts_flxctr_dec(&(DB)->common.counters, ERTS_DB_TABLE_NITEMS_COUNTER_ID); \
    } while(0)
#define RESET_NITEMS(DB)                                                \
    erts_flxctr_reset(&(DB)->common.counters, ERTS_DB_TABLE_NITEMS_COUNTER_ID)

#define GROW_LIMIT(NACTIVE) ((NACTIVE)*1)
#define SHRINK_LIMIT(TB) erts_atomic_read_nob(&(TB)->shrink_limit)

/*
** We want the first mandatory segment to be small (to reduce minimal footprint)
** and larger extra segments (to reduce number of alloc/free calls).
*/

/* Number of slots in first segment */
#define FIRST_SEGSZ_EXP  8
#define FIRST_SEGSZ      (1 << FIRST_SEGSZ_EXP)
#define FIRST_SEGSZ_MASK (FIRST_SEGSZ - 1)

/* Number of slots per extra segment */
#define EXT_SEGSZ_EXP  11
#define EXT_SEGSZ   (1 << EXT_SEGSZ_EXP)
#define EXT_SEGSZ_MASK (EXT_SEGSZ-1)

#define NSEG_1   (ErtsSizeofMember(DbTableHash,first_segtab) / sizeof(struct segment*))
#define NSEG_2   256 /* Size of second segment table */
#define NSEG_INC 128 /* Number of segments to grow after that */

#  define DB_USING_FINE_LOCKING(TB) (((TB))->common.type & DB_FINE_LOCKED)

#ifdef ETHR_ORDERED_READ_DEPEND
#define SEGTAB(tb) ((struct segment**) erts_atomic_read_nob(&(tb)->segtab))
#else
#define SEGTAB(tb)							\
    (DB_USING_FINE_LOCKING(tb)						\
     ? ((struct segment**) erts_atomic_read_ddrb(&(tb)->segtab))	\
     : ((struct segment**) erts_atomic_read_nob(&(tb)->segtab)))
#endif
#define NACTIVE(tb) ((int)erts_atomic_read_nob(&(tb)->nactive))

#define SLOT_IX_TO_SEG_IX(i) (((i)+(EXT_SEGSZ-FIRST_SEGSZ)) >> EXT_SEGSZ_EXP)

#define BUCKET(tb, i) SEGTAB(tb)[SLOT_IX_TO_SEG_IX(i)]->buckets[(i) & EXT_SEGSZ_MASK]

#ifdef DEBUG
#  define DBG_BUCKET_INACTIVE ((HashDbTerm*)0xdead5107)
#endif


/*
 * When deleting a table, the number of records to delete.
 * Approximate number, because we must delete entire buckets.
 */
#define DELETE_RECORD_LIMIT 10000

/* Calculate slot index from hash value.
** RLOCK_HASH or WLOCK_HASH must be done before.
*/
static ERTS_INLINE Uint hash_to_ix(DbTableHash* tb, HashValue hval)
{
    Uint mask = (DB_USING_FINE_LOCKING(tb)
		 ? erts_atomic_read_acqb(&tb->szm)
		 : erts_atomic_read_nob(&tb->szm));
    Uint ix = hval & mask; 
    if (ix >= erts_atomic_read_nob(&tb->nactive)) {
	ix &= mask>>1;
	ASSERT(ix < erts_atomic_read_nob(&tb->nactive));
    }
    return ix;
}


static ERTS_INLINE FixedDeletion* alloc_fixdel(DbTableHash* tb)
{
    FixedDeletion* fixd = (FixedDeletion*) erts_db_alloc(ERTS_ALC_T_DB_FIX_DEL,
                                                         (DbTable *) tb,
                                                         sizeof(FixedDeletion));
    ERTS_ETS_MISC_MEM_ADD(sizeof(FixedDeletion));
    return fixd;
}

static ERTS_INLINE void free_fixdel(DbTableHash* tb, FixedDeletion* fixd)
{
    erts_db_free(ERTS_ALC_T_DB_FIX_DEL, (DbTable*)tb,
                 fixd, sizeof(FixedDeletion));
    ERTS_ETS_MISC_MEM_ADD(-sizeof(FixedDeletion));
}

static ERTS_INLINE int link_fixdel(DbTableHash* tb,
                                   FixedDeletion* fixd,
                                   erts_aint_t fixated_by_me)
{
    erts_aint_t was_next;
    erts_aint_t exp_next;

    was_next = erts_atomic_read_acqb(&tb->fixdel);
    do { /* Lockless atomic insertion in linked list: */
        if (NFIXED(tb) <= fixated_by_me) {
            free_fixdel(tb, fixd);
            return 0; /* raced by unfixer */
        }
        exp_next = was_next;
	fixd->next = (FixedDeletion*) exp_next;
	was_next = erts_atomic_cmpxchg_mb(&tb->fixdel,
                                              (erts_aint_t) fixd,
                                              exp_next);
    }while (was_next != exp_next);
    return 1;
}

/* Remember a slot containing a pseudo-deleted item
 * Return false if we got raced by unfixing thread
 * and the object should be deleted for real.
 */
static int add_fixed_deletion(DbTableHash* tb, int ix,
                              erts_aint_t fixated_by_me)
{
    FixedDeletion* fixd = alloc_fixdel(tb);
    fixd->slot = ix;
    fixd->all = 0;
    return link_fixdel(tb, fixd, fixated_by_me);
}


static ERTS_INLINE int is_pseudo_deleted(HashDbTerm* p)
{
    return p->pseudo_deleted;
}


/* optimised version of make_hash (normal case? atomic key) */
#define MAKE_HASH(term) \
    ((is_atom(term) ? (atom_tab(atom_val(term))->slot.bucket.hvalue) : \
      make_internal_hash(term, 0)) & MAX_HASH_MASK)

#  define DB_HASH_LOCK_MASK (DB_HASH_LOCK_CNT-1)
#  define GET_LOCK(tb,hval) (&(tb)->locks->lck_vec[(hval) & DB_HASH_LOCK_MASK].lck_ctr.lck)
#  define GET_LOCK_AND_CTR(tb,hval) (&(tb)->locks->lck_vec[(hval) & DB_HASH_LOCK_MASK].lck_ctr)
#  define GET_LOCK_MAYBE(tb,hval) ((tb)->common.is_thread_safe ? NULL : GET_LOCK(tb,hval))

/* Fine grained read lock */
static ERTS_INLINE erts_rwmtx_t* RLOCK_HASH(DbTableHash* tb, HashValue hval)
{
    if (tb->common.is_thread_safe) {
	return NULL;
    } else {
	erts_rwmtx_t* lck = GET_LOCK(tb,hval);
	ASSERT(tb->common.type & DB_FINE_LOCKED);
	erts_rwmtx_rlock(lck);
	return lck;
    }
}
/* Fine grained write lock */
static ERTS_INLINE erts_rwmtx_t* WLOCK_HASH(DbTableHash* tb, HashValue hval)
{
    if (tb->common.is_thread_safe) {
	return NULL;
    } else {
	erts_rwmtx_t* lck = GET_LOCK(tb,hval);
	ASSERT(tb->common.type & DB_FINE_LOCKED);
	erts_rwmtx_rwlock(lck);
	return lck;
    }
}

/* Fine grained write lock */
static ERTS_INLINE
DbTableHashLockAndCounter* WLOCK_HASH_GET_LCK_AND_CTR(DbTableHash* tb, HashValue hval)
{
    if (tb->common.is_thread_safe) {
	return NULL;
    } else {
        DbTableHashLockAndCounter* lck_ctr = GET_LOCK_AND_CTR(tb,hval);
	ASSERT(tb->common.type & DB_FINE_LOCKED);
	erts_rwmtx_rwlock(&lck_ctr->lck);
	return lck_ctr;
    }
}

static ERTS_INLINE void RUNLOCK_HASH(erts_rwmtx_t* lck)
{
    if (lck != NULL) {
	erts_rwmtx_runlock(lck);
    }
}

static ERTS_INLINE void WUNLOCK_HASH(erts_rwmtx_t* lck)
{
    if (lck != NULL) {
	erts_rwmtx_rwunlock(lck);
    }
}

static ERTS_INLINE void WUNLOCK_HASH_LCK_CTR(DbTableHashLockAndCounter* lck_ctr)
{
    if (lck_ctr != NULL) {
	erts_rwmtx_rwunlock(&lck_ctr->lck);
    }
}


#ifdef ERTS_ENABLE_LOCK_CHECK
#  define IFN_EXCL(tb,cmd) (((tb)->common.is_thread_safe) || (cmd))
#  define IS_HASH_RLOCKED(tb,hval) IFN_EXCL(tb,erts_lc_rwmtx_is_rlocked(GET_LOCK(tb,hval)))
#  define IS_HASH_WLOCKED(tb,lck) IFN_EXCL(tb,erts_lc_rwmtx_is_rwlocked(lck))
#  define IS_TAB_WLOCKED(tb) (DB_LOCK_FREE(tb) || erts_lc_rwmtx_is_rwlocked(&(tb)->common.rwlock))
#else
#  define IS_HASH_RLOCKED(tb,hval) (1)
#  define IS_HASH_WLOCKED(tb,hval) (1)
#  define IS_TAB_WLOCKED(tb) (1)
#endif


/* Iteration helper
** Returns "next" slot index or 0 if EOT reached.
** Slot READ locks updated accordingly, unlocked if EOT.
*/
static ERTS_INLINE Sint next_slot(DbTableHash* tb, Uint ix,
				  erts_rwmtx_t** lck_ptr)
{
    ix += DB_HASH_LOCK_CNT;
    if (ix < NACTIVE(tb)) return ix;
    RUNLOCK_HASH(*lck_ptr);
    ix = (ix + 1) & DB_HASH_LOCK_MASK;
    if (ix != 0) *lck_ptr = RLOCK_HASH(tb,ix);
    return ix;
}
/* Same as next_slot but with WRITE locking */
static ERTS_INLINE Sint next_slot_w(DbTableHash* tb, Uint ix,
				    erts_rwmtx_t** lck_ptr)
{
    ix += DB_HASH_LOCK_CNT;
    if (ix < NACTIVE(tb)) return ix;
    WUNLOCK_HASH(*lck_ptr);
    ix = (ix + 1) & DB_HASH_LOCK_MASK;
    if (ix != 0) *lck_ptr = WLOCK_HASH(tb,ix);
    return ix;
}



static ERTS_INLINE void free_term(DbTableHash *tb, HashDbTerm* p)
{
    db_free_term((DbTable*)tb, p, offsetof(HashDbTerm, dbterm));
}

static ERTS_INLINE void free_term_list(DbTableHash *tb, HashDbTerm* p)
{
    while (p) {
        HashDbTerm* next = p->next;
        free_term(tb, p);
        p = next;
    }
}


/*
 * Local types 
 */
struct mp_prefound {
    HashDbTerm** bucket;
    int ix;
};

struct mp_info {
    int something_can_match;	/* The match_spec is not "impossible" */
    int key_given;
    struct mp_prefound dlists[10];  /* Default list of "pre-found" buckets */
    struct mp_prefound* lists;   /* Buckets to search if keys are given, 
				  * = dlists initially */
    unsigned num_lists;         /* Number of elements in "lists",
				 * = 0 initially */
    Binary *mp;                 /* The compiled match program */
};

/* A table segment */
struct segment {
    HashDbTerm* buckets[1];
};
#define SIZEOF_SEGMENT(N) \
    (offsetof(struct segment,buckets) + sizeof(HashDbTerm*)*(N))

/* An extended segment table */
struct ext_segtab {
    ErtsThrPrgrLaterOp lop;
    struct segment** prev_segtab;  /* Used when table is shrinking */
    int prev_nsegs;                /* Size of prev_segtab */
    int nsegs;                     /* Size of this segtab */
    struct segment* segtab[1];     /* The segment table */
};
#define SIZEOF_EXT_SEGTAB(NSEGS) \
    (offsetof(struct ext_segtab,segtab) + sizeof(struct segment*)*(NSEGS))


static ERTS_INLINE void SET_SEGTAB(DbTableHash* tb,
				   struct segment** segtab)
{
    if (DB_USING_FINE_LOCKING(tb))
	erts_atomic_set_wb(&tb->segtab, (erts_aint_t) segtab);
    else
	erts_atomic_set_nob(&tb->segtab, (erts_aint_t) segtab);
}

/* Used by select_replace on analyze_pattern */
typedef int (*extra_match_validator_t)(int keypos, Eterm match, Eterm guard, Eterm body);

/*
** Forward decl's (static functions)
*/
static struct ext_segtab* alloc_ext_segtab(DbTableHash* tb, unsigned seg_ix);
static void alloc_seg(DbTableHash *tb);
static int free_seg(DbTableHash *tb);
static HashDbTerm* next_live(DbTableHash *tb, Uint *iptr, erts_rwmtx_t** lck_ptr,
			     HashDbTerm *list);
static HashDbTerm* search_list(DbTableHash* tb, Eterm key, 
			       HashValue hval, HashDbTerm *list);
static void shrink(DbTableHash* tb, int nitems);
static void grow(DbTableHash* tb, int nitems);
static Eterm build_term_list(Process* p, HashDbTerm* ptr1, HashDbTerm* ptr2,
			   Uint sz, DbTableHash*);
static int analyze_pattern(DbTableHash *tb, Eterm pattern,
                           extra_match_validator_t extra_validator, /* Optional callback */
                           struct mp_info *mpi);

/*
 *  Method interface functions
 */
static int db_first_hash(Process *p, 
			 DbTable *tbl, 
			 Eterm *ret);

static int db_next_hash(Process *p, 
			DbTable *tbl, 
			Eterm key,
			Eterm *ret);

static int db_member_hash(DbTable *tbl, Eterm key, Eterm *ret);

static int db_get_element_hash(Process *p, DbTable *tbl, 
			       Eterm key, int ndex, Eterm *ret);

static int db_erase_object_hash(DbTable *tbl, Eterm object,Eterm *ret);

static int db_slot_hash(Process *p, DbTable *tbl, 
			Eterm slot_term, Eterm *ret);

static int db_select_chunk_hash(Process *p, DbTable *tbl, Eterm tid,
				Eterm pattern, Sint chunk_size,
				int reverse, Eterm *ret, enum DbIterSafety);
static int db_select_hash(Process *p, DbTable *tbl, Eterm tid,
			  Eterm pattern, int reverse, Eterm *ret,
                          enum DbIterSafety);
static int db_select_continue_hash(Process *p, DbTable *tbl,
				   Eterm continuation, Eterm *ret,
                                   enum DbIterSafety*);

static int db_select_count_hash(Process *p, DbTable *tbl, Eterm tid,
				Eterm pattern, Eterm *ret, enum DbIterSafety);
static int db_select_count_continue_hash(Process *p, DbTable *tbl,
					 Eterm continuation, Eterm *ret,
                                         enum DbIterSafety*);
static int db_select_delete_hash(Process *p, DbTable *tbl, Eterm tid,
				 Eterm pattern, Eterm *ret,
                                 enum DbIterSafety);
static int db_select_delete_continue_hash(Process *p, DbTable *tbl,
					  Eterm continuation, Eterm *ret,
                                          enum DbIterSafety*);

static int db_select_replace_hash(Process *p, DbTable *tbl, Eterm tid,
                                  Eterm pattern, Eterm *ret, enum DbIterSafety);
static int db_select_replace_continue_hash(Process *p, DbTable *tbl,
                                           Eterm continuation, Eterm *ret,
                                           enum DbIterSafety*);

static int db_take_hash(Process *, DbTable *, Eterm, Eterm *);
static void db_print_hash(fmtfn_t to,
			  void *to_arg,
			  int show,
			  DbTable *tbl);
static int db_free_empty_table_hash(DbTable *tbl);

static SWord db_free_table_continue_hash(DbTable *tbl, SWord reds);


static void db_foreach_offheap_hash(DbTable *,
				    void (*)(ErlOffHeap *, void *),
				    void *);

static SWord db_delete_all_objects_hash(Process* p,
                                        DbTable* tbl,
                                        SWord reds,
                                        Eterm* nitems_holder_wb);
static Eterm db_delete_all_objects_get_nitems_from_holder_hash(Process* p,
                                                               Eterm nitems_holder);
#ifdef HARDDEBUG
static void db_check_table_hash(DbTableHash *tb);
#endif
static int
db_lookup_dbterm_hash(Process *p, DbTable *tbl, Eterm key, Eterm obj,
                      DbUpdateHandle* handle);
static void
db_finalize_dbterm_hash(int cret, DbUpdateHandle* handle);
static void* db_eterm_to_dbterm_hash(int compress, int keypos, Eterm obj);
static void* db_dbterm_list_prepend_hash(void* list, void* db_term);
static void* db_dbterm_list_remove_first_hash(void** list);
static int db_put_dbterm_hash(DbTable* tb,
                              void* obj,
                              int key_clash_fail,
                              SWord *consumed_reds_p);
static void db_free_dbterm_hash(int compressed, void* obj);
static Eterm db_get_dbterm_key_hash(DbTable* tb, void* db_term);

static int
db_get_binary_info_hash(Process *p, DbTable *tbl, Eterm key, Eterm *ret);
static int db_raw_first_hash(Process* p, DbTable *tbl, Eterm *ret);
static int db_raw_next_hash(Process* p, DbTable *tbl, Eterm key, Eterm *ret);

static ERTS_INLINE void try_shrink(DbTableHash* tb, Sint nitems)
{
    if (nitems < SHRINK_LIMIT(tb) && !IS_FIXED(tb)) {
	shrink(tb, nitems);
    }
}	

/* Is this a live object (not pseodo-deleted) with the specified key? 
*/
static ERTS_INLINE int has_live_key(DbTableHash* tb, HashDbTerm* b,
				    Eterm key, HashValue hval)
{
    if (b->hvalue != hval || is_pseudo_deleted(b))
        return 0;
    else {
	Eterm itemKey = GETKEY(tb, b->dbterm.tpl);
	ASSERT(!is_header(itemKey));
	return EQ(key, itemKey);
    }
}

/* Has this object the specified key? Can be pseudo-deleted.
*/
static ERTS_INLINE int has_key(DbTableHash* tb, HashDbTerm* b,
			       Eterm key, HashValue hval)
{
    if (b->hvalue != hval)
        return 0;
    else {
	Eterm itemKey = GETKEY(tb, b->dbterm.tpl);
	ASSERT(!is_header(itemKey));
	return EQ(key, itemKey);
    }
}

static ERTS_INLINE HashDbTerm* new_dbterm_hash(DbTableCommon* tb, Eterm obj)
{
    HashDbTerm* p;
    if (tb->compress) {
	p = db_store_term_comp(tb, tb->keypos, NULL, offsetof(HashDbTerm,dbterm), obj);
    }
    else {
	p = db_store_term(tb, NULL, offsetof(HashDbTerm,dbterm), obj);
    }
    return p;
}

/*
 * This function only differ from new_dbterm_hash in that it does not
 * adjust the memory size of a given table.
 */
static ERTS_INLINE HashDbTerm* new_dbterm_hash_no_tab(int compress, int keypos, Eterm obj)
{
    HashDbTerm* p;
    if (compress) {
	p = db_store_term_comp(NULL, keypos, NULL, offsetof(HashDbTerm,dbterm), obj);
    } else {
	p = db_store_term(NULL, NULL, offsetof(HashDbTerm,dbterm), obj);
    }
    return p;
}

static ERTS_INLINE HashDbTerm* new_dbterm(DbTableHash* tb, Eterm obj)
{
    return new_dbterm_hash(&tb->common, obj);
}

static ERTS_INLINE HashDbTerm* replace_dbterm(DbTableHash* tb, HashDbTerm* old,
					      Eterm obj)
{
    HashDbTerm* ret;
    ASSERT(old != NULL);
    if (tb->common.compress) {
	ret = db_store_term_comp(&tb->common,
                                 tb->common.keypos,
                                 &(old->dbterm),
                                 offsetof(HashDbTerm,dbterm),
                                 obj);
    }
    else {
	ret = db_store_term(&tb->common,
                            &(old->dbterm),
                            offsetof(HashDbTerm,dbterm),
                            obj);
    }
    return ret;
}



/*
** External interface 
*/
DbTableMethod db_hash =
{
    db_create_hash,
    db_first_hash,
    db_next_hash,
    db_first_hash,   /* last == first  */
    db_next_hash,    /* prev == next   */
    db_put_hash,
    db_get_hash,
    db_get_element_hash,
    db_member_hash,
    db_erase_hash,
    db_erase_object_hash,
    db_slot_hash,
    db_select_chunk_hash,
    db_select_hash,
    db_select_delete_hash,
    db_select_continue_hash,
    db_select_delete_continue_hash,
    db_select_count_hash,
    db_select_count_continue_hash,
    db_select_replace_hash,
    db_select_replace_continue_hash,
    db_take_hash,
    db_delete_all_objects_hash,
    db_delete_all_objects_get_nitems_from_holder_hash,
    db_free_empty_table_hash,
    db_free_table_continue_hash,
    db_print_hash,
    db_foreach_offheap_hash,
    db_lookup_dbterm_hash,
    db_finalize_dbterm_hash,
    db_eterm_to_dbterm_hash,
    db_dbterm_list_prepend_hash,
    db_dbterm_list_remove_first_hash,
    db_put_dbterm_hash,
    db_free_dbterm_hash,
    db_get_dbterm_key_hash,
    db_get_binary_info_hash,
    db_raw_first_hash,
    db_raw_next_hash
};

#ifdef DEBUG
/* Wait a while to provoke race and get code coverage */
static void DEBUG_WAIT(void)
{
    unsigned long spin = 1UL << 20;
    while (--spin);
}
#else
#  define DEBUG_WAIT()
#endif

/* Rare case of restoring the rest of the fixdel list
   when "unfixer" gets interrupted by "fixer" */ 
static void restore_fixdel(DbTableHash* tb, FixedDeletion* fixdel)
{
    /*int tries = 0;*/
    DEBUG_WAIT();
    if (erts_atomic_cmpxchg_relb(&tb->fixdel,
				     (erts_aint_t) fixdel,
				     (erts_aint_t) NULL) != (erts_aint_t) NULL) {
	/* Oboy, must join lists */    
	FixedDeletion* last = fixdel;
	erts_aint_t was_tail;
	erts_aint_t exp_tail;

	while (last->next != NULL) last = last->next;
	was_tail = erts_atomic_read_acqb(&tb->fixdel);
	do { /* Lockless atomic list insertion */
	    exp_tail = was_tail;
	    last->next = (FixedDeletion*) exp_tail;
	    /*++tries;*/
	    DEBUG_WAIT();
	    was_tail = erts_atomic_cmpxchg_relb(&tb->fixdel,
						    (erts_aint_t) fixdel,
						    exp_tail);
	}while (was_tail != exp_tail);
    }
    /*erts_fprintf(stderr,"erl_db_hash: restore_fixdel tries=%d\r\n", tries);*/
}
/*
** Table interface routines ie what's called by the bif's 
*/

SWord db_unfix_table_hash(DbTableHash *tb)
{
    FixedDeletion* fixdel;
    SWord work = 0;

    ERTS_LC_ASSERT(IS_TAB_WLOCKED(tb)
                   || (erts_lc_rwmtx_is_rlocked(&tb->common.rwlock)
                       && !tb->common.is_thread_safe));
restart:
    fixdel = (FixedDeletion*) erts_atomic_xchg_mb(&tb->fixdel,
                                                  (erts_aint_t) NULL);
    while (fixdel) {
        FixedDeletion *free_me;

        do {
            HashDbTerm **bp;
            HashDbTerm *b;
            HashDbTerm *free_us = NULL;
            erts_rwmtx_t* lck;

            lck = WLOCK_HASH(tb, fixdel->slot);

            if (IS_FIXED(tb)) { /* interrupted by fixer */
                WUNLOCK_HASH(lck);
                restore_fixdel(tb,fixdel);
                if (!IS_FIXED(tb)) {
                    goto restart; /* unfixed again! */
                }
                return work;
            }
            if (fixdel->slot < NACTIVE(tb)) {
                bp = &BUCKET(tb, fixdel->slot);
                b = *bp;

                while (b != NULL) {
                    if (is_pseudo_deleted(b)) {
                        HashDbTerm* nxt = b->next;
                        b->next = free_us;
                        free_us = b;
                        work++;
                        b = *bp = nxt;
                    } else {
                        bp = &b->next;
                        b = b->next;
                    }
                }
            }
            /* else slot has been joined and purged by shrink() */
            WUNLOCK_HASH(lck);
            free_term_list(tb, free_us);

        }while (fixdel->all && fixdel->slot-- > 0);

        free_me = fixdel;
        fixdel = fixdel->next;
        free_fixdel(tb, free_me);
        work++;
    }

    /* ToDo: Maybe try grow/shrink the table as well */

    return work;
}

int db_create_hash(Process *p, DbTable *tbl)
{
    DbTableHash *tb = &tbl->hash;

    erts_atomic_init_nob(&tb->szm, FIRST_SEGSZ_MASK);
    erts_atomic_init_nob(&tb->nactive, FIRST_SEGSZ);
    erts_atomic_init_nob(&tb->shrink_limit, 0);
    erts_atomic_init_nob(&tb->fixdel, (erts_aint_t)NULL);
    erts_atomic_init_nob(&tb->segtab, (erts_aint_t)NULL);
    SET_SEGTAB(tb, tb->first_segtab);
    tb->nsegs = NSEG_1;
    tb->nslots = FIRST_SEGSZ;
    tb->first_segtab[0] = (struct segment*) erts_db_alloc(ERTS_ALC_T_DB_SEG,
                                                          (DbTable *) tb,
                                                          SIZEOF_SEGMENT(FIRST_SEGSZ));
    sys_memset(tb->first_segtab[0], 0, SIZEOF_SEGMENT(FIRST_SEGSZ));

    erts_atomic_init_nob(&tb->is_resizing, 0);
    if (tb->common.type & DB_FINE_LOCKED) {
	erts_rwmtx_opt_t rwmtx_opt = ERTS_RWMTX_OPT_DEFAULT_INITER;
	int i;
	if (tb->common.type & DB_FREQ_READ)
	    rwmtx_opt.type = ERTS_RWMTX_TYPE_FREQUENT_READ;
	if (erts_ets_rwmtx_spin_count >= 0)
	    rwmtx_opt.main_spincount = erts_ets_rwmtx_spin_count;
	tb->locks = (DbTableHashFineLocks*) erts_db_alloc(ERTS_ALC_T_DB_SEG, /* Other type maybe? */
                                                          (DbTable *) tb,
                                                          sizeof(DbTableHashFineLocks));
	for (i=0; i<DB_HASH_LOCK_CNT; ++i) {
            erts_rwmtx_init_opt(&tb->locks->lck_vec[i].lck_ctr.lck, &rwmtx_opt,
                "db_hash_slot", tb->common.the_name, ERTS_LOCK_FLAGS_CATEGORY_DB);
            tb->locks->lck_vec[i].lck_ctr.nitems = 0;
	}
	/* This important property is needed to guarantee the two buckets
    	 * involved in a grow/shrink operation it protected by the same lock:
	 */
	ASSERT(erts_atomic_read_nob(&tb->nactive) % DB_HASH_LOCK_CNT == 0);
    }
    else { /* coarse locking */
	tb->locks = NULL;
    }
    ERTS_THR_MEMORY_BARRIER;
    return DB_ERROR_NONE;
}

static int db_first_hash(Process *p, DbTable *tbl, Eterm *ret)
{
    DbTableHash *tb = &tbl->hash;
    Uint ix = 0;
    erts_rwmtx_t* lck = RLOCK_HASH(tb,ix);
    HashDbTerm* list;

    list = BUCKET(tb,ix);
    list = next_live(tb, &ix, &lck, list);

    if (list != NULL) {
	*ret = db_copy_key(p, tbl, &list->dbterm);
	RUNLOCK_HASH(lck);
    }
    else {
	*ret = am_EOT;
    }
    return DB_ERROR_NONE;
}


static int db_next_hash(Process *p, DbTable *tbl, Eterm key, Eterm *ret)
{
    DbTableHash *tb = &tbl->hash;
    HashValue hval;
    Uint ix;
    HashDbTerm* b;
    erts_rwmtx_t* lck;

    hval = MAKE_HASH(key);
    lck = RLOCK_HASH(tb,hval);
    ix = hash_to_ix(tb, hval);
    b = BUCKET(tb, ix);    

    for (;;) {
	if (b == NULL) {
	    RUNLOCK_HASH(lck);
	    return DB_ERROR_BADKEY;    
	}
	if (has_key(tb, b, key, hval)) {
	    break;
	}
	b = b->next;
    }
    /* Key found */

    b = next_live(tb, &ix, &lck, b->next);
    if (tb->common.status & (DB_BAG | DB_DUPLICATE_BAG)) {
	while (b != 0) {
	    if (!has_key(tb, b, key, hval)) {
		break;
	    }
	    b = next_live(tb, &ix, &lck, b->next);
	}
    }
    if (b == NULL) {
	*ret = am_EOT;
    }
    else {
        ASSERT(!is_pseudo_deleted(b));
	*ret = db_copy_key(p, tbl, &b->dbterm);
	RUNLOCK_HASH(lck);
    }    
    return DB_ERROR_NONE;
}    

static int db_eq_terms_comp(DbTableCommon* tb, DbTerm* a, DbTerm* b)
{
    ErlOffHeap tmp_offheap_a;
    Eterm* allocp_a;
    Eterm* hp_a;
    Eterm tmp_a;
    ErlOffHeap tmp_offheap_b;
    Eterm* allocp_b;
    Eterm* hp_b;
    Eterm tmp_b;
    int is_eq;

    ASSERT(tb->compress);
    hp_a = allocp_a = erts_alloc(ERTS_ALC_T_TMP, b->size*sizeof(Eterm));
    tmp_offheap_a.first = NULL;
    tmp_a = db_copy_from_comp(tb, a, &hp_a, &tmp_offheap_a);

    hp_b = allocp_b = erts_alloc(ERTS_ALC_T_TMP, b->size*sizeof(Eterm));
    tmp_offheap_b.first = NULL;
    tmp_b = db_copy_from_comp(tb, b, &hp_b, &tmp_offheap_b);

    is_eq = eq(tmp_a,tmp_b);
    erts_cleanup_offheap(&tmp_offheap_a);
    erts_free(ERTS_ALC_T_TMP, allocp_a);
    erts_cleanup_offheap(&tmp_offheap_b);
    erts_free(ERTS_ALC_T_TMP, allocp_b);
    return is_eq;
}

static ERTS_INLINE int db_terms_eq(DbTableCommon* tb, DbTerm* a, DbTerm* b)
{
    if (!tb->compress) {
	return EQ(make_tuple(a->tpl), make_tuple(b->tpl));
    }
    else {
	return db_eq_terms_comp(tb, a, b);
    }
}

static int db_put_dbterm_hash(DbTable* tbl,
                              void* ob,
                              int key_clash_fail,
                              SWord *consumed_reds_p)
{
    DbTableHash *tb = &tbl->hash;
    HashValue hval;
    int ix;
    Eterm key;
    HashDbTerm** bp;
    HashDbTerm* b;
    HashDbTerm* q;
    DbTableHashLockAndCounter* lck_ctr;
    int nitems;
    int ret = DB_ERROR_NONE;
    HashDbTerm *value_to_insert = ob;
    Uint size_to_insert = db_term_size(tbl, value_to_insert, offsetof(HashDbTerm, dbterm));
    ERTS_DB_ALC_MEM_UPDATE_(tbl, 0, size_to_insert);
    key = GETKEY(tb, value_to_insert->dbterm.tpl);
    hval = MAKE_HASH(key);
    value_to_insert->hvalue = hval;
    lck_ctr = WLOCK_HASH_GET_LCK_AND_CTR(tb, hval);
    ix = hash_to_ix(tb, hval);
    bp = &BUCKET(tb, ix);
    b = *bp;

    for (;;) {
	if (b == NULL) {
	    goto Lnew;
	}
	if (has_key(tb,b,key,hval)) {
	    break;
	}
	bp = &b->next;
	b = b->next;
    }
    /* Key found
    */
    if (tb->common.status & DB_SET) {
	HashDbTerm* bnext = b->next;
	if (is_pseudo_deleted(b)) {
            INC_NITEMS(tb, lck_ctr, hval);
            b->pseudo_deleted = 0;
	}
	else if (key_clash_fail) {
	    ret = DB_ERROR_BADKEY;
	    goto Ldone;
	}
        value_to_insert->pseudo_deleted = b->pseudo_deleted;
        free_term(tb, b);
        q = value_to_insert;
	q->next = bnext;
	ASSERT(q->hvalue == hval);
	*bp = q;
	goto Ldone;
    }
    else if (key_clash_fail) { /* && (DB_BAG || DB_DUPLICATE_BAG) */
	q = b;
	do {
	    if (!is_pseudo_deleted(q)) {
		ret = DB_ERROR_BADKEY;
		goto Ldone;
	    }
	    q = q->next;
	}while (q != NULL && has_key(tb,q,key,hval));
    }
    else if (tb->common.status & DB_BAG) {
	HashDbTerm** qp = bp;
	q = b;
	do {
	    if (db_terms_eq(&tb->common,
                            &value_to_insert->dbterm,
                            &q->dbterm)) {
		if (is_pseudo_deleted(q)) {
                    INC_NITEMS(tb, lck_ctr, hval);
                    q->pseudo_deleted = 0;
		    ASSERT(q->hvalue == hval);
		    if (q != b) { /* must move to preserve key insertion order */
			*qp = q->next;
			q->next = b;
			*bp = q;
		    }
		}
                free_term(tb, value_to_insert);
		goto Ldone;
	    }
	    qp = &q->next;
	    q = *qp;
            (*consumed_reds_p)++;
	}while (q != NULL && has_key(tb,q,key,hval));
    }
    /*else DB_DUPLICATE_BAG */

Lnew:
    q = value_to_insert;
    q->hvalue = hval;
    q->pseudo_deleted = 0;
    q->next = b;
    *bp = q;
    INC_NITEMS(tb, lck_ctr, hval);
    nitems = NITEMS_ESTIMATE(tb, lck_ctr, hval);
    WUNLOCK_HASH_LCK_CTR(lck_ctr);
    {
	int nactive = NACTIVE(tb);
	if (nitems > GROW_LIMIT(nactive) && !IS_FIXED(tb)) {
	    grow(tb, nitems);
	}
    }
    return DB_ERROR_NONE;

Ldone:
    WUNLOCK_HASH_LCK_CTR(lck_ctr);
    return ret;
}

int db_put_hash(DbTable *tbl, Eterm obj, int key_clash_fail,
                SWord *consumed_reds_p)
{
    DbTableHash *tb = &tbl->hash;
    HashValue hval;
    int ix;
    Eterm key;
    HashDbTerm** bp;
    HashDbTerm* b;
    HashDbTerm* q;
    DbTableHashLockAndCounter* lck_ctr;
    Sint nitems;
    int ret = DB_ERROR_NONE;

    key = GETKEY(tb, tuple_val(obj));
    hval = MAKE_HASH(key);
    lck_ctr = WLOCK_HASH_GET_LCK_AND_CTR(tb, hval);
    ix = hash_to_ix(tb, hval);
    bp = &BUCKET(tb, ix);
    b = *bp;

    for (;;) {
	if (b == NULL) {
	    goto Lnew;
	}
	if (has_key(tb,b,key,hval)) {
	    break;
	}
	bp = &b->next;
	b = b->next;
    }
    /* Key found
    */
    if (tb->common.status & DB_SET) {
	HashDbTerm* bnext = b->next;
	if (is_pseudo_deleted(b)) {
            INC_NITEMS(tb, lck_ctr, hval);
            b->pseudo_deleted = 0;
	}
	else if (key_clash_fail) {
	    ret = DB_ERROR_BADKEY;
	    goto Ldone;
	}
	q = replace_dbterm(tb, b, obj);
	q->next = bnext;
	ASSERT(q->hvalue == hval);
	*bp = q;
	goto Ldone;
    }
    else if (key_clash_fail) { /* && (DB_BAG || DB_DUPLICATE_BAG) */
	q = b;
	do {
	    if (!is_pseudo_deleted(q)) {
		ret = DB_ERROR_BADKEY;
		goto Ldone;
	    }
	    q = q->next;
	}while (q != NULL && has_key(tb,q,key,hval)); 	
    }
    else if (tb->common.status & DB_BAG) {
	HashDbTerm** qp = bp;
	q = b;
	do {
	    if (db_eq(&tb->common,obj,&q->dbterm)) {
		if (is_pseudo_deleted(q)) {
		    INC_NITEMS(tb, lck_ctr, hval);
                    q->pseudo_deleted = 0;
		    ASSERT(q->hvalue == hval);
		    if (q != b) { /* must move to preserve key insertion order */
			*qp = q->next;
			q->next = b;
			*bp = q;
		    }
		}
		goto Ldone;
	    }
	    qp = &q->next;
            q = *qp;
            (*consumed_reds_p)++;
        }while (q != NULL && has_key(tb,q,key,hval));

    }
    /*else DB_DUPLICATE_BAG */

Lnew:
    q = new_dbterm(tb, obj);
    q->hvalue = hval;
    q->pseudo_deleted = 0;
    q->next = b;
    *bp = q;
    INC_NITEMS(tb, lck_ctr, hval);
    nitems = NITEMS_ESTIMATE(tb, lck_ctr, hval);
    WUNLOCK_HASH_LCK_CTR(lck_ctr);
    {
	int nactive = NACTIVE(tb);
	if (nitems > GROW_LIMIT(nactive) && !IS_FIXED(tb)) {
	    grow(tb, nitems);
	}
    }
    return DB_ERROR_NONE;

Ldone:
    WUNLOCK_HASH_LCK_CTR(lck_ctr);
    return ret;
}

static Eterm
get_term_list(Process *p, DbTableHash *tb, Eterm key, HashValue hval,
              HashDbTerm *b1, HashDbTerm **bend)
{
    HashDbTerm* b2 = b1->next;
    Eterm copy;
    Uint sz = b1->dbterm.size + 2;

    if (tb->common.status & (DB_BAG | DB_DUPLICATE_BAG)) {
        while (b2 && has_key(tb, b2, key, hval)) {
	    if (!is_pseudo_deleted(b2))
		sz += b2->dbterm.size + 2;

            b2 = b2->next;
        }
    }
    copy = build_term_list(p, b1, b2, sz, tb);
    if (bend) {
        *bend = b2;
    }
    return copy;
}

int db_get_hash(Process *p, DbTable *tbl, Eterm key, Eterm *ret)
{
    DbTableHash *tb = &tbl->hash;
    HashValue hval;
    int ix;
    HashDbTerm* b;
    erts_rwmtx_t* lck;

    hval = MAKE_HASH(key);
    lck = RLOCK_HASH(tb,hval);
    ix = hash_to_ix(tb, hval);
    b = BUCKET(tb, ix);

    while(b != 0) {
        if (has_live_key(tb, b, key, hval)) {
            *ret = get_term_list(p, tb, key, hval, b, NULL);
	    goto done;
	}
        b = b->next;
    }
    *ret = NIL;
done:
    RUNLOCK_HASH(lck);
    return DB_ERROR_NONE;
}
    
static int db_member_hash(DbTable *tbl, Eterm key, Eterm *ret)
{
    DbTableHash *tb = &tbl->hash;
    HashValue hval;
    int ix;
    HashDbTerm* b1;
    erts_rwmtx_t* lck;

    hval = MAKE_HASH(key);
    ix = hash_to_ix(tb, hval);
    lck = RLOCK_HASH(tb, hval);
    b1 = BUCKET(tb, ix);

    while(b1 != 0) {
	if (has_live_key(tb,b1,key,hval)) {
	    *ret = am_true;
	    goto done;
	}
	b1 = b1->next;
    }
    *ret = am_false;
done:
    RUNLOCK_HASH(lck);
    return DB_ERROR_NONE;
}
    
static int db_get_element_hash(Process *p, DbTable *tbl, 
			       Eterm key,
			       int ndex, 
			       Eterm *ret)
{
    DbTableHash *tb = &tbl->hash;
    HashValue hval;
    int ix;
    HashDbTerm* b1;
    erts_rwmtx_t* lck;
    int retval;
    
    hval = MAKE_HASH(key);
    lck = RLOCK_HASH(tb, hval);
    ix = hash_to_ix(tb, hval);
    b1 = BUCKET(tb, ix);


    while(b1 != 0) {
	if (has_live_key(tb,b1,key,hval)) {
	    if (ndex > arityval(b1->dbterm.tpl[0])) {
		retval = DB_ERROR_BADITEM;
		goto done;
	    }
	    if (tb->common.status & (DB_BAG | DB_DUPLICATE_BAG)) {
		HashDbTerm* b;
		HashDbTerm* b2 = b1->next;
		Eterm elem_list = NIL;

		while(b2 != NULL && has_key(tb,b2,key,hval)) {
		    if (ndex > arityval(b2->dbterm.tpl[0])
			&& !is_pseudo_deleted(b2)) {
			retval = DB_ERROR_BADITEM;
			goto done;
		    }
		    b2 = b2->next;
		}
		b = b1;
		while(b != b2) {
		    if (!is_pseudo_deleted(b)) {
			Eterm *hp;
			Eterm copy = db_copy_element_from_ets(&tb->common, p,
							      &b->dbterm, ndex, &hp, 2);
			elem_list = CONS(hp, copy, elem_list);
		    }
		    b = b->next;
		}
		*ret = elem_list;
	    }
	    else {
		Eterm* hp;
		*ret = db_copy_element_from_ets(&tb->common, p, &b1->dbterm, ndex, &hp, 0);
	    }
	    retval = DB_ERROR_NONE;
	    goto done;
	}
	b1 = b1->next;
    }
    retval = DB_ERROR_BADKEY;
done:
    RUNLOCK_HASH(lck);
    return retval;
}

/*
** NB, this is for the db_erase/2 bif.
*/
int db_erase_hash(DbTable *tbl, Eterm key, Eterm *ret)
{
    DbTableHash *tb = &tbl->hash;
    HashValue hval;
    int ix;
    HashDbTerm** bp;
    HashDbTerm* b;
    HashDbTerm* free_us = NULL;
    DbTableHashLockAndCounter* lck_ctr;
    int nitems_diff = 0;
    Sint nitems;
    hval = MAKE_HASH(key);
    lck_ctr = WLOCK_HASH_GET_LCK_AND_CTR(tb,hval);
    ix = hash_to_ix(tb, hval);
    bp = &BUCKET(tb, ix);
    b = *bp;

    while(b != 0) {
	if (has_live_key(tb,b,key,hval)) {
	    --nitems_diff;
	    if (nitems_diff == -1 && IS_FIXED(tb)
                && add_fixed_deletion(tb, ix, 0)) {
		/* Pseudo remove (no need to keep several of same key) */
		b->pseudo_deleted = 1;
	    } else {
		HashDbTerm* next = b->next;
                b->next = free_us;
		free_us = b;
		b = *bp = next;
		continue;
	    }
	}
	else {
	    if (nitems_diff && !is_pseudo_deleted(b))
		break;
	}
	bp = &b->next;
	b = b->next;
    }
    if (nitems_diff) {
        ADD_NITEMS(tb, lck_ctr, hval, nitems_diff);
        nitems = NITEMS_ESTIMATE(tb, lck_ctr, hval);
    }
    WUNLOCK_HASH_LCK_CTR(lck_ctr);
    if (nitems_diff) {
	try_shrink(tb, nitems);
    }
    free_term_list(tb, free_us);
    *ret = am_true;
    return DB_ERROR_NONE;
}    

/*
** This is for the ets:delete_object BIF
*/
static int db_erase_object_hash(DbTable *tbl, Eterm object, Eterm *ret)
{
    DbTableHash *tb = &tbl->hash;
    HashValue hval;
    int ix;
    HashDbTerm** bp;
    HashDbTerm* b;
    HashDbTerm* free_us = NULL;
    DbTableHashLockAndCounter* lck_ctr;
    int nitems_diff = 0;
    Sint nitems;
    int nkeys = 0;
    Eterm key;

    key = GETKEY(tb, tuple_val(object));
    hval = MAKE_HASH(key);
    lck_ctr = WLOCK_HASH_GET_LCK_AND_CTR(tb,hval);
    ix = hash_to_ix(tb, hval);
    bp = &BUCKET(tb, ix);
    b = *bp;

    while(b != 0) {
	if (has_live_key(tb,b,key,hval)) {
	    ++nkeys;
	    if (db_eq(&tb->common,object, &b->dbterm)) {
		--nitems_diff;
		if (nkeys==1 && IS_FIXED(tb) && add_fixed_deletion(tb,ix,0)) {
		    b->pseudo_deleted = 1;
		    bp = &b->next;
		    b = b->next;
		} else {
                    HashDbTerm* next = b->next;
		    b->next = free_us;
                    free_us = b;
		    b = *bp = next;
		}
		if (tb->common.status & (DB_DUPLICATE_BAG)) {
		    continue;
		} else {
		    break;
		}
	    }
	}
	else if (nitems_diff && !is_pseudo_deleted(b)) {
	    break;
	}
	bp = &b->next;
	b = b->next;
    }
    if (nitems_diff) {
        ADD_NITEMS(tb, lck_ctr, hval, nitems_diff);
        nitems = NITEMS_ESTIMATE(tb, lck_ctr, hval);
    }
    WUNLOCK_HASH_LCK_CTR(lck_ctr);
    if (nitems_diff) {
	try_shrink(tb, nitems);
    }
    free_term_list(tb, free_us);
    *ret = am_true;
    return DB_ERROR_NONE;
}    


static int db_slot_hash(Process *p, DbTable *tbl, Eterm slot_term, Eterm *ret)
{
    DbTableHash *tb = &tbl->hash;
    erts_rwmtx_t* lck;
    Sint slot;
    int retval;
    int nactive;

    if (is_not_small(slot_term) || ((slot = signed_val(slot_term)) < 0)) {
	return DB_ERROR_BADPARAM;
    }
    lck = RLOCK_HASH(tb, slot);
    nactive = NACTIVE(tb);
    if (slot < nactive) {
	*ret = build_term_list(p, BUCKET(tb, slot), NULL, 0, tb);
	retval = DB_ERROR_NONE;
    }
    else if (slot == nactive) {
	*ret = am_EOT;
	retval = DB_ERROR_NONE;
    }    
    else {
	retval = DB_ERROR_BADPARAM;		
    }    
    RUNLOCK_HASH(lck);
    return retval;
}


/*
 * Match traversal callbacks
 */


typedef struct traverse_context_t_ traverse_context_t;
struct traverse_context_t_
{
/* Called when no match is possible.
 *      context_ptr: Pointer to context
 *      ret: Pointer to traversal function term return.
 *
 * Both the direct return value and 'ret' are used as the traversal function return values.
 */
    int (*on_nothing_can_match)(traverse_context_t* ctx, Eterm* ret);

/* Called for each match result.
 *      context_ptr: Pointer to context
 *      slot_ix: Current slot index
 *      current_ptr_ptr: Triple pointer to either the bucket or the 'next' pointer in the previous element;
 *                       can be (carefully) used to adjust iteration when deleting or replacing elements.
 *      match_res: The result of running the match program against the current term.
 *
 * Should return 1 for successful match, 0 otherwise.
 */
    int (*on_match_res)(traverse_context_t* ctx, Sint slot_ix,
                        HashDbTerm*** current_ptr_ptr, Eterm match_res);

/* Called when either we've matched enough elements in this cycle or EOT was reached.
 *      context_ptr: Pointer to context
 *      slot_ix: Current slot index
 *      got: How many elements have been matched so far
 *      iterations_left: Number of intended iterations (down from an initial max.) left in this traversal cycle
 *      mpp: Double pointer to the compiled match program
 *      ret: Pointer to traversal function term return.
 *
 * Both the direct return value and 'ret' are used as the traversal function return values.
 * If *mpp is set to NULL, it won't be deallocated (useful for trapping.)
 */
    int (*on_loop_ended)(traverse_context_t* ctx, Sint slot_ix, Sint got,
                         Sint iterations_left, Binary** mpp, Eterm* ret);

/* Called when it's time to trap
 *      context_ptr: Pointer to context
 *      slot_ix: Current slot index
 *      got: How many elements have been matched so far
 *      mpp: Double pointer to the compiled match program
 *      ret: Pointer to traversal function term return.
 *
 * Both the direct return value and 'ret' are used as the traversal function return values.
 * If *mpp is set to NULL, it won't be deallocated (useful for trapping.)
 */
    int (*on_trap)(traverse_context_t* ctx, Sint slot_ix, Sint got, Binary** mpp,
                   Eterm* ret);

    Process* p;
    DbTableHash* tb;
    Eterm tid;
    Eterm* prev_continuation_tptr;
    enum DbIterSafety safety;
};


/*
 * Begin hash table match traversal
 */
static int match_traverse(traverse_context_t* ctx,
                          Eterm pattern,
                          extra_match_validator_t extra_match_validator, /* Optional */
                          Sint chunk_size,      /* If 0, no chunking */
                          Sint iterations_left, /* Nr. of iterations left */
                          Eterm** hpp,          /* Heap */
                          int lock_for_write,   /* Set to 1 if we're going to delete or
                                                   modify existing terms */
                          Eterm* ret)
{
    DbTableHash* tb = ctx->tb;
    Sint slot_ix;                  /* Slot index */
    HashDbTerm** current_ptr;      /* Refers to either the bucket pointer or
                                    * the 'next' pointer in the previous term
                                    */
    HashDbTerm* saved_current;     /* Helper to avoid double skip on match */
    struct mp_info mpi;
    unsigned current_list_pos = 0; /* Prefound buckets list index */
    Eterm match_res;
    Sint got = 0;                  /* Matched terms counter */
    erts_rwmtx_t* lck;         /* Slot lock */
    int ret_value;
    erts_rwmtx_t* (*lock_hash_function)(DbTableHash*, HashValue)
        = (lock_for_write ? WLOCK_HASH : RLOCK_HASH);
    void (*unlock_hash_function)(erts_rwmtx_t*)
        = (lock_for_write ? WUNLOCK_HASH : RUNLOCK_HASH);
    Sint (*next_slot_function)(DbTableHash*, Uint, erts_rwmtx_t**)
        = (lock_for_write ? next_slot_w : next_slot);

    if ((ret_value = analyze_pattern(tb, pattern, extra_match_validator, &mpi))
            != DB_ERROR_NONE)
    {
        *ret = NIL;
        goto done;
    }

    if (!mpi.something_can_match) {
        /* Can't possibly match anything */
        ret_value = ctx->on_nothing_can_match(ctx, ret);
        goto done;
    }

    /*
     * Look for initial slot / bucket
     */
    if (!mpi.key_given) {
        /* Run this code if pattern is variable or GETKEY(pattern)  */
        /* is a variable                                            */
        slot_ix = 0;
        lck = lock_hash_function(tb,slot_ix);
        for (;;) {
            ASSERT(slot_ix < NACTIVE(tb));
            if (*(current_ptr = &BUCKET(tb,slot_ix)) != NULL) {
                break;
            }
            slot_ix = next_slot_function(tb,slot_ix,&lck);
            if (slot_ix == 0) {
                ret_value = ctx->on_loop_ended(ctx, slot_ix, got, iterations_left,
                                               &mpi.mp, ret);
                goto done;
            }
        }
    } else {
        /* We have at least one */
        slot_ix = mpi.lists[current_list_pos].ix;
        lck = lock_hash_function(tb, slot_ix);
        current_ptr = mpi.lists[current_list_pos].bucket;
        ASSERT(*current_ptr == BUCKET(tb,slot_ix));
        ++current_list_pos;
    }

    /*
     * Execute traversal cycle
     */
    for(;;) {
        if (*current_ptr != NULL) {
            if (!is_pseudo_deleted(*current_ptr)) {
                match_res = db_match_dbterm(&tb->common, ctx->p, mpi.mp,
                                            &(*current_ptr)->dbterm, hpp, 2);
                saved_current = *current_ptr;
                if (ctx->on_match_res(ctx, slot_ix, &current_ptr, match_res)) {
                    ++got;
                }
                --iterations_left;
                if (*current_ptr != saved_current) {
                    /* Don't advance to next, the callback did it already */
                    continue;
                }
            }
            current_ptr = &((*current_ptr)->next);
        }
        else if (mpi.key_given) {  /* Key is bound */
            unlock_hash_function(lck);
            if (current_list_pos == mpi.num_lists) {
                ret_value = ctx->on_loop_ended(ctx, -1, got, iterations_left, &mpi.mp, ret);
                goto done;
            } else {
                slot_ix = mpi.lists[current_list_pos].ix;
                lck = lock_hash_function(tb, slot_ix);
                current_ptr = mpi.lists[current_list_pos].bucket;
                ASSERT(mpi.lists[current_list_pos].bucket == &BUCKET(tb,slot_ix));
                ++current_list_pos;
            }
        }
        else { /* Key is variable */
            if ((slot_ix = next_slot_function(tb,slot_ix,&lck)) == 0) {
                slot_ix = -1;
                break;
            }
            if (chunk_size && got >= chunk_size) {
                unlock_hash_function(lck);
                break;
            }
            if (iterations_left <= 0) {
                unlock_hash_function(lck);
                ret_value = ctx->on_trap(ctx, slot_ix, got, &mpi.mp, ret);
                goto done;
            }
            current_ptr = &BUCKET(tb,slot_ix);
        }
    }

    ret_value = ctx->on_loop_ended(ctx, slot_ix, got, iterations_left, &mpi.mp, ret);

done:
    /* We should only jump directly to this label if
     * we've already called ctx->nothing_can_match / loop_ended / trap
     */
    if (mpi.mp != NULL) {
        erts_bin_free(mpi.mp);
    }
    if (mpi.lists != mpi.dlists) {
        erts_free(ERTS_ALC_T_DB_SEL_LIST,
                (void *) mpi.lists);
    }
    return ret_value;

}

/*
 * Continue hash table match traversal
 */
static int match_traverse_continue(traverse_context_t* ctx,
                                   Sint chunk_size,      /* If 0, no chunking */
                                   Sint iterations_left, /* Nr. of iterations left */
                                   Eterm** hpp,          /* Heap */
                                   Sint slot_ix,         /* Slot index to resume traversal from */
                                   Sint got,             /* Matched terms counter */
                                   Binary** mpp,         /* Existing match program */
                                   int lock_for_write,   /* Set to 1 if we're going to delete or
                                                            modify existing terms */
                                   Eterm* ret)
{
    DbTableHash* tb = ctx->tb;
    HashDbTerm** current_ptr;  /* Refers to either the bucket pointer or
                                       * the 'next' pointer in the previous term
                                       */
    HashDbTerm* saved_current; /* Helper to avoid double skip on match */
    Eterm match_res;
    erts_rwmtx_t* lck;
    int ret_value;
    erts_rwmtx_t* (*lock_hash_function)(DbTableHash*, HashValue)
        = (lock_for_write ? WLOCK_HASH : RLOCK_HASH);
    void (*unlock_hash_function)(erts_rwmtx_t*)
        = (lock_for_write ? WUNLOCK_HASH : RUNLOCK_HASH);
    Sint (*next_slot_function)(DbTableHash* tb, Uint ix, erts_rwmtx_t** lck_ptr)
        = (lock_for_write ? next_slot_w : next_slot);

    if (got < 0) {
        *ret = NIL;
        return DB_ERROR_BADPARAM;
    }

    if (slot_ix < 0 /* EOT */
       || (chunk_size && got >= chunk_size))
    {
        /* Already got all or enough in the match_list */
        ret_value = ctx->on_loop_ended(ctx, slot_ix, got, iterations_left, mpp, ret);
        goto done;
    }

    lck = lock_hash_function(tb, slot_ix);
    if (slot_ix >= NACTIVE(tb)) { /* Is this possible? */
        unlock_hash_function(lck);
        *ret = NIL;
        ret_value = DB_ERROR_BADPARAM;
        goto done;
    }

    /*
     * Resume traversal cycle from where we left
     */
    current_ptr = &BUCKET(tb,slot_ix);
    for(;;) {
        if (*current_ptr != NULL) {
            if (!is_pseudo_deleted(*current_ptr)) {
                match_res = db_match_dbterm(&tb->common, ctx->p, *mpp,
                                            &(*current_ptr)->dbterm, hpp, 2);
                saved_current = *current_ptr;
                if (ctx->on_match_res(ctx, slot_ix, &current_ptr, match_res)) {
                    ++got;
                }
                --iterations_left;
                if (*current_ptr != saved_current) {
                    /* Don't advance to next, the callback did it already */
                    continue;
                }
            }
            current_ptr = &((*current_ptr)->next);
        }
        else {
            if ((slot_ix=next_slot_function(tb,slot_ix,&lck)) == 0) {
                slot_ix = -1;
                break;
            }
            if (chunk_size && got >= chunk_size) {
                unlock_hash_function(lck);
                break;
            }
            if (iterations_left <= 0) {
                unlock_hash_function(lck);
                ret_value = ctx->on_trap(ctx, slot_ix, got, mpp, ret);
                goto done;
            }
            current_ptr = &BUCKET(tb,slot_ix);
        }
    }

    ret_value = ctx->on_loop_ended(ctx, slot_ix, got, iterations_left, mpp, ret);

done:
    /* We should only jump directly to this label if
     * we've already called on_loop_ended / on_trap
     */
    return ret_value;

}


/*
 * Common traversal trapping/continuation code;
 * used by select_count, select_delete and select_replace,
 * as well as their continuation-handling counterparts.
 */

static ERTS_INLINE int on_simple_trap(Export* trap_function,
                                      traverse_context_t* ctx,
                                      Sint slot_ix,
                                      Sint got,
                                      Binary** mpp,
                                      Eterm* ret)
{
    Eterm* hp;
    Eterm egot;
    Eterm mpb;
    Eterm continuation;
    int is_first_trap = (ctx->prev_continuation_tptr == NULL);
    size_t base_halloc_sz = (is_first_trap ? ERTS_MAGIC_REF_THING_SIZE : 0);

    BUMP_ALL_REDS(ctx->p);
    if (IS_USMALL(0, got)) {
	hp = HAllocX(ctx->p,  base_halloc_sz + 6, ERTS_MAGIC_REF_THING_SIZE);
	egot = make_small(got);
    }
    else {
	hp = HAllocX(ctx->p, base_halloc_sz + BIG_UINT_HEAP_SIZE + 6,
                     ERTS_MAGIC_REF_THING_SIZE);
	egot = uint_to_big(got, hp);
	hp += BIG_UINT_HEAP_SIZE;
    }

    if (is_first_trap) {
        if (is_atom(ctx->tid))
            ctx->tid = erts_db_make_tid(ctx->p, &ctx->tb->common);
        mpb = erts_db_make_match_prog_ref(ctx->p, *mpp, &hp);
        *mpp = NULL; /* otherwise the caller will destroy it */
    }
    else {
        ASSERT(!is_atom(ctx->tid));
        mpb = ctx->prev_continuation_tptr[3];
    }

    continuation = TUPLE5(
            hp,
            ctx->tid,
            make_small(slot_ix),
            mpb,
            egot,
            make_small(ctx->safety));
    ERTS_BIF_PREP_TRAP1(*ret, trap_function, ctx->p, continuation);
    return DB_ERROR_NONE;
}

static ERTS_INLINE int unpack_simple_continuation(Eterm continuation,
                                                  Eterm** tptr_ptr,
                                                  Eterm* tid_ptr,
                                                  Sint* slot_ix_p,
                                                  Binary** mpp,
                                                  Sint* got_p,
                                                  enum DbIterSafety* safety_p)
{
    Eterm* tptr;
    ASSERT(is_tuple(continuation));
    tptr = tuple_val(continuation);
    if (*tptr != make_arityval(5))
        return 1;

    if (!is_small(tptr[2]) || !(is_big(tptr[4]) || is_small(tptr[4]))
        || !is_small(tptr[5]))
        return 1;

    *tptr_ptr = tptr;
    *tid_ptr = tptr[1];
    *slot_ix_p = unsigned_val(tptr[2]);
    *mpp = erts_db_get_match_prog_binary_unchecked(tptr[3]);
    if (is_big(tptr[4])) {
        *got_p = big_to_uint32(tptr[4]);
    }
    else {
        *got_p = unsigned_val(tptr[4]);
    }
    *safety_p = signed_val(tptr[5]);
    return 0;
}


/*
 *
 * select / select_chunk match traversal
 *
 */

#define MAX_SELECT_CHUNK_ITERATIONS 1000

typedef struct {
    traverse_context_t base;
    Eterm* hp;
    Sint chunk_size;
    Eterm match_list;
} select_chunk_context_t;

static int select_chunk_on_nothing_can_match(traverse_context_t* ctx_base, Eterm* ret)
{
    select_chunk_context_t* ctx = (select_chunk_context_t*) ctx_base;
    *ret = (ctx->chunk_size > 0 ? am_EOT : NIL);
    return DB_ERROR_NONE;
}

static int select_chunk_on_match_res(traverse_context_t* ctx_base, Sint slot_ix,
                                     HashDbTerm*** current_ptr_ptr,
                                     Eterm match_res)
{
    select_chunk_context_t* ctx = (select_chunk_context_t*) ctx_base;
    if (is_value(match_res)) {
        ctx->match_list = CONS(ctx->hp, match_res, ctx->match_list);
        return 1;
    }
    return 0;
}

static int select_chunk_on_loop_ended(traverse_context_t* ctx_base,
                                      Sint slot_ix, Sint got,
                                      Sint iterations_left, Binary** mpp,
                                      Eterm* ret)
{
    select_chunk_context_t* ctx = (select_chunk_context_t*) ctx_base;
    Eterm mpb;

    if (iterations_left == MAX_SELECT_CHUNK_ITERATIONS) {
        /* We didn't get to iterate a single time, which means EOT */
        ASSERT(ctx->match_list == NIL);
        *ret = (ctx->chunk_size > 0 ? am_EOT : NIL);
        return DB_ERROR_NONE;
    }
    else {
        ASSERT(iterations_left < MAX_SELECT_CHUNK_ITERATIONS);
        BUMP_REDS(ctx->base.p, MAX_SELECT_CHUNK_ITERATIONS - iterations_left);
        if (ctx->chunk_size) {
            Eterm continuation;
            Eterm rest = NIL;
            Sint rest_size = 0;

            if (got > ctx->chunk_size) { /* Split list in return value and 'rest' */
                Eterm tmp = ctx->match_list;
                rest = ctx->match_list;
                while (got-- > ctx->chunk_size + 1) {
                    tmp = CDR(list_val(tmp));
                    ++rest_size;
                }
                ++rest_size;
                ctx->match_list = CDR(list_val(tmp));
                CDR(list_val(tmp)) = NIL; /* Destructive, the list has never
                                             been in 'user space' */
            }
            if (rest != NIL || slot_ix >= 0) { /* Need more calls */
                Eterm tid = ctx->base.tid;
                ctx->hp = HAllocX(ctx->base.p,
                                  3 + 7 + ERTS_MAGIC_REF_THING_SIZE,
                                  ERTS_MAGIC_REF_THING_SIZE);
                mpb = erts_db_make_match_prog_ref(ctx->base.p, *mpp, &ctx->hp);
                if (is_atom(tid))
                    tid = erts_db_make_tid(ctx->base.p,
                                           &ctx->base.tb->common);
                continuation = TUPLE6(
                        ctx->hp,
                        tid,
                        make_small(slot_ix),
                        make_small(ctx->chunk_size),
                        mpb, rest,
                        make_small(rest_size));
                *mpp = NULL; /* Otherwise the caller will destroy it */
                ctx->hp += 7;
                *ret = TUPLE2(ctx->hp, ctx->match_list, continuation);
                return DB_ERROR_NONE;
            } else { /* All data is exhausted */
                if (ctx->match_list != NIL) { /* No more data to search but still a
                                                            result to return to the caller */
                    ctx->hp = HAlloc(ctx->base.p, 3);
                    *ret = TUPLE2(ctx->hp, ctx->match_list, am_EOT);
                    return DB_ERROR_NONE;
                } else { /* Reached the end of the ttable with no data to return */
                    *ret = am_EOT;
                    return DB_ERROR_NONE;
                }
            }
        }
        *ret = ctx->match_list;
        return DB_ERROR_NONE;
    }
}

static int select_chunk_on_trap(traverse_context_t* ctx_base,
                                Sint slot_ix, Sint got,
                                Binary** mpp, Eterm* ret)
{
    select_chunk_context_t* ctx = (select_chunk_context_t*) ctx_base;
    Eterm mpb;
    Eterm continuation;
    Eterm* hp;

    BUMP_ALL_REDS(ctx->base.p);

    if (ctx->base.prev_continuation_tptr == NULL) {
        Eterm tid = ctx->base.tid;
        /* First time we're trapping */
        hp = HAllocX(ctx->base.p, 8 + ERTS_MAGIC_REF_THING_SIZE,
                     ERTS_MAGIC_REF_THING_SIZE);
        if (is_atom(tid))
            tid = erts_db_make_tid(ctx->base.p, &ctx->base.tb->common);
        mpb = erts_db_make_match_prog_ref(ctx->base.p, *mpp, &hp);
        continuation = TUPLE7(
                hp,
                tid,
                make_small(slot_ix),
                make_small(ctx->chunk_size),
                mpb,
                ctx->match_list,
                make_small(got),
                make_small(ctx->base.safety));
        *mpp = NULL; /* otherwise the caller will destroy it */
    }
    else {
        /* Not the first time we're trapping; reuse continuation terms */
        hp = HAlloc(ctx->base.p, 8);
        continuation = TUPLE7(
                hp,
                ctx->base.prev_continuation_tptr[1],
                make_small(slot_ix),
                ctx->base.prev_continuation_tptr[3],
                ctx->base.prev_continuation_tptr[4],
                ctx->match_list,
                make_small(got),
                make_small(ctx->base.safety));
    }
    ERTS_BIF_PREP_TRAP1(*ret, &ets_select_continue_exp, ctx->base.p,
                        continuation);
    return DB_ERROR_NONE;
}

static int db_select_hash(Process *p, DbTable *tbl, Eterm tid, Eterm pattern,
                          int reverse, Eterm *ret, enum DbIterSafety safety)
{
    return db_select_chunk_hash(p, tbl, tid, pattern, 0, reverse, ret, safety);
}

static int db_select_chunk_hash(Process *p, DbTable *tbl, Eterm tid,
                                Eterm pattern, Sint chunk_size,
                                int reverse, Eterm *ret, enum DbIterSafety safety)
{
    select_chunk_context_t ctx;

    ctx.base.on_nothing_can_match = select_chunk_on_nothing_can_match;
    ctx.base.on_match_res         = select_chunk_on_match_res;
    ctx.base.on_loop_ended        = select_chunk_on_loop_ended;
    ctx.base.on_trap              = select_chunk_on_trap;
    ctx.base.p = p;
    ctx.base.tb = &tbl->hash;
    ctx.base.tid = tid;
    ctx.base.prev_continuation_tptr = NULL;
    ctx.base.safety = safety;
    ctx.hp = NULL;
    ctx.chunk_size = chunk_size;
    ctx.match_list = NIL;

    return match_traverse(
            &ctx.base,
            pattern, NULL,
            ctx.chunk_size,
            MAX_SELECT_CHUNK_ITERATIONS,
            &ctx.hp, 0,
            ret);
}

/*
 *
 * select_continue match traversal
 *
 */

static
int select_chunk_continue_on_loop_ended(traverse_context_t* ctx_base,
                                        Sint slot_ix, Sint got,
                                        Sint iterations_left, Binary** mpp,
                                        Eterm* ret)
{
    select_chunk_context_t* ctx = (select_chunk_context_t*) ctx_base;
    Eterm continuation;
    Eterm rest = NIL;
    Eterm* hp;

    ASSERT(iterations_left <= MAX_SELECT_CHUNK_ITERATIONS);
    BUMP_REDS(ctx->base.p, MAX_SELECT_CHUNK_ITERATIONS - iterations_left);
    if (ctx->chunk_size) {
        Sint rest_size = 0;
        if (got > ctx->chunk_size) {
            /* Cannot write destructively here,
               the list may have
               been in user space */
            hp = HAlloc(ctx->base.p, (got - ctx->chunk_size) * 2);
            while (got-- > ctx->chunk_size) {
                rest = CONS(hp, CAR(list_val(ctx->match_list)), rest);
                hp += 2;
                ctx->match_list = CDR(list_val(ctx->match_list));
                ++rest_size;
            }
        }
        if (rest != NIL || slot_ix >= 0) {
            hp = HAlloc(ctx->base.p, 3 + 7);
            continuation = TUPLE6(
                    hp,
                    ctx->base.prev_continuation_tptr[1],
                    make_small(slot_ix),
                    ctx->base.prev_continuation_tptr[3],
                    ctx->base.prev_continuation_tptr[4],
                    rest,
                    make_small(rest_size));
            hp += 7;
            *ret = TUPLE2(hp, ctx->match_list, continuation);
            return DB_ERROR_NONE;
        } else {
            if (ctx->match_list != NIL) {
                hp = HAlloc(ctx->base.p, 3);
                *ret = TUPLE2(hp, ctx->match_list, am_EOT);
                return DB_ERROR_NONE;
            } else {
                *ret = am_EOT;
                return DB_ERROR_NONE;
            }
        }
    }
    *ret = ctx->match_list;
    return DB_ERROR_NONE;
}

/*
 * This is called when ets:select/1/2/3 traps
 * and for ets:select/1 with user continuation term.
 */
static int db_select_continue_hash(Process* p, DbTable* tbl, Eterm continuation,
                                   Eterm* ret, enum DbIterSafety* safety_p)
{
    select_chunk_context_t ctx;
    Eterm* tptr;
    Eterm tid;
    Binary* mp;
    Sint got;
    Sint slot_ix;
    Sint chunk_size;
    Eterm match_list;
    Sint iterations_left = MAX_SELECT_CHUNK_ITERATIONS;

    /* Decode continuation. We know it's a tuple but not the arity or anything else */
    ASSERT(is_tuple(continuation));
    tptr = tuple_val(continuation);

    /*
     * 6-tuple is select/1 user continuation term
     * 7-tuple is select trap continuation
     */
    if (*tptr == make_arityval(7) && is_small(tptr[7]))
        *safety_p = signed_val(tptr[7]);
    else if (*tptr != make_arityval(6))
        goto badparam;

    if (!is_small(tptr[2]) || !is_small(tptr[3]) ||
            !(is_list(tptr[5]) || tptr[5] == NIL) || !is_small(tptr[6]))
        goto badparam;
    if ((chunk_size = signed_val(tptr[3])) < 0)
        goto badparam;

    mp = erts_db_get_match_prog_binary(tptr[4]);
    if (mp == NULL)
        goto badparam;

    if ((got = signed_val(tptr[6])) < 0)
        goto badparam;

    tid = tptr[1];
    slot_ix = signed_val(tptr[2]);
    match_list = tptr[5];

    /* Proceed */
    ctx.base.on_match_res  = select_chunk_on_match_res;
    ctx.base.on_loop_ended = select_chunk_continue_on_loop_ended;
    ctx.base.on_trap       = select_chunk_on_trap;
    ctx.base.p = p;
    ctx.base.tb = &tbl->hash;
    ctx.base.tid = tid;
    ctx.base.prev_continuation_tptr = tptr;
    ctx.base.safety = *safety_p;
    ctx.hp = NULL;
    ctx.chunk_size = chunk_size;
    ctx.match_list = match_list;

    return match_traverse_continue(
        &ctx.base, ctx.chunk_size,
        iterations_left, &ctx.hp, slot_ix, got, &mp, 0,
        ret);

badparam:
    *ret = NIL;
    return DB_ERROR_BADPARAM;
}

#undef MAX_SELECT_CHUNK_ITERATIONS


/*
 *
 * select_count match traversal
 *
 */

#define MAX_SELECT_COUNT_ITERATIONS 1000

static int select_count_on_nothing_can_match(traverse_context_t* ctx_base,
                                             Eterm* ret)
{
    *ret = make_small(0);
    return DB_ERROR_NONE;
}

static int select_count_on_match_res(traverse_context_t* ctx_base, Sint slot_ix,
                                     HashDbTerm*** current_ptr_ptr,
                                     Eterm match_res)
{
    return (match_res == am_true);
}

static int select_count_on_loop_ended(traverse_context_t* ctx,
                                      Sint slot_ix, Sint got,
                                      Sint iterations_left, Binary** mpp,
                                      Eterm* ret)
{
    ASSERT(iterations_left <= MAX_SELECT_COUNT_ITERATIONS);
    BUMP_REDS(ctx->p, MAX_SELECT_COUNT_ITERATIONS - iterations_left);
    *ret = erts_make_integer(got, ctx->p);
    return DB_ERROR_NONE;
}

static int select_count_on_trap(traverse_context_t* ctx,
                                Sint slot_ix, Sint got,
                                Binary** mpp, Eterm* ret)
{
    return on_simple_trap(
            &ets_select_count_continue_exp, ctx,
            slot_ix, got, mpp, ret);
}

static int db_select_count_hash(Process *p, DbTable *tbl, Eterm tid,
                                Eterm pattern, Eterm *ret,
                                enum DbIterSafety safety)
{
    traverse_context_t ctx;
    Sint iterations_left = MAX_SELECT_COUNT_ITERATIONS;
    Sint chunk_size = 0;

    ctx.on_nothing_can_match = select_count_on_nothing_can_match;
    ctx.on_match_res         = select_count_on_match_res;
    ctx.on_loop_ended        = select_count_on_loop_ended;
    ctx.on_trap              = select_count_on_trap;
    ctx.p = p;
    ctx.tb = &tbl->hash;
    ctx.tid = tid;
    ctx.prev_continuation_tptr = NULL;
    ctx.safety = safety;

    return match_traverse(
            &ctx,
            pattern, NULL,
            chunk_size, iterations_left, NULL, 0,
            ret);
}

/*
 * This is called when select_count traps
 */
static int db_select_count_continue_hash(Process* p, DbTable* tbl,
                                         Eterm continuation, Eterm* ret,
                                         enum DbIterSafety* safety_p)
{
    traverse_context_t ctx;
    Eterm* tptr;
    Eterm tid;
    Binary* mp;
    Sint got;
    Sint slot_ix;
    Sint chunk_size = 0;
    *ret = NIL;

    if (unpack_simple_continuation(continuation, &tptr, &tid, &slot_ix, &mp,
                                   &got, safety_p)) {
        *ret = NIL;
        return DB_ERROR_BADPARAM;
    }

    ctx.on_match_res  = select_count_on_match_res;
    ctx.on_loop_ended = select_count_on_loop_ended;
    ctx.on_trap       = select_count_on_trap;
    ctx.p = p;
    ctx.tb = &tbl->hash;
    ctx.tid = tid;
    ctx.prev_continuation_tptr = tptr;
    ctx.safety = *safety_p;

    return match_traverse_continue(
            &ctx, chunk_size,
            MAX_SELECT_COUNT_ITERATIONS,
            NULL, slot_ix, got, &mp, 0,
            ret);
}

#undef MAX_SELECT_COUNT_ITERATIONS


/*
 *
 * select_delete match traversal
 *
 */

#define MAX_SELECT_DELETE_ITERATIONS 1000

typedef struct {
    traverse_context_t base;
    erts_aint_t fixated_by_me;
    Uint last_pseudo_delete;
    HashDbTerm* free_us;
} select_delete_context_t;

static int select_delete_on_nothing_can_match(traverse_context_t* ctx_base,
                                              Eterm* ret)
{
    *ret = make_small(0);
    return DB_ERROR_NONE;
}

static int select_delete_on_match_res(traverse_context_t* ctx_base, Sint slot_ix,
                                      HashDbTerm*** current_ptr_ptr,
                                      Eterm match_res)
{
    HashDbTerm** current_ptr = *current_ptr_ptr;
    select_delete_context_t* ctx = (select_delete_context_t*) ctx_base;
    HashDbTerm* del;
    DbTableHashLockAndCounter* lck_ctr;
    Uint32 hval;
    if (match_res != am_true)
        return 0;
    hval = (*current_ptr)->hvalue;
    if (NFIXED(ctx->base.tb) > ctx->fixated_by_me) { /* fixated by others? */
        if (slot_ix != ctx->last_pseudo_delete) {
            if (!add_fixed_deletion(ctx->base.tb, slot_ix, ctx->fixated_by_me))
                goto do_erase;
            ctx->last_pseudo_delete = slot_ix;
        }
        (*current_ptr)->pseudo_deleted = 1;
    }
    else {
    do_erase:
        del = *current_ptr;
        *current_ptr = (*current_ptr)->next; // replace pointer to term using next
        del->next = ctx->free_us;
        ctx->free_us = del;
    }
    lck_ctr = GET_LOCK_AND_CTR(ctx->base.tb,slot_ix);
    DEC_NITEMS(ctx->base.tb, lck_ctr, hval);

    return 1;
}

/* This function is only safe to call while the table lock is held in
   write mode */
static Sint get_nitems_from_locks_or_counter(DbTableHash* tb)
{
    if (IS_DECENTRALIZED_CTRS(tb)) {
        int i;
        Sint total = 0;
        for (i=0; i < DB_HASH_LOCK_CNT; ++i) {
            total += tb->locks->lck_vec[i].lck_ctr.nitems;
        }
        return total;
    } else {
        return erts_flxctr_read_centralized(&tb->common.counters,
                                            ERTS_DB_TABLE_NITEMS_COUNTER_ID);
    }
}

static int select_delete_on_loop_ended(traverse_context_t* ctx_base,
                                       Sint slot_ix, Sint got,
                                       Sint iterations_left, Binary** mpp,
                                       Eterm* ret)
{
    select_delete_context_t* ctx = (select_delete_context_t*) ctx_base;
    DbTableHash* tb = ctx->base.tb;
    free_term_list(tb, ctx->free_us);
    ctx->free_us = NULL;
    ASSERT(iterations_left <= MAX_SELECT_DELETE_ITERATIONS);
    BUMP_REDS(ctx->base.p, MAX_SELECT_DELETE_ITERATIONS - iterations_left);
    if (got) {
        Sint nitems;
        if (IS_DECENTRALIZED_CTRS(tb)) {
            /* Get a random hash value so we can get an nitems
               estimate from a random lock */
            HashValue hval =
                (HashValue)&ctx +
                (HashValue)iterations_left +
                (HashValue)erts_get_scheduler_data()->reductions;
            erts_rwmtx_t* lck = RLOCK_HASH(tb, hval);
            DbTableHashLockAndCounter* lck_ctr = GET_LOCK_AND_CTR(tb, hval);
            nitems = NITEMS_ESTIMATE(tb, lck_ctr, hval);
            RUNLOCK_HASH(lck);
        } else {
            nitems = erts_flxctr_read_centralized(&tb->common.counters,
                                                  ERTS_DB_TABLE_NITEMS_COUNTER_ID);
        }
	try_shrink(tb, nitems);
    }
    *ret = erts_make_integer(got, ctx->base.p);
    return DB_ERROR_NONE;
}

static int select_delete_on_trap(traverse_context_t* ctx_base,
                                 Sint slot_ix, Sint got,
                                 Binary** mpp, Eterm* ret)
{
    select_delete_context_t* ctx = (select_delete_context_t*) ctx_base;
    free_term_list(ctx->base.tb, ctx->free_us);
    ctx->free_us = NULL;
    return on_simple_trap(
            &ets_select_delete_continue_exp, &ctx->base,
            slot_ix, got, mpp, ret);
}

static int db_select_delete_hash(Process *p, DbTable *tbl, Eterm tid,
                                 Eterm pattern, Eterm *ret,
                                 enum DbIterSafety safety)
{
    select_delete_context_t ctx;
    Sint chunk_size = 0;

    ctx.base.on_nothing_can_match = select_delete_on_nothing_can_match;
    ctx.base.on_match_res         = select_delete_on_match_res;
    ctx.base.on_loop_ended        = select_delete_on_loop_ended;
    ctx.base.on_trap              = select_delete_on_trap;
    ctx.base.p = p;
    ctx.base.tb = &tbl->hash;
    ctx.base.tid = tid;
    ctx.base.prev_continuation_tptr = NULL;
    ctx.base.safety = safety;
    ctx.fixated_by_me = ctx.base.tb->common.is_thread_safe ? 0 : 1;
    ctx.last_pseudo_delete = (Uint) -1;
    ctx.free_us = NULL;

    return match_traverse(
            &ctx.base,
            pattern, NULL,
            chunk_size,
            MAX_SELECT_DELETE_ITERATIONS, NULL, 1,
            ret);
}

/*
 * This is called when select_delete traps
 */
static int db_select_delete_continue_hash(Process* p, DbTable* tbl,
                                          Eterm continuation, Eterm* ret,
                                          enum DbIterSafety* safety_p)
{
    select_delete_context_t ctx;
    Eterm* tptr;
    Eterm tid;
    Binary* mp;
    Sint got;
    Sint slot_ix;
    Sint chunk_size = 0;

    if (unpack_simple_continuation(continuation, &tptr, &tid, &slot_ix, &mp,
                                   &got, safety_p)) {
        *ret = NIL;
        return DB_ERROR_BADPARAM;
    }

    ctx.base.on_match_res  = select_delete_on_match_res;
    ctx.base.on_loop_ended = select_delete_on_loop_ended;
    ctx.base.on_trap       = select_delete_on_trap;
    ctx.base.p = p;
    ctx.base.tb = &tbl->hash;
    ctx.base.tid = tid;
    ctx.base.prev_continuation_tptr = tptr;
    ctx.base.safety = *safety_p;
    ctx.fixated_by_me = ONLY_WRITER(p, ctx.base.tb) ? 0 : 1;
    ctx.last_pseudo_delete = (Uint) -1;
    ctx.free_us = NULL;

    return match_traverse_continue(
            &ctx.base, chunk_size,
            MAX_SELECT_DELETE_ITERATIONS,
            NULL, slot_ix, got, &mp, 1,
            ret);
}

#undef MAX_SELECT_DELETE_ITERATIONS


/*
 *
 * select_replace match traversal
 *
 */

#define MAX_SELECT_REPLACE_ITERATIONS 1000

static int select_replace_on_nothing_can_match(traverse_context_t* ctx_base,
                                               Eterm* ret)
{
    *ret = make_small(0);
    return DB_ERROR_NONE;
}

static int select_replace_on_match_res(traverse_context_t* ctx, Sint slot_ix,
                                       HashDbTerm*** current_ptr_ptr,
                                       Eterm match_res)
{
    DbTableHash* tb = ctx->tb;
    HashDbTerm* new;
    HashDbTerm* next;
    HashValue hval;

    if (is_value(match_res)) {
#ifdef DEBUG
        Eterm key = db_getkey(tb->common.keypos, match_res);
        ASSERT(is_value(key));
        ASSERT(eq(key, GETKEY(tb, (**current_ptr_ptr)->dbterm.tpl)));
#endif
        next = (**current_ptr_ptr)->next;
        hval = (**current_ptr_ptr)->hvalue;
        new = new_dbterm(tb, match_res);
        new->next = next;
        new->hvalue = hval;
        new->pseudo_deleted = 0;
        free_term(tb, **current_ptr_ptr);
        **current_ptr_ptr = new; /* replace 'next' pointer in previous object */
        *current_ptr_ptr = &((**current_ptr_ptr)->next); /* advance to next object */
        return 1;
    }
    return 0;
}

static int select_replace_on_loop_ended(traverse_context_t* ctx, Sint slot_ix,
                                        Sint got, Sint iterations_left,
                                        Binary** mpp, Eterm* ret)
{
    ASSERT(iterations_left <= MAX_SELECT_REPLACE_ITERATIONS);
    /* the more objects we've replaced, the more reductions we've consumed */
    BUMP_REDS(ctx->p,
              MIN(MAX_SELECT_REPLACE_ITERATIONS * 2,
                  (MAX_SELECT_REPLACE_ITERATIONS - iterations_left) + (int)got));
    *ret = erts_make_integer(got, ctx->p);
    return DB_ERROR_NONE;
}

static int select_replace_on_trap(traverse_context_t* ctx,
                                  Sint slot_ix, Sint got,
                                  Binary** mpp, Eterm* ret)
{
    return on_simple_trap(
            &ets_select_replace_continue_exp, ctx,
            slot_ix, got, mpp, ret);
}

static int db_select_replace_hash(Process *p, DbTable *tbl, Eterm tid,
                                  Eterm pattern, Eterm *ret,
                                  enum DbIterSafety safety)
{
    traverse_context_t ctx;
    Sint chunk_size = 0;

    /* Bag implementation presented both semantic consistency and performance issues,
     * unsupported for now
     */
    ASSERT(!(tbl->hash.common.status & DB_BAG));

    ctx.on_nothing_can_match = select_replace_on_nothing_can_match;
    ctx.on_match_res         = select_replace_on_match_res;
    ctx.on_loop_ended        = select_replace_on_loop_ended;
    ctx.on_trap              = select_replace_on_trap;
    ctx.p = p;
    ctx.tb = &tbl->hash;
    ctx.tid = tid;
    ctx.prev_continuation_tptr = NULL;
    ctx.safety = safety;

    return match_traverse(
            &ctx,
            pattern, db_match_keeps_key,
            chunk_size,
            MAX_SELECT_REPLACE_ITERATIONS, NULL, 1,
            ret);
}

/*
 * This is called when select_replace traps
 */
static int db_select_replace_continue_hash(Process* p, DbTable* tbl,
                                           Eterm continuation, Eterm* ret,
                                           enum DbIterSafety* safety_p)
{
    traverse_context_t ctx;
    Eterm* tptr;
    Eterm tid ;
    Binary* mp;
    Sint got;
    Sint slot_ix;
    Sint chunk_size = 0;
    *ret = NIL;

    if (unpack_simple_continuation(continuation, &tptr, &tid, &slot_ix, &mp,
                                   &got, safety_p)) {
        *ret = NIL;
        return DB_ERROR_BADPARAM;
    }

    /* Proceed */
    ctx.on_match_res  = select_replace_on_match_res;
    ctx.on_loop_ended = select_replace_on_loop_ended;
    ctx.on_trap       = select_replace_on_trap;
    ctx.p = p;
    ctx.tb = &tbl->hash;
    ctx.tid = tid;
    ctx.prev_continuation_tptr = tptr;
    ctx.safety = *safety_p;

    return match_traverse_continue(
            &ctx, chunk_size,
            MAX_SELECT_REPLACE_ITERATIONS,
            NULL, slot_ix, got, &mp, 1,
            ret);
}


static int db_take_hash(Process *p, DbTable *tbl, Eterm key, Eterm *ret)
{
    DbTableHash *tb = &tbl->hash;
    HashDbTerm **bp, *b;
    HashDbTerm *free_us = NULL;
    HashValue hval = MAKE_HASH(key);
    DbTableHashLockAndCounter *lck_ctr = WLOCK_HASH_GET_LCK_AND_CTR(tb, hval);
    int ix = hash_to_ix(tb, hval);
    int nitems_diff = 0;
    Sint nitems;

    *ret = NIL;
    for (bp = &BUCKET(tb, ix), b = *bp; b; bp = &b->next, b = b->next) {
        if (has_live_key(tb, b, key, hval)) {
            HashDbTerm *bend;

            *ret = get_term_list(p, tb, key, hval, b, &bend);
            while (b != bend) {
                --nitems_diff;
                if (nitems_diff == -1 && IS_FIXED(tb)
                    && add_fixed_deletion(tb, ix, 0)) {
                    /* Pseudo remove (no need to keep several of same key) */
                    bp = &b->next;
                    b->pseudo_deleted = 1;
                    b = b->next;
                } else {
                    HashDbTerm* next = b->next;
                    b->next = free_us;
                    free_us = b;
                    b = *bp = next;
                }
            }
            break;
        }
    }
    if (nitems_diff) {
        ADD_NITEMS(tb, lck_ctr, hval, nitems_diff);
        nitems = NITEMS_ESTIMATE(tb, lck_ctr, hval);
    }
    WUNLOCK_HASH_LCK_CTR(lck_ctr);
    if (nitems_diff) {
        try_shrink(tb, nitems);
    }
    free_term_list(tb, free_us);
    return DB_ERROR_NONE;
}


/*
** Other interface routines (not directly coupled to one bif)
*/

void db_initialize_hash(void)
{
}


static SWord db_mark_all_deleted_hash(DbTable *tbl, SWord reds)
{
    const int LOOPS_PER_REDUCTION  = 8;
    DbTableHash *tb = &tbl->hash;
    FixedDeletion* fixdel;
    SWord loops = reds * LOOPS_PER_REDUCTION;
    int i;

    ERTS_LC_ASSERT(IS_TAB_WLOCKED(tb));

    fixdel = (FixedDeletion*) erts_atomic_read_nob(&tb->fixdel);
    if (fixdel && fixdel->trap) {
        /* Continue after trap */
        ASSERT(fixdel->all);
        ASSERT(fixdel->slot < NACTIVE(tb));
        i = fixdel->slot;
    }
    else {
        /* First call */
        int ok;
        fixdel = alloc_fixdel(tb);
        ok = link_fixdel(tb, fixdel, 0);
        ASSERT(ok); (void)ok;
        i = 0;
    }

    do {
        HashDbTerm* b;
	for (b = BUCKET(tb,i); b; b = b->next)
            b->pseudo_deleted = 1;
    } while (++i < NACTIVE(tb) && --loops > 0);

    if (i < NACTIVE(tb)) {
         /* Yield */
        fixdel->slot = i;
        fixdel->all = 0;
        fixdel->trap = 1;
        return -1;
    }

    fixdel->slot = NACTIVE(tb) - 1;
    fixdel->all = 1;
    fixdel->trap = 0;
    RESET_NITEMS(tb);
    return loops < 0 ? 0 : loops / LOOPS_PER_REDUCTION;
}


/* Display hash table contents (for dump) */
static void db_print_hash(fmtfn_t to, void *to_arg, int show, DbTable *tbl)
{
    DbTableHash *tb = &tbl->hash;
    DbHashStats stats;
    int i;

    erts_print(to, to_arg, "Buckets: %d\n", NACTIVE(tb));

    i = tbl->common.is_thread_safe;
    /* If crash dumping we set table to thread safe in order to
       avoid taking any locks */
    if (ERTS_IS_CRASH_DUMPING)
        tbl->common.is_thread_safe = 1;

    db_calc_stats_hash(&tbl->hash, &stats);

    tbl->common.is_thread_safe = i;

    erts_print(to, to_arg, "Chain Length Avg: %f\n", stats.avg_chain_len);
    erts_print(to, to_arg, "Chain Length Max: %d\n", stats.max_chain_len);
    erts_print(to, to_arg, "Chain Length Min: %d\n", stats.min_chain_len);
    erts_print(to, to_arg, "Chain Length Std Dev: %f\n",
               stats.std_dev_chain_len);
    erts_print(to, to_arg, "Chain Length Expected Std Dev: %f\n",
               stats.std_dev_expected);

    if (IS_FIXED(tb))
        erts_print(to, to_arg, "Fixed: %d\n", stats.kept_items);
    else
        erts_print(to, to_arg, "Fixed: false\n");

    if (show) {
	for (i = 0; i < NACTIVE(tb); i++) {
	    HashDbTerm* list = BUCKET(tb,i);
	    if (list == NULL)
		continue;
	    erts_print(to, to_arg, "%d: [", i);
	    while(list != 0) {
		if (is_pseudo_deleted(list))
		    erts_print(to, to_arg, "*");
		if (tb->common.compress) {
		    Eterm key = GETKEY(tb, list->dbterm.tpl);
		    erts_print(to, to_arg, "key=%T", key);
		}
		else {
		    Eterm obj = make_tuple(list->dbterm.tpl);
		    erts_print(to, to_arg, "%T", obj);
		}
		if (list->next != 0)
		    erts_print(to, to_arg, ",");
		list = list->next;
	    }
	    erts_print(to, to_arg, "]\n");
	}
    }
}

static int db_free_empty_table_hash(DbTable *tbl)
{
    ASSERT(get_nitems_from_locks_or_counter(&tbl->hash) == 0);
    while (db_free_table_continue_hash(tbl, ERTS_SWORD_MAX) < 0)
	;
    return 0;
}

static SWord db_free_table_continue_hash(DbTable *tbl, SWord reds)
{
    DbTableHash *tb = &tbl->hash;
    FixedDeletion* fixdel = (FixedDeletion*) erts_atomic_read_acqb(&tb->fixdel);
    ERTS_LC_ASSERT(IS_TAB_WLOCKED(tb) || (tb->common.status & DB_DELETE));

    while (fixdel != NULL) {
	FixedDeletion *fx = fixdel;

	fixdel = fx->next;
        free_fixdel(tb, fx);
	if (--reds < 0) {
	    erts_atomic_set_relb(&tb->fixdel, (erts_aint_t)fixdel);
	    return reds;		/* Not done */
	}
    }
    erts_atomic_set_relb(&tb->fixdel, (erts_aint_t)NULL);

    while(tb->nslots != 0) {
	reds -= EXT_SEGSZ/64 + free_seg(tb);

	/*
	 * If we have done enough work, get out here.
	 */
	if (reds < 0) {
	    return reds;	/* Not done */
	}
    }
    if (tb->locks != NULL) {
	int i;
	for (i=0; i<DB_HASH_LOCK_CNT; ++i) {
	    erts_rwmtx_destroy(GET_LOCK(tb,i)); 
	}
	erts_db_free(ERTS_ALC_T_DB_SEG, (DbTable *)tb,
		     (void*)tb->locks, sizeof(DbTableHashFineLocks));
	tb->locks = NULL;
    }
    ASSERT(erts_flxctr_is_snapshot_ongoing(&tb->common.counters) ||
           ((sizeof(DbTable) +
             erts_flxctr_nr_of_allocated_bytes(&tb->common.counters)) ==
            erts_flxctr_read_approx(&tb->common.counters,
                                    ERTS_DB_TABLE_MEM_COUNTER_ID)));
    return reds;			/* Done */
}



/*
** Utility routines. (static)
*/
/*
** For the select functions, analyzes the pattern and determines which
** slots should be searched. Also compiles the match program
*/
static int analyze_pattern(DbTableHash *tb, Eterm pattern, 
                           extra_match_validator_t extra_validator, /* Optional callback */
                           struct mp_info *mpi)
{
    Eterm *ptpl;
    Eterm lst, tpl, ttpl;
    Eterm *matches,*guards, *bodies;
    Eterm sbuff[30];
    Eterm *buff = sbuff;
    Eterm key = NIL;	       
    HashValue hval = NIL;      
    int num_heads = 0;
    int i;

    mpi->lists = mpi->dlists;
    mpi->num_lists = 0;
    mpi->key_given = 1;
    mpi->something_can_match = 0;
    mpi->mp = NULL;

    for (lst = pattern; is_list(lst); lst = CDR(list_val(lst)))
	++num_heads;

    if (lst != NIL) {/* proper list... */
	return DB_ERROR_BADPARAM;
    }

    if (num_heads > 10) {
	buff = erts_alloc(ERTS_ALC_T_DB_TMP, sizeof(Eterm) * num_heads * 3);
	mpi->lists = erts_alloc(ERTS_ALC_T_DB_SEL_LIST,
				sizeof(*(mpi->lists)) * num_heads);	
    }

    matches = buff;
    guards = buff + num_heads;
    bodies = buff + (num_heads * 2);

    i = 0;
    for(lst = pattern; is_list(lst); lst = CDR(list_val(lst))) {
        Eterm match;
        Eterm guard;
        Eterm body;

	ttpl = CAR(list_val(lst));
	if (!is_tuple(ttpl)) {
	    if (buff != sbuff) { 
		erts_free(ERTS_ALC_T_DB_TMP, buff);
	    }
	    return DB_ERROR_BADPARAM;
	}
	ptpl = tuple_val(ttpl);
	if (ptpl[0] != make_arityval(3U)) {
	    if (buff != sbuff) { 
		erts_free(ERTS_ALC_T_DB_TMP, buff);
	    }
	    return DB_ERROR_BADPARAM;
	}
	matches[i] = match = tpl = ptpl[1];
	guards[i] = guard = ptpl[2];
	bodies[i] = body = ptpl[3];

        if(extra_validator != NULL && !extra_validator(tb->common.keypos, match, guard, body)) {
	    if (buff != sbuff) {
		erts_free(ERTS_ALC_T_DB_TMP, buff);
	    }
            return DB_ERROR_BADPARAM;
        }

	if (!is_list(body) || CDR(list_val(body)) != NIL ||
	    CAR(list_val(body)) != am_DollarUnderscore) {
	}
	++i;
	if (!(mpi->key_given)) {
	    continue;
	}
	if (tpl == am_Underscore || db_is_variable(tpl) != -1) {
	    (mpi->key_given) = 0;
	    (mpi->something_can_match) = 1;
	} else {
	    key = db_getkey(tb->common.keypos, tpl);
	    if (is_value(key)) {
		if (!db_has_variable(key)) {   /* Bound key */
		    int ix, search_slot;
		    HashDbTerm** bp;
		    erts_rwmtx_t* lck;
		    hval = MAKE_HASH(key);
		    lck = RLOCK_HASH(tb,hval);
		    ix = hash_to_ix(tb, hval);
		    bp = &BUCKET(tb,ix);
		    if (lck == NULL) {
			search_slot = search_list(tb,key,hval,*bp) != NULL;
		    } else {
			/* No point to verify if key exist now as there may be
			   concurrent inserters/deleters anyway */
			RUNLOCK_HASH(lck);
			search_slot = 1;
		    }
		    if (search_slot) {
			int j;
			for (j=0; ; ++j) {
			    if (j == mpi->num_lists) {
				mpi->lists[mpi->num_lists].bucket = bp;
				mpi->lists[mpi->num_lists].ix = ix;
				++mpi->num_lists;
				break;
			    }
			    if (mpi->lists[j].bucket == bp) {
				ASSERT(mpi->lists[j].ix == ix);
				break;
			    }
			    ASSERT(mpi->lists[j].ix != ix);
			}
			mpi->something_can_match = 1;
		    }
		} else {
		    mpi->key_given = 0;
		    mpi->something_can_match = 1;
		}
	    }
	}
    }

    /*
     * It would be nice not to compile the match_spec if nothing could match,
     * but then the select calls would not fail like they should on bad 
     * match specs that happen to specify non existent keys etc.
     */
    if ((mpi->mp = db_match_compile(matches, guards, bodies,
				    num_heads, DCOMP_TABLE, NULL)) 
	== NULL) {
	if (buff != sbuff) { 
	    erts_free(ERTS_ALC_T_DB_TMP, buff);
	}
	return DB_ERROR_BADPARAM;
    }
    if (buff != sbuff) { 
	erts_free(ERTS_ALC_T_DB_TMP, buff);
    }
    return DB_ERROR_NONE;
}

static struct ext_segtab* alloc_ext_segtab(DbTableHash* tb, unsigned seg_ix)
{
    struct segment** old_segtab = SEGTAB(tb);
    int nsegs = 0;
    struct ext_segtab* est;
    
    ASSERT(seg_ix >= NSEG_1);
    switch (seg_ix) {
    case NSEG_1: nsegs = NSEG_2; break;
    default:     nsegs = seg_ix + NSEG_INC; break;
    }
    ASSERT(nsegs > tb->nsegs);
    est = (struct ext_segtab*) erts_db_alloc(ERTS_ALC_T_DB_SEG,
                                             (DbTable *) tb,
                                             SIZEOF_EXT_SEGTAB(nsegs));
    est->nsegs = nsegs;
    est->prev_segtab = old_segtab;
    est->prev_nsegs = tb->nsegs;
    sys_memcpy(est->segtab, old_segtab, tb->nsegs*sizeof(struct segment*));
#ifdef DEBUG
    sys_memset(&est->segtab[seg_ix], 0, (nsegs-seg_ix)*sizeof(struct segment*));
#endif
    return est;
}

static void calc_shrink_limit(DbTableHash* tb)
{
    erts_aint_t shrink_limit;
    int sample_size_is_enough = 1;

    if (IS_DECENTRALIZED_CTRS(tb)) {
        /*
           Cochran’s Sample Size Formula indicates that we will get
           good estimates if we have 100 buckets or more per lock (see
           calculations below)
        */
        /* square of z-score 95% confidence */
        /* const double z2 = 1.96*1.96; */
        /* Estimated propotion used buckets */
        /* const double p = 0.5; */
        /* margin of error */
        /* const double moe = 0.1; */
        /* const double moe2 = moe*moe; */
        /* Cochran’s Sample Size Formula x=96.040 */
        /* const double x = (z2 * p * (1-p)) / moe2; */
        /* Modification for smaller populations */
        /* for(int n = 10; n < 1000; n = n + 100){ */
        /*   const double d = n*x / (x + n - 1) + 1; */
        /*   printf("Cochran_formula=%f size=%d mod_with_size=%f\n", x, n, d); */
        /* } */
        const int needed_slots = 100 * DB_HASH_LOCK_CNT;
        if (tb->nslots < needed_slots) {
            sample_size_is_enough = 0;
        }
    }

    if (sample_size_is_enough && tb->nslots >= (FIRST_SEGSZ + 2*EXT_SEGSZ)) {
        /*
         * Start shrink when the sample size is big enough for
         * decentralized counters if decentralized counters are used
         * and when we can remove one extra segment and still remain
         * below 50% load.
         */
        shrink_limit = (tb->nslots - EXT_SEGSZ) / 2;
    }
    else {
        /*
         * But don't shrink below two segments.
         * Why? In order to have chance of getting rid of the last extra segment,
         * and rehash it into the first small segment, we either have to start
         * early and do speculative joining of buckets or we have to join a lot
         * of buckets during each delete-op.
         *
         * Instead keep segment #2 once allocated. I also think it's a good bet
         * a shrinking large table will grow large again.
         */
        shrink_limit = 0;
    }
    erts_atomic_set_nob(&tb->shrink_limit, shrink_limit);
}


/* Extend table with one new segment
*/
static void alloc_seg(DbTableHash *tb)
{    
    int seg_ix = SLOT_IX_TO_SEG_IX(tb->nslots);
    struct segment** segtab;

    ASSERT(seg_ix > 0);
    if (seg_ix == tb->nsegs) { /* New segtab needed */
	struct ext_segtab* est = alloc_ext_segtab(tb, seg_ix);
        SET_SEGTAB(tb, est->segtab);
        tb->nsegs = est->nsegs;
    }
    ASSERT(seg_ix < tb->nsegs);
    segtab = SEGTAB(tb);
    segtab[seg_ix] = (struct segment*) erts_db_alloc(ERTS_ALC_T_DB_SEG,
                                                     (DbTable *) tb,
                                                     SIZEOF_SEGMENT(EXT_SEGSZ));
#ifdef DEBUG
    {
        int i;
        for (i = 0; i < EXT_SEGSZ; i++) {
            segtab[seg_ix]->buckets[i] = DBG_BUCKET_INACTIVE;
        }
    }
#endif
    tb->nslots += EXT_SEGSZ;

    calc_shrink_limit(tb);
}

static void dealloc_ext_segtab(void* lop_data)
{
    struct ext_segtab* est = (struct ext_segtab*) lop_data;

    erts_free(ERTS_ALC_T_DB_SEG, est);
}

struct dealloc_seg_ops {
    struct segment* segp;
    Uint seg_sz;

    struct ext_segtab* est;
};

/* Shrink table by removing the top segment
** free_records: 1=free any records in segment, 0=assume segment is empty 
** ds_ops: (out) Instructions for dealloc_seg().
*/
static int remove_seg(DbTableHash *tb, int free_records,
                      struct dealloc_seg_ops *ds_ops)
{
    const int seg_ix = SLOT_IX_TO_SEG_IX(tb->nslots) - 1;
    struct segment** const segtab = SEGTAB(tb);
    struct segment* const segp = segtab[seg_ix];
    Uint seg_sz;
    int nrecords = 0;

    ERTS_LC_ASSERT(IS_TAB_WLOCKED(tb) || tb->common.status & DB_DELETE
                   || erts_atomic_read_nob(&tb->is_resizing));

    ASSERT(segp != NULL);
    if (free_records) {
        int ix, n;
        if (seg_ix == 0) {
            /* First segment (always fully active) */
            n = FIRST_SEGSZ;
            ix = FIRST_SEGSZ-1;
        }
        else if (NACTIVE(tb) < tb->nslots) {
            /* Last extended segment partially active */
            n = (NACTIVE(tb) - FIRST_SEGSZ) & EXT_SEGSZ_MASK;
            ix = (NACTIVE(tb)-1) & EXT_SEGSZ_MASK;
        }
        else {
            /* Full extended segment */
            n = EXT_SEGSZ;
            ix = EXT_SEGSZ - 1;
        }
        for ( ; n > 0; n--, ix--) {
	    HashDbTerm* p = segp->buckets[ix & EXT_SEGSZ_MASK];
	    while(p != 0) {		
		HashDbTerm* nxt = p->next;
		free_term(tb, p);
		p = nxt;
		++nrecords;
	    }
	}
    }
#ifdef DEBUG
    else {
        int ix = (seg_ix == 0) ? FIRST_SEGSZ-1 : EXT_SEGSZ-1;
        for ( ; ix >= 0; ix--) {
            ASSERT(segp->buckets[ix] == DBG_BUCKET_INACTIVE);
        }
    }
#endif

    ds_ops->est = NULL;
    if (seg_ix >= NSEG_1) {
        struct ext_segtab* est = ErtsContainerStruct_(segtab,struct ext_segtab,segtab);

        if (seg_ix == est->prev_nsegs) { /* Dealloc extended segtab */
            ASSERT(est->prev_segtab != NULL);
            SET_SEGTAB(tb, est->prev_segtab);
            tb->nsegs = est->prev_nsegs;

            ds_ops->est = est;
        }
    }

    seg_sz = (seg_ix == 0) ? FIRST_SEGSZ : EXT_SEGSZ;
    tb->nslots -= seg_sz;
    ASSERT(tb->nslots >= 0);

    ds_ops->segp = segp;
    ds_ops->seg_sz = seg_sz;
    
#ifdef DEBUG
    if (seg_ix < tb->nsegs)
        SEGTAB(tb)[seg_ix] = NULL;
#endif
    calc_shrink_limit(tb);
    return nrecords;
}

/*
 * Deallocate segment removed by remove_seg()
 */
static void dealloc_seg(DbTableHash *tb, struct dealloc_seg_ops* ds_ops)
{
    struct ext_segtab* est = ds_ops->est;

    if (est) {
        if (!tb->common.is_thread_safe) {
            /*
             * Table is doing a graceful shrink operation and we must avoid
             * deallocating this segtab while it may still be read by other
             * threads. Schedule deallocation with thread progress to make
             * sure no lingering threads are still hanging in BUCKET macro
             * with an old segtab pointer.
             */
            erts_schedule_db_free(&tb->common, dealloc_ext_segtab,
                                  est, &est->lop,
                                  SIZEOF_EXT_SEGTAB(est->nsegs));
        }
        else
            erts_db_free(ERTS_ALC_T_DB_SEG, (DbTable*)tb, est,
                         SIZEOF_EXT_SEGTAB(est->nsegs));
    }

    erts_db_free(ERTS_ALC_T_DB_SEG, (DbTable *)tb,
                 ds_ops->segp, SIZEOF_SEGMENT(ds_ops->seg_sz));
}

/* Remove and deallocate top segment and all its contained objects */
static int free_seg(DbTableHash *tb)
{
    struct dealloc_seg_ops ds_ops;
    int reds;

    reds = remove_seg(tb, 1, &ds_ops);
    dealloc_seg(tb, &ds_ops);
    return reds;
}

/*
** Copy terms from ptr1 until ptr2
** works for ptr1 == ptr2 == 0  => []
** or ptr2 == 0
** sz is either precalculated heap size or 0 if not known
*/
static Eterm build_term_list(Process* p, HashDbTerm* ptr1, HashDbTerm* ptr2,
			     Uint sz, DbTableHash* tb)
{
    HashDbTerm* ptr;
    Eterm list = NIL;
    Eterm copy;
    Eterm *hp, *hend;

    if (!sz) {
	ptr = ptr1;
	while(ptr != ptr2) {
	    if (!is_pseudo_deleted(ptr))
		sz += ptr->dbterm.size + 2;
	    ptr = ptr->next;
	}
    }

    hp = HAlloc(p, sz);
    hend = hp + sz;

    ptr = ptr1;
    while(ptr != ptr2) {
	if (!is_pseudo_deleted(ptr)) {
	    copy = db_copy_object_from_ets(&tb->common, &ptr->dbterm, &hp, &MSO(p));
	    list = CONS(hp, copy, list);
	    hp  += 2;
	}
	ptr = ptr->next;
    }
    HRelease(p,hend,hp);

    return list;
}

static ERTS_INLINE int
begin_resizing(DbTableHash* tb)
{
    if (DB_USING_FINE_LOCKING(tb)) {
	return
            !erts_atomic_read_acqb(&tb->is_resizing) &&
            !erts_atomic_xchg_acqb(&tb->is_resizing, 1);
    } else
        ERTS_LC_ASSERT(IS_TAB_WLOCKED(tb));
    return 1;
}

static ERTS_INLINE void
done_resizing(DbTableHash* tb)
{
    if (DB_USING_FINE_LOCKING(tb))
	erts_atomic_set_relb(&tb->is_resizing, 0);
}

/* Grow table with one or more new buckets.
** Allocate new segment if needed.
*/
static void grow(DbTableHash* tb, int nitems)
{
    HashDbTerm** pnext;
    HashDbTerm** to_pnext;
    HashDbTerm* p;
    erts_rwmtx_t* lck;
    int nactive;
    int from_ix, to_ix;
    int szm;
    int loop_limit = 5;

    do {
        if (!begin_resizing(tb))
            return; /* already in progress */
        nactive = NACTIVE(tb);
        if (nitems <= GROW_LIMIT(nactive)) {
            goto abort; /* already done (race) */
        }

        /* Ensure that the slot nactive exists */
        if (nactive == tb->nslots) {
            /* Time to get a new segment */
            ASSERT(((nactive-FIRST_SEGSZ) & EXT_SEGSZ_MASK) == 0);
            alloc_seg(tb);
        }
        ASSERT(nactive < tb->nslots);

        szm = erts_atomic_read_nob(&tb->szm);
        if (nactive <= szm) {
            from_ix = nactive & (szm >> 1);
        } else {
            ASSERT(nactive == szm+1);
            from_ix = 0;
            szm = (szm<<1) | 1;
        }
        to_ix = nactive;

        lck = WLOCK_HASH(tb, from_ix);
        ERTS_ASSERT(lck == GET_LOCK_MAYBE(tb,to_ix));
        /* Now a final double check (with the from_ix lock held)
         * that we did not get raced by a table fixer.
         */
        if (IS_FIXED(tb)) {
            WUNLOCK_HASH(lck);
            goto abort;
        }
        erts_atomic_set_nob(&tb->nactive, ++nactive);
        if (from_ix == 0) {
            if (DB_USING_FINE_LOCKING(tb))
                erts_atomic_set_relb(&tb->szm, szm);
            else
                erts_atomic_set_nob(&tb->szm, szm);
        }
        done_resizing(tb);

        /* Finally, let's split the bucket. We try to do it in a smart way
           to keep link order and avoid unnecessary updates of next-pointers */
        pnext = &BUCKET(tb, from_ix);
        p = *pnext;
        to_pnext = &BUCKET(tb, to_ix);
        ASSERT(*to_pnext == DBG_BUCKET_INACTIVE);
        while (p != NULL) {
            if (is_pseudo_deleted(p)) { /* rare but possible with fine locking */
                *pnext = p->next;
                free_term(tb, p);
                p = *pnext;
            }
            else {
                int ix = p->hvalue & szm;
                if (ix != from_ix) {
                    ASSERT(ix == (from_ix ^ ((szm+1)>>1)));
                    *to_pnext = p;
                    /* Swap "from" and "to": */
                    from_ix = ix;
                    to_pnext = pnext;
                }
                pnext = &p->next;
                p = *pnext;
            }
        }
        *to_pnext = NULL;
        WUNLOCK_HASH(lck);

    }while (--loop_limit && nitems > GROW_LIMIT(nactive));

    return;
   
abort:
    done_resizing(tb);
}


/* Shrink table by joining top bucket.
** Remove top segment if it gets empty.
*/
static void shrink(DbTableHash* tb, int nitems)
{
    struct dealloc_seg_ops ds_ops;
    HashDbTerm* src;
    HashDbTerm* tail;
    HashDbTerm** bp;
    erts_rwmtx_t* lck;
    int src_ix, dst_ix, low_szm;
    int nactive;
    int loop_limit = 5;

    ds_ops.segp = NULL;
    do {
        if (!begin_resizing(tb))
            return; /* already in progress */
        nactive = NACTIVE(tb);
        if (!(nitems < SHRINK_LIMIT(tb))) {
            goto abort; /* already done (race) */
        }
        src_ix = nactive - 1;
        low_szm = erts_atomic_read_nob(&tb->szm) >> 1;
        dst_ix = src_ix & low_szm;

        ASSERT(dst_ix < src_ix);
        ASSERT(nactive > FIRST_SEGSZ);
        lck = WLOCK_HASH(tb, dst_ix);
        ERTS_ASSERT(lck == GET_LOCK_MAYBE(tb,src_ix));
        /* Double check for racing table fixers */
        if (IS_FIXED(tb)) {
            WUNLOCK_HASH(lck);
            goto abort;
        }

        src = BUCKET(tb, src_ix);
#ifdef DEBUG
        BUCKET(tb, src_ix) = DBG_BUCKET_INACTIVE;
#endif
        nactive = src_ix;
        erts_atomic_set_nob(&tb->nactive, nactive);
        if (dst_ix == 0) {
            erts_atomic_set_relb(&tb->szm, low_szm);
        }
        if (tb->nslots - src_ix >= EXT_SEGSZ) {
            remove_seg(tb, 0, &ds_ops);
        }
        done_resizing(tb);

        if (src) {
            /*
             * We join buckets by appending "dst" list at the end of "src" list
             * as we must step through "src" anyway to purge pseudo deleted.
             */
            bp = &BUCKET(tb, dst_ix);
            tail = *bp;
            *bp = src;

            while(*bp != NULL) {
                if (is_pseudo_deleted(*bp)) {
                    HashDbTerm* deleted = *bp;
                    *bp = deleted->next;
                    free_term(tb, deleted);
                } else {
                    bp = &(*bp)->next;
                }
            }
            *bp = tail;
        }

        WUNLOCK_HASH(lck);

        if (ds_ops.segp) {
            dealloc_seg(tb, &ds_ops);
            ds_ops.segp = NULL;
        }

    } while (--loop_limit && nitems < SHRINK_LIMIT(tb));
    return;

abort:
    done_resizing(tb);
}

/* Search a list of tuples for a matching key */

static HashDbTerm* search_list(DbTableHash* tb, Eterm key, 
			       HashValue hval, HashDbTerm *list)
{
    while (list != 0) {
	if (has_live_key(tb,list,key,hval))
	    return list;
	list = list->next;
    }
    return 0;
}


/* This function is called by the next AND the select BIF */
/* It return the next live object in a table, NULL if no more */
/* In-bucket: RLOCKED */
/* Out-bucket: RLOCKED unless NULL */
static HashDbTerm* next_live(DbTableHash *tb, Uint *iptr, erts_rwmtx_t** lck_ptr,
			     HashDbTerm *list)
{
    int i;

    ERTS_LC_ASSERT(IS_HASH_RLOCKED(tb,*iptr));

    for ( ; list != NULL; list = list->next) {
	if (!is_pseudo_deleted(list))
	    return list;        
    }

    i = *iptr;
    while ((i=next_slot(tb, i, lck_ptr)) != 0) {

	list = BUCKET(tb,i);
	while (list != NULL) {
	    if (!is_pseudo_deleted(list)) {
		*iptr = i;
		return list;        
	    }
	    list = list->next;
	}
    }
    /* *iptr = ??? */
    return NULL;
}

static int
db_lookup_dbterm_hash(Process *p, DbTable *tbl, Eterm key, Eterm obj,
                      DbUpdateHandle* handle)
{
    DbTableHash *tb = &tbl->hash;
    HashValue hval;
    HashDbTerm **bp, *b;
    DbTableHashLockAndCounter* lck_ctr;
    int flags = 0;

    ASSERT(tb->common.status & DB_SET);

    hval = MAKE_HASH(key);
    lck_ctr = WLOCK_HASH_GET_LCK_AND_CTR(tb, hval);
    bp = &BUCKET(tb, hash_to_ix(tb, hval));
    b = *bp;

    for (;;) {
        if (b == NULL) {
            break;
        }
        if (has_key(tb, b, key, hval)) {
            if (!is_pseudo_deleted(b)) {
                goto Ldone;
            }
            break;
        }
        bp = &b->next;
        b = *bp;
    }

    if (obj == THE_NON_VALUE) {
        WUNLOCK_HASH_LCK_CTR(lck_ctr);
        return 0;
    }

    {
        Eterm *objp = tuple_val(obj);
        int arity = arityval(*objp);
        Eterm *htop, *hend;

        ASSERT(arity >= tb->common.keypos);
        htop = HAlloc(p, arity + 1);
        hend = htop + arity + 1;
        sys_memcpy(htop, objp, sizeof(Eterm) * (arity + 1));
        htop[tb->common.keypos] = key;
        obj = make_tuple(htop);

        if (b == NULL) {
            HashDbTerm *q = new_dbterm(tb, obj);

            q->hvalue = hval;
            q->pseudo_deleted = 0;
            q->next = NULL;
            *bp = b = q;
            flags |= DB_INC_TRY_GROW;
        } else {
            HashDbTerm *q, *next = b->next;

            ASSERT(is_pseudo_deleted(b));
            q = replace_dbterm(tb, b, obj);
            q->next = next;
            ASSERT(q->hvalue == hval);
            q->pseudo_deleted = 0;
            *bp = b = q;
            INC_NITEMS(tb, lck_ctr, hval);
        }

        HRelease(p, hend, htop);
        flags |= DB_NEW_OBJECT;
    }

Ldone:
    handle->tb = tbl;
    handle->bp = (void **)bp;
    handle->dbterm = &b->dbterm;
    handle->flags = flags;
    handle->new_size = b->dbterm.size;
    handle->u.hash.lck_ctr = lck_ctr;
    return 1;
}

/* Must be called after call to db_lookup_dbterm
*/
static void
db_finalize_dbterm_hash(int cret, DbUpdateHandle* handle)
{
    DbTable* tbl = handle->tb;
    DbTableHash *tb = &tbl->hash;
    HashDbTerm **bp = (HashDbTerm **) handle->bp;
    HashDbTerm *b = *bp;
    Uint32 hval = b->hvalue;
    DbTableHashLockAndCounter* lck_ctr = handle->u.hash.lck_ctr;
    HashDbTerm* free_me = NULL;
    Sint nitems;

    ERTS_LC_ASSERT(IS_HASH_WLOCKED(tb, &lck_ctr->lck));  /* locked by db_lookup_dbterm_hash */

    ASSERT((&b->dbterm == handle->dbterm) == !(tb->common.compress && handle->flags & DB_MUST_RESIZE));

    if (handle->flags & DB_NEW_OBJECT && cret != DB_ERROR_NONE) {
        if (IS_FIXED(tb) && add_fixed_deletion(tb, hash_to_ix(tb, b->hvalue),
                                               0)) {
            b->pseudo_deleted = 1;
        } else {
            *bp = b->next;
            free_me = b;
        }
<<<<<<< HEAD
        DEC_NITEMS(tb, lck_ctr, hval);
        nitems = NITEMS_ESTIMATE(tb, lck_ctr, hval);
        WUNLOCK_HASH_LCK_CTR(lck_ctr);
        try_shrink(tb, nitems);
=======

        WUNLOCK_HASH(lck);
        if (!(handle->flags & DB_INC_TRY_GROW))
            DEC_NITEMS(tb);
        try_shrink(tb);
>>>>>>> 266f2dce
    } else {
        if (handle->flags & DB_MUST_RESIZE) {
            ASSERT(cret == DB_ERROR_NONE);
            db_finalize_resize(handle, offsetof(HashDbTerm,dbterm));
            free_me = b;
        }
        if (handle->flags & DB_INC_TRY_GROW) {
            int nactive;
<<<<<<< HEAD
            int nitems;
            INC_NITEMS(tb, lck_ctr, hval);
            nitems = NITEMS_ESTIMATE(tb, lck_ctr, hval);
            WUNLOCK_HASH_LCK_CTR(lck_ctr);
=======
            int nitems = INC_NITEMS(tb);
            ASSERT(cret == DB_ERROR_NONE);
            WUNLOCK_HASH(lck);
>>>>>>> 266f2dce
            nactive = NACTIVE(tb);

            if (nitems > GROW_LIMIT(nactive) && !IS_FIXED(tb)) {
                grow(tb, nitems);
            }
        } else {
            WUNLOCK_HASH_LCK_CTR(lck_ctr);
        }
    }

    if (free_me)
        free_term(tb, free_me);

#ifdef DEBUG
    handle->dbterm = 0;
#endif
    return;
}

static SWord db_delete_all_objects_hash(Process* p,
                                        DbTable* tbl,
                                        SWord reds,
                                        Eterm* nitems_holder_wb)
{
    if (nitems_holder_wb != NULL) {
        Uint nr_of_items = get_nitems_from_locks_or_counter(&tbl->hash);
        *nitems_holder_wb = erts_make_integer(nr_of_items, p);
    }
    if (IS_FIXED(tbl)) {
	reds = db_mark_all_deleted_hash(tbl, reds);
    } else {
        reds = db_free_table_continue_hash(tbl, reds);
        if (reds < 0)
            return reds;

	db_create_hash(p, tbl);
        RESET_NITEMS(tbl);
    }
    return reds;
}

static Eterm db_delete_all_objects_get_nitems_from_holder_hash(Process* p,
                                                               Eterm nitems_holder){
    return nitems_holder;
}

void db_foreach_offheap_hash(DbTable *tbl,
			     void (*func)(ErlOffHeap *, void *),
			     void * arg)
{
    DbTableHash *tb = &tbl->hash;
    HashDbTerm* list;
    int i;
    int nactive = NACTIVE(tb);
    
    if (nactive > tb->nslots) {
        /* Table is being emptied by delete/1 or delete_all_objects/1 */
        ASSERT(!(tb->common.status & (DB_PRIVATE|DB_PROTECTED|DB_PUBLIC)));
        nactive = tb->nslots;
    }

    for (i = 0; i < nactive; i++) {
	list = BUCKET(tb,i);
	while(list != 0) {
	    ErlOffHeap tmp_offheap;
	    tmp_offheap.first = list->dbterm.first_oh;
	    tmp_offheap.overhead = 0;
	    (*func)(&tmp_offheap, arg);
	    list->dbterm.first_oh = tmp_offheap.first;
	    list = list->next;
	}
    }
}

void db_calc_stats_hash(DbTableHash* tb, DbHashStats* stats)
{
    HashDbTerm* b;
    erts_rwmtx_t* lck;
    int sum = 0;
    int sq_sum = 0;
    int kept_items = 0;
    int ix;
    int len;
    
    stats->min_chain_len = INT_MAX;
    stats->max_chain_len = 0;
    ix = 0;
    lck = RLOCK_HASH(tb,ix);
    do {
	len = 0;
	for (b = BUCKET(tb,ix); b!=NULL; b=b->next) {
	    len++;
            if (is_pseudo_deleted(b))
                ++kept_items;
	}
	sum += len;
	sq_sum += len*len;
	if (len < stats->min_chain_len) stats->min_chain_len = len;
	if (len > stats->max_chain_len) stats->max_chain_len = len;
	ix = next_slot(tb,ix,&lck);
    }while (ix);
    stats->avg_chain_len = (float)sum / NACTIVE(tb);	
    stats->std_dev_chain_len = sqrt((sq_sum - stats->avg_chain_len*sum) / NACTIVE(tb));
    /* Expected	standard deviation from a good uniform hash function, 
       ie binomial distribution (not taking the linear hashing into acount) */
    stats->std_dev_expected = sqrt(stats->avg_chain_len * (1 - 1.0/NACTIVE(tb)));
    stats->kept_items = kept_items;
}


/*
 * erts_internal:ets_lookup_binary_info/2
 */
static int db_get_binary_info_hash(Process *p, DbTable *tbl, Eterm key, Eterm *ret)
{
    DbTableHash *tb = &tbl->hash;
    HashValue hval;
    int ix;
    HashDbTerm *b, *first, *end;
    erts_rwmtx_t* lck;
    Eterm *hp, *hp_end;
    Uint hsz;
    Eterm list;

    hval = MAKE_HASH(key);
    lck = RLOCK_HASH(tb,hval);
    ix = hash_to_ix(tb, hval);
    b = BUCKET(tb, ix);

    while(b != 0) {
        if (has_key(tb, b, key, hval)) {
            goto found_key;
	}
        b = b->next;
    }
    RUNLOCK_HASH(lck);
    *ret = NIL;
    return DB_ERROR_NONE;

found_key:

    first = b;
    hsz = 0;
    do {
        ErlOffHeap oh;
        oh.first = b->dbterm.first_oh;
        erts_bld_bin_list(NULL, &hsz, &oh, NIL);
        b = b->next;
    } while (b && has_key(tb, b, key, hval));    
    end = b;

    hp = HAlloc(p, hsz);
    hp_end = hp + hsz;
    list = NIL; 
    for (b = first; b != end; b = b->next) {
        ErlOffHeap oh;
        oh.first = b->dbterm.first_oh;
        list = erts_bld_bin_list(&hp, NULL, &oh, list);
    }
    ASSERT(hp == hp_end); (void)hp_end;
    
    RUNLOCK_HASH(lck);
    *ret = list;
    return DB_ERROR_NONE;
}

static int raw_find_next(Process *p, DbTable* tbl, Uint ix,
                         erts_rwmtx_t* lck, Eterm *ret)
{
    DbTableHash *tb = &tbl->hash;
    HashDbTerm *b;

    do {
        b = BUCKET(tb,ix);
        if (b) {
            *ret = db_copy_key(p, tbl, &b->dbterm);
            RUNLOCK_HASH(lck);
            return DB_ERROR_NONE;
        }
        ix = next_slot(tb, ix, &lck);
    } while (ix);

    *ret = am_EOT;
    return DB_ERROR_NONE;
}

static int db_raw_first_hash(Process *p, DbTable *tbl, Eterm *ret)
{
    const Uint ix = 0;
    return raw_find_next(p, tbl, ix, RLOCK_HASH(&tbl->hash, ix), ret);
}

static int db_raw_next_hash(Process *p, DbTable *tbl, Eterm key, Eterm *ret)
{
    DbTableHash *tb = &tbl->hash;
    HashValue hval;
    Uint ix;
    HashDbTerm* b;
    erts_rwmtx_t* lck;

    hval = MAKE_HASH(key);
    lck = RLOCK_HASH(tb,hval);
    ix = hash_to_ix(tb, hval);
    b = BUCKET(tb, ix);

    for (;;) {
	if (b == NULL) {
	    RUNLOCK_HASH(lck);
	    return DB_ERROR_BADKEY;
	}
	if (has_key(tb, b, key, hval)) {
	    break;
	}
	b = b->next;
    }
    /* Key found */

    for (b = b->next; b; b = b->next) {
        if (!has_key(tb, b, key, hval)) {
            *ret = db_copy_key(p, tbl, &b->dbterm);
            RUNLOCK_HASH(lck);
            return DB_ERROR_NONE;
        }
    }

    ix = next_slot(tb, ix, &lck);
    if (ix)
        return raw_find_next(p, tbl, ix, lck, ret);

    *ret = am_EOT;
    return DB_ERROR_NONE;
}

static void* db_eterm_to_dbterm_hash(int compress, int keypos, Eterm obj)
{
    HashDbTerm* term = new_dbterm_hash_no_tab(compress, keypos, obj);
    term->next = NULL;
    return term;
}

static void* db_dbterm_list_prepend_hash(void* list, void* db_term)
{
    HashDbTerm* l = list;
    HashDbTerm* t = db_term;
    t->next = l;
    return t;
}

static void* db_dbterm_list_remove_first_hash(void** list)
{
    if (*list == NULL) {
        return NULL;
    } else {
        HashDbTerm* t = (*list);
        HashDbTerm* l = t->next;
        *list = l;
        return t;
    }
}

/*
 * Frees a HashDbTerm without updating the memory footprint of the
 * table.
 */
static void db_free_dbterm_hash(int compressed, void* obj)
{
    HashDbTerm* p = obj;
    db_free_term_no_tab(compressed, p, offsetof(HashDbTerm, dbterm));
}

static Eterm db_get_dbterm_key_hash(DbTable* tb, void* db_term)
{
    HashDbTerm *value_to_insert = db_term;
    return GETKEY(tb, value_to_insert->dbterm.tpl);
}

/* For testing only */
Eterm erts_ets_hash_sizeof_ext_segtab(void)
{
    return make_small(((SIZEOF_EXT_SEGTAB(0)-1) / sizeof(UWord)) + 1);
}

void
erts_db_foreach_thr_prgr_offheap_hash(void (*func)(ErlOffHeap *, void *),
                                      void *arg)
{
}

#ifdef ERTS_ENABLE_LOCK_COUNT
void erts_lcnt_enable_db_hash_lock_count(DbTableHash *tb, int enable) {
    int i;

    if(tb->locks == NULL) {
        return;
    }

    for(i = 0; i < DB_HASH_LOCK_CNT; i++) {
        erts_lcnt_ref_t *ref = &tb->locks->lck_vec[i].lck_ctr.lck.lcnt;

        if(enable) {
            erts_lcnt_install_new_lock_info(ref, "db_hash_slot", tb->common.the_name,
                ERTS_LOCK_TYPE_RWMUTEX | ERTS_LOCK_FLAGS_CATEGORY_DB);
        } else {
            erts_lcnt_uninstall(ref);
        }
    }
}
#endif /* ERTS_ENABLE_LOCK_COUNT */<|MERGE_RESOLUTION|>--- conflicted
+++ resolved
@@ -3602,18 +3602,11 @@
             *bp = b->next;
             free_me = b;
         }
-<<<<<<< HEAD
-        DEC_NITEMS(tb, lck_ctr, hval);
+        if (!(handle->flags & DB_INC_TRY_GROW))
+            DEC_NITEMS(tb, lck_ctr, hval);
         nitems = NITEMS_ESTIMATE(tb, lck_ctr, hval);
         WUNLOCK_HASH_LCK_CTR(lck_ctr);
         try_shrink(tb, nitems);
-=======
-
-        WUNLOCK_HASH(lck);
-        if (!(handle->flags & DB_INC_TRY_GROW))
-            DEC_NITEMS(tb);
-        try_shrink(tb);
->>>>>>> 266f2dce
     } else {
         if (handle->flags & DB_MUST_RESIZE) {
             ASSERT(cret == DB_ERROR_NONE);
@@ -3622,16 +3615,11 @@
         }
         if (handle->flags & DB_INC_TRY_GROW) {
             int nactive;
-<<<<<<< HEAD
             int nitems;
+            ASSERT(cret == DB_ERROR_NONE);
             INC_NITEMS(tb, lck_ctr, hval);
             nitems = NITEMS_ESTIMATE(tb, lck_ctr, hval);
             WUNLOCK_HASH_LCK_CTR(lck_ctr);
-=======
-            int nitems = INC_NITEMS(tb);
-            ASSERT(cret == DB_ERROR_NONE);
-            WUNLOCK_HASH(lck);
->>>>>>> 266f2dce
             nactive = NACTIVE(tb);
 
             if (nitems > GROW_LIMIT(nactive) && !IS_FIXED(tb)) {
