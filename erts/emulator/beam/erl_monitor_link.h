/*
 * %CopyrightBegin%
 * 
 * Copyright Ericsson AB 2018-2020. All Rights Reserved.
 * 
 * Licensed under the Apache License, Version 2.0 (the "License");
 * you may not use this file except in compliance with the License.
 * You may obtain a copy of the License at
 *
 *     http://www.apache.org/licenses/LICENSE-2.0
 *
 * Unless required by applicable law or agreed to in writing, software
 * distributed under the License is distributed on an "AS IS" BASIS,
 * WITHOUT WARRANTIES OR CONDITIONS OF ANY KIND, either express or implied.
 * See the License for the specific language governing permissions and
 * limitations under the License.
 * 
 * %CopyrightEnd%
 */

/*
 * Description:	Monitor and link implementation.
 *
 *              === Monitors ==================================================
 *
 *              The monitor data structure contains:
 *              - an 'origin' part that should be inserted in a data structure
 *                of the origin entity, i.e., the entity monitoring another
 *                entity
 *              - a 'target' part that should be inserted in a data structure
 *                of the target entity, i.e., the entity being monitored by
 *                another entity
 *              - a shared part that contains information shared between both
 *                origin and target entities
 *
 *              That is, the two halves of the monitor as well as shared data
 *              are allocated in one single continuous memory block. The
 *              origin and target parts can separately each be inserted in
 *              either a (red-black) tree, a (circular double linked) list, or
 *              in a process signal queue.
 *
 *              Each process and port contains:
 *              - a monitor list for local target monitors that is accessed
 *                via the ERTS_P_LT_MONITORS() macro, and
 *              - a monitor tree for other monitors that is accessed via the
 *                ERTS_P_MONITORS() macro
 *
 *              These fields of processes/ports are protected by the main lock
 *              of the process/port. These are only intended to be accessed by
 *              the process/port itself. When setting up or tearing down a
 *              monitor one should *only* operate on the monitor tree/list of
 *              the currently executing process/port and send signals to the
 *              other involved process/port so it can modify its own monitor
 *              tree/list by itself (see erl_proc_sig_queue.h). One should
 *              absolutely *not* acquire the lock of the other involved
 *              process/port and operate on its monitor tree/list directly.
 *
 *              Each dist entry contains a monitor/link dist structure that
 *              contains:
 *              - a monitor tree for origin named monitors that is accessed via
 *                the field 'orig_name_monitors', and
 *              - a monitor list for other monitors that is accessed via the
 *                'monitors' field.
 *              Monitors in these fields contain information about all monitors
 *              over this specific connection.
 *
 *              The fields of the dist structure are protected by a mutex in
 *              the same dist structure. Operations on these fields are
 *              normally performed by the locally involved process only,
 *              except when a connection is taken down. However in the case
 *              of distributed named monitors that originates from another
 *              node this is not possible. That is this operation is also
 *              performed from another context that the locally involved
 *              process.
 *
 *              Access to monitor trees are performed using the
 *              erts_monitor_tree_* functions below. Access to monitor lists
 *              are performed using the erts_monitor_list_* functions below.
 *
 *
 *              The different monitor types:
 *
 *              --- ERTS_MON_TYPE_PROC ----------------------------------------
 *
 *              A local process (origin) monitors another local process
 *              (target).
 *
 *              Origin:
 *                      Other Item:     Target process identifier
 *              Target:
 *                      Other Item:     Origin process identifier
 *              Shared:
 *                      Key:            Reference
 *                      Name:           Name (atom) if by name
 *
 *              Valid keys are only ordinary internal references.
 *
 *              Origin part of the monitor is stored in the monitor tree of
 *              origin process and target part of the monitor is stored in
 *              monitor list for local targets on the target process.
 *
 *              --- ERTS_MON_TYPE_PORT ----------------------------------------
 *
 *              A local process (origin) monitors a local port (target), or a
 *              local port (origin) monitors a local process (target).
 *
 *              Origin:
 *                      Other Item:     Target process/port identifier
 *              Target:
 *                      Other Item:     Origin process/port identifier
 *              Shared:
 *                      Key:            Reference
 *                      Name:           Name (atom) if by name
 *
 *              Valid keys are only ordinary internal references.
 *
 *              Origin part of the monitor is stored in the monitor tree of
 *              origin process/port and target part of the monitor is stored
 *              in monitor list for local targets on the target process/port.
 *
 *
 *              --- ERTS_MON_TYPE_TIME_OFFSET ---------------------------------
 *
 *              A local process (origin) monitors time offset (target)
 *
 *              Origin:
 *                      Other Item:     clock_service
 *              Target:
 *                      Other Item:     Origin process identifier
 *              Shared:
 *                      Key:            Reference
 *
 *              Valid keys are only ordinary internal references.
 *
 *              Origin part of the monitor is stored in the monitor tree of
 *              origin process and target part of the monitor is stored in
 *              monitor list referred by the variable 'time_offset_monitors'
 *              (see erl_time_sup.c).
 *
 *
 *              --- ERTS_MON_TYPE_DIST_PROC -----------------------------------
 *
 *              A local process (origin) monitors a remote process (target).
 *              Origin node on local process and target node on dist entry.
 *
 *              Origin:
 *                      Other Item:     Remote process identifier/Node name
 *                                      if by name
 *              Target:
 *                      Other Item:     Local process identifier
 *              Shared:
 *                      Key:            Reference
 *                      Name:           Name (atom) if by name
 *                      Dist:           Pointer to dist structure
 *
 *              Valid keys are only ordinary internal references.
 *
 *              Origin part of the monitor is stored in the monitor tree of
 *              origin process and target part of the monitor is stored in
 *              monitor list referred by 'monitors' field of the dist
 *              structure.
 *
 *
 *              A remote process (origin) monitors a local process (target).
 *              Origin node on dist entry and target node on local process.
 *
 *              Origin:
 *                      Other Item:     Local process identifier
 *              Target:
 *                      Other Item:     Remote process identifier
 *              Shared:
 *                      Key:            Reference
 *                      Name:           Name (atom) if by name
 *
 *              Valid keys are only external references.
 *
 *              If monitor by name, the origin part of the monitor is stored
 *              in the monitor tree referred by 'orig_name_monitors' field in
 *              dist structure; otherwise in the monitor list referred by
 *              'monitors' field in dist structure. The target part of the
 *              monitor is stored in the monitor tree of the local target
 *              process.
 *
 *
 *              --- ERTS_MON_TYPE_RESOURCE ------------------------------------
 *
 *              A NIF resource (origin) monitors a process (target).
 *
 *              Origin:
 *                      Other Item:     Target process identifier
 *              Target:
 *                      Other Ptr:      Pointer to resource
 *              Shared:
 *                      Key:            Reference
 *
 *              Valid keys are only ordinary internal references.
 *
 *              Origin part of the monitor is stored in the monitor tree of
 *              origin resource (see erl_nif.c) and target part of the
 *              monitor is stored in monitor list for local targets on the
 *              target process.
 *
 *              --- ERTS_MON_TYPE_NODE ----------------------------------------
 *
 *              A local process (origin) monitors a distribution connection
 *              (target) via erlang:monitor_node().
 *
 *              Origin:
 *                      Other Item:     Node name (atom)
 *                      Key:            Node name
 *              Target:
 *                      Other Item:     Origin process identifier
 *                      Key:            Origin process identifier
 *              Shared:
 *                      Refc:           Number of invocations
 *
 *              Valid keys are only node-name atoms and internal process
 *              identifiers.
 *
 *              Origin part of the monitor is stored in the monitor tree of
 *              origin process and target part of the monitor is stored in
 *              monitor list referred by 'monitors' field of the dist
 *              structure.
 *
 *              --- ERTS_MON_TYPE_NODES ---------------------------------------
 *
 *              A local process (origin) monitors all connections (target),
 *              via net_kernel:monitor_nodes().
 *
 *              Origin:
 *                      Other Item:     Bit mask (small)
 *                      Key:            Bit mask
 *              Target:
 *                      Other Item:     Origin process identifier
 *                      Key:            Origin process identifier
 *              Shared:
 *                      Refc:           Number of invocations
 *
 *              Valid keys are only small integers and internal process
 *              identifiers.
 *
 *              Origin part of the monitor is stored in the monitor tree of
 *              origin process and target part of the monitor is stored in
 *              monitor list referred by the variable 'nodes_monitors' (see
 *              dist.c).
 *
 *              --- ERTS_MON_TYPE_SUSPEND -------------------------------------
 *
 *              Suspend monitor. A local process (origin) suspends another
 *              local process (target).
 *
 *              Origin:
 *                      Other Item:     Process identifier of suspendee
 *                                      (target)
 *                      Key:            Process identifier of suspendee
 *                                      (target)
 *              Target:
 *                      Other Item:     Process identifier of suspender
 *                                      (origin)
 *                      Key:            Process identifier of suspender
 *                                      (origin)
 *              Shared:
 *                      Next:           Pointer to another suspend monitor
 *                      State:          Number of suspends and a flag
 *                                      indicating if the suspend is
 *                                      active or not.
 *
 *              Origin part of the monitor is stored in the monitor tree of
 *              origin process and target part of the monitor is stored in
 *              monitor list for local targets on the target process.
 *
 *
 *
 *              === Links =====================================================
 *
 *              The link data structure contains:
 *              - an 'a' part that should be inserted in a data structure of
 *                one entity and contains the identifier of the other involved
 *                entity (b)
 *              - a 'b' part that should be inserted in a data structure of
 *                the other involved entity and contains the identifier of the
 *                other involved entity (a)
 *              - shared part that contains information shared between both
 *                involved entities
 *
 *              That is, the two halves of the link as well as shared data
 *              are allocated in one single continuous memory block. The 'a'
 *              and the 'b' parts can separately each be inserted in either
 *              a (red-black) tree, a (circular double linked) list, or in a
 *              process signal queue.
 *
 *              Each process and port contains:
 *              - a link tree for links that is accessed via the
 *                ERTS_P_LINKS() macro
 *
 *              This field of processes/ports is protected by the main lock of
 *              the process/port. It is only intended to be accessed by the
 *              process/port itself. When setting up or tearing down a link
 *              one should *only* operate on the link tree of the currently
 *              executing process/port and send signals to the other involved
 *              process/port so it can modify its own monitor tree by itself
 *              (see erl_proc_sig_queue.h). One should absolutely *not*
 *              acquire the lock of the other involved process/port and
 *              operate on its link tree directly.
 *
 *              Each dist entry contains a monitor/link dist structure that
 *              contains:
 *              - a link list for links via the 'links' field.
 *              Links in this field contain information about all links over
 *              this specific connection.
 *
 *              The fields of the dist structure are protected by a mutex in
 *              the same dist structure. Operation on the 'links' fields are
 *              normally performed by the locally involved process only,
 *              except when a connection is taken down.
 *
 *              Access to link trees are performed using the erts_link_tree_*
 *              functions below. Access to link lists are performed using the
 *              erts_link_list_* functions below.
 *
 *              There can only be one link between the same pair of
 *              processes/ports. Since a link can be simultaneously initiated
 *              from both ends we always save the link data structure with the
 *              lowest address if multiple links should appear between the
 *              same pair of processes/ports.
 *
 *
 *              The different link types:
 *
 *              --- ERTS_LNK_TYPE_PROC -----------------------------------------
 *
 *              A link between a local process A and a local process B.
 *
 *              A:
 *                      Other Item:     B process identifier
 *                      Key:            B process identifier
 *              B:
 *                      Other Item:     A process identifier
 *                      Key:            A process identifier
 *
 *              Valid keys are only internal process identifiers.
 *
 *              'A' part of the link stored in the link tree of process A and
 *              'B' part of the link is stored in link tree of process B.
 *
 *              --- ERTS_LNK_TYPE_PORT -----------------------------------------
 *
 *              A link between a local process/port A and a local process/port
 *              B.
 *
 *              A:
 *                      Other Item:     B process/port identifier
 *                      Key:            B process/port identifier
 *              B:
 *                      Other Item:     A process/port identifier
 *                      Key:            A process/port identifier
 *
 *              Valid keys are internal process identifiers and internal port
 *              identifiers.
 *
 *              'A' part of the link stored in the link tree of process/port
 *              A and 'B' part of the link is stored in link tree of
 *              process/port B.
 *
 *              --- ERTS_LNK_TYPE_DIST_PROC ------------------------------------
 *
 *              A link between a local process and a remote process. Either of
 *              the processes can be used as A or B.
 *
 *              A:
 *                      Other Item:     B process identifier
 *                      Key:            B process identifier
 *              B:
 *                      Other Item:     A process identifier
 *                      Key:            A process identifier
 *              Shared:
 *                      Dist:           Pointer to dist structure
 *
 *              Valid keys are internal and external process identifiers.
 *
 *              The part of the link with a remote pid as "other item" is
 *              stored in the link tree of the local process. The part of
 *              the link with a local pid as "other item" is stored in the
 *              links list of the dist structure.
 *
 *              ===============================================================
 *
 * Author: 	Rickard Green
 *
 */

#ifndef ERL_MONITOR_LINK_H__
#define ERL_MONITOR_LINK_H__

#define ERTS_PROC_SIG_QUEUE_TYPE_ONLY
#include "erl_proc_sig_queue.h"
#undef ERTS_PROC_SIG_QUEUE_TYPE_ONLY

#define ERL_THR_PROGRESS_TSD_TYPE_ONLY
#include "erl_thr_progress.h"
#undef ERL_THR_PROGRESS_TSD_TYPE_ONLY

#include "erl_alloc.h"

#if defined(DEBUG) || 0
#  define ERTS_ML_DEBUG
#else
#  undef ERTS_ML_DEBUG
#endif

#ifdef ERTS_ML_DEBUG
#  define ERTS_ML_ASSERT ERTS_ASSERT
#else
#  define ERTS_ML_ASSERT(E) ((void) 1)
#endif

#define ERTS_ML_STATE_ALIAS_BITS        2
#define ERTS_ML_STATE_ALIAS_SHIFT       11
#define ERTS_ML_STATE_ALIAS_MASK        \
    ((((Uint16) 1 << ERTS_ML_STATE_ALIAS_BITS) - 1) \
     << ERTS_ML_STATE_ALIAS_SHIFT)

#define ERTS_ML_STATE_ALIAS_NONE        (((Uint16) 0) << ERTS_ML_STATE_ALIAS_SHIFT)
#define ERTS_ML_STATE_ALIAS_UNALIAS     (((Uint16) 1) << ERTS_ML_STATE_ALIAS_SHIFT)
#define ERTS_ML_STATE_ALIAS_DEMONITOR   (((Uint16) 2) << ERTS_ML_STATE_ALIAS_SHIFT)
#define ERTS_ML_STATE_ALIAS_ONCE        (((Uint16) 3) << ERTS_ML_STATE_ALIAS_SHIFT)

#define ERTS_MON_TYPE_MAX               ((Uint16) 8)

#define ERTS_MON_TYPE_PROC              ((Uint16) 0)
#define ERTS_MON_TYPE_PORT              ((Uint16) 1)
#define ERTS_MON_TYPE_TIME_OFFSET       ((Uint16) 2)
#define ERTS_MON_TYPE_DIST_PROC         ((Uint16) 3)
#define ERTS_MON_TYPE_RESOURCE          ((Uint16) 4)
#define ERTS_MON_TYPE_NODE              ((Uint16) 5)
#define ERTS_MON_TYPE_NODES             ((Uint16) 6)
#define ERTS_MON_TYPE_SUSPEND           ((Uint16) 7)
#define ERTS_MON_TYPE_ALIAS             ERTS_MON_TYPE_MAX

#define ERTS_MON_LNK_TYPE_MAX           (ERTS_MON_TYPE_MAX + ((Uint16) 3))
#define ERTS_LNK_TYPE_MAX               ERTS_MON_LNK_TYPE_MAX

#define ERTS_LNK_TYPE_PROC              (ERTS_MON_TYPE_MAX + ((Uint16) 1))
#define ERTS_LNK_TYPE_PORT              (ERTS_MON_TYPE_MAX + ((Uint16) 2))
#define ERTS_LNK_TYPE_DIST_PROC         ERTS_LNK_TYPE_MAX

#define ERTS_ML_FLG_TARGET              (((Uint16) 1) << 0)
#define ERTS_ML_FLG_IN_TABLE            (((Uint16) 1) << 1)
#define ERTS_ML_FLG_IN_SUBTABLE         (((Uint16) 1) << 2)
#define ERTS_ML_FLG_NAME                (((Uint16) 1) << 3)
#define ERTS_ML_FLG_EXTENDED            (((Uint16) 1) << 4)
#define ERTS_ML_FLG_SPAWN_PENDING       (((Uint16) 1) << 5)
#define ERTS_ML_FLG_SPAWN_MONITOR       (((Uint16) 1) << 6)
#define ERTS_ML_FLG_SPAWN_LINK          (((Uint16) 1) << 7)
#define ERTS_ML_FLG_SPAWN_ABANDONED     (((Uint16) 1) << 8)
#define ERTS_ML_FLG_SPAWN_NO_SMSG       (((Uint16) 1) << 9)
#define ERTS_ML_FLG_SPAWN_NO_EMSG       (((Uint16) 1) << 10)
#define ERTS_ML_FLG_ALIAS_BIT1          (((Uint16) 1) << 11)
#define ERTS_ML_FLG_ALIAS_BIT2          (((Uint16) 1) << 12)
#define ERTS_ML_FLG_TAG                 (((Uint16) 1) << 13)

#define ERTS_ML_FLG_DBG_VISITED         (((Uint16) 1) << 15)

#define ERTS_ML_FLGS_SPAWN              (ERTS_ML_FLG_SPAWN_PENDING      \
                                         | ERTS_ML_FLG_SPAWN_MONITOR    \
                                         | ERTS_ML_FLG_SPAWN_LINK       \
                                         | ERTS_ML_FLG_SPAWN_ABANDONED  \
                                         | ERTS_ML_FLG_SPAWN_NO_SMSG    \
                                         | ERTS_ML_FLG_SPAWN_NO_EMSG)

/* Flags that should be the same on both monitor/link halves */
#define ERTS_ML_FLGS_SAME \
    (ERTS_ML_FLG_EXTENDED|ERTS_ML_FLG_NAME)

typedef struct ErtsMonLnkNode__ ErtsMonLnkNode;
typedef int (*ErtsMonLnkNodeFunc)(ErtsMonLnkNode *, void *, Sint);

typedef struct {
    UWord parent; /* Parent ptr and flags... */
    ErtsMonLnkNode *right;
    ErtsMonLnkNode *left;
} ErtsMonLnkTreeNode;

typedef struct {
    ErtsMonLnkNode *next;
    ErtsMonLnkNode *prev;
} ErtsMonLnkListNode;

struct ErtsMonLnkNode__ {
    union {
        ErtsSignalCommon signal;
        ErtsMonLnkTreeNode tree;
        ErtsMonLnkListNode list;
    } node;
    union {
        Eterm item;
        void *ptr;
    } other;
    Uint16 offset; /* offset from monitor/link data to this structure (node) */
    Uint16 key_offset; /* offset from this structure (node) to key */
    Uint16 flags;
    Uint16 type;
};

typedef struct ErtsMonLnkDist__ {
    Eterm nodename;
    Uint32 connection_id;
    erts_atomic_t refc;
    erts_mtx_t mtx;
    int alive;
    ErtsMonLnkNode *links; /* Link double linked circular list */
    ErtsMonLnkNode *monitors; /* Monitor double linked circular list */
    ErtsMonLnkNode *orig_name_monitors; /* Origin named monitors
                                           read-black tree */
    ErtsMonLnkNode *dist_pend_spawn_exit;
    ErtsThrPrgrLaterOp cleanup_lop;
} ErtsMonLnkDist;

/* * * * * * * * * * * * * * * * * * * * * * * * * * * * * * * * * * * * * * *\
 * Misc                                                                      *
\*                                                                           */

/**
 *
 * @brief Initialize monitor/link implementation
 *
 */
void erts_monitor_link_init(void);

/**
 *
 * @brief Create monitor/link dist structure to attach to dist entry
 *
 * Create dist structure containing monitor and link containers. This
 * structure is to be attached to a connected dist entry.
 *
 * @param[in]     nodename      Node name as an atom
 *
 * @returns                     Pointer to dist structure
 *
 */
ErtsMonLnkDist *erts_mon_link_dist_create(Eterm nodename);

/**
 *
 * @brief Increase reference count of monitor/link dist structure
 *
 * @param[in]     mld           Pointer to dist structure
 *
 */
ERTS_GLB_INLINE void erts_mon_link_dist_inc_refc(ErtsMonLnkDist *mld);

/**
 *
 * @brief Decrease reference count of monitor/link dist structure
 *
 * @param[in]     mld           Pointer to dist structure
 *
 */
ERTS_GLB_INLINE void erts_mon_link_dist_dec_refc(ErtsMonLnkDist *mld);

/* internal functions... */
ERTS_GLB_INLINE void erts_ml_dl_list_insert__(ErtsMonLnkNode **list,
                                              ErtsMonLnkNode *ml);
ERTS_GLB_INLINE void erts_ml_dl_list_delete__(ErtsMonLnkNode **list,
                                              ErtsMonLnkNode *ml);
ERTS_GLB_INLINE ErtsMonLnkNode *erts_ml_dl_list_first__(ErtsMonLnkNode *list);
ERTS_GLB_INLINE ErtsMonLnkNode *erts_ml_dl_list_last__(ErtsMonLnkNode *list);
void erts_schedule_mon_link_dist_destruction__(ErtsMonLnkDist *mld);
ERTS_GLB_INLINE void *erts_ml_node_to_main_struct__(ErtsMonLnkNode *mln);

/* implementations for globally inlined misc functions... */
#if ERTS_GLB_INLINE_INCL_FUNC_DEF

ERTS_GLB_INLINE void
erts_mon_link_dist_inc_refc(ErtsMonLnkDist *mld)
{
    ERTS_ML_ASSERT(erts_atomic_read_nob(&mld->refc) > 0);
    erts_atomic_inc_nob(&mld->refc);
}

ERTS_GLB_INLINE void
erts_mon_link_dist_dec_refc(ErtsMonLnkDist *mld)
{
    ERTS_ML_ASSERT(erts_atomic_read_nob(&mld->refc) > 0);
    if (erts_atomic_dec_read_nob(&mld->refc) == 0)
        erts_schedule_mon_link_dist_destruction__(mld);
}

ERTS_GLB_INLINE void *
erts_ml_node_to_main_struct__(ErtsMonLnkNode *mln)
{
    return (void *) (((char *) mln) - ((size_t) mln->offset));
}

ERTS_GLB_INLINE void
erts_ml_dl_list_insert__(ErtsMonLnkNode **list, ErtsMonLnkNode *ml)
{
    ErtsMonLnkNode *first = *list;
    ERTS_ML_ASSERT(!(ml->flags & ERTS_ML_FLG_IN_TABLE));
    if (!first) {
        ml->node.list.next = ml->node.list.prev = ml;
        *list = ml;
    }
    else {
        ERTS_ML_ASSERT(first->node.list.prev->node.list.next == first);
        ERTS_ML_ASSERT(first->node.list.next->node.list.prev == first);
        ml->node.list.next = first;
        ml->node.list.prev = first->node.list.prev;
        first->node.list.prev = ml;
        ml->node.list.prev->node.list.next = ml;
    }
    ml->flags |= ERTS_ML_FLG_IN_TABLE;
}

ERTS_GLB_INLINE void
erts_ml_dl_list_delete__(ErtsMonLnkNode **list, ErtsMonLnkNode *ml)
{
    ERTS_ML_ASSERT(ml->flags & ERTS_ML_FLG_IN_TABLE);
    if (ml->node.list.next == ml) {
        ERTS_ML_ASSERT(ml->node.list.prev == ml);
        ERTS_ML_ASSERT(*list == ml);

        *list = NULL;
    }
    else {
        ERTS_ML_ASSERT(ml->node.list.prev->node.list.next == ml);
        ERTS_ML_ASSERT(ml->node.list.prev != ml);
        ERTS_ML_ASSERT(ml->node.list.next->node.list.prev == ml);
        ERTS_ML_ASSERT(ml->node.list.next != ml);

        if (*list == ml)
            *list = ml->node.list.next;
        ml->node.list.prev->node.list.next = ml->node.list.next;
        ml->node.list.next->node.list.prev = ml->node.list.prev;
    }
    ml->flags &= ~ERTS_ML_FLG_IN_TABLE;
}

ERTS_GLB_INLINE ErtsMonLnkNode *
erts_ml_dl_list_first__(ErtsMonLnkNode *list)
{
    return list;
}

ERTS_GLB_INLINE ErtsMonLnkNode *
erts_ml_dl_list_last__(ErtsMonLnkNode *list)
{
    if (!list)
        return NULL;
    return list->node.list.prev;
}

#endif /* ERTS_GLB_INLINE_INCL_FUNC_DEF */

/* * * * * * * * * * * * * * * * * * * * * * * * * * * * * * * * * * * * * * *\
 * Monitor Operations                                                        *
\*                                                                           */


typedef struct ErtsMonLnkNode__ ErtsMonitor;
typedef int (*ErtsMonitorFunc)(ErtsMonitor *, void *, Sint);

typedef struct {
    ErtsMonitor origin;
    union {
        ErtsMonitor target;
        Eterm ref_heap[ERTS_MAX_INTERNAL_REF_SIZE];
    } u;
    Eterm ref;
    erts_atomic32_t refc;
} ErtsMonitorData;

typedef struct {
    ErtsMonitorData md;
    Eterm ref_heap[ERTS_MAX_INTERNAL_REF_SIZE];
} ErtsMonitorDataHeap;

typedef struct {
    ErtsMonitorData md;
    Eterm heap[1 + ERTS_MAX_INTERNAL_REF_SIZE];
} ErtsMonitorDataTagHeap;

typedef struct ErtsMonitorDataExtended__ ErtsMonitorDataExtended;

struct ErtsMonitorDataExtended__ {
    ErtsMonitorData md;
    union {
        Eterm name;
        Uint refc;
    } u;
    union {
        struct erl_off_heap_header *ohhp;
        ErtsMonitor *node_monitors;
    } uptr;
    ErtsMonLnkDist *dist;
    Eterm heap[1]; /* heap start... */
};

typedef struct ErtsMonitorSuspend__ ErtsMonitorSuspend;


struct ErtsMonitorSuspend__ {
    ErtsMonitorData md; /* origin = suspender; target = suspendee */
    ErtsMonitorSuspend *next;
    erts_atomic_t state;
};
#define ERTS_MSUSPEND_STATE_FLG_ACTIVE ((erts_aint_t) (((Uint) 1) << (sizeof(Uint)*8 - 1)))
#define ERTS_MSUSPEND_STATE_COUNTER_MASK (~ERTS_MSUSPEND_STATE_FLG_ACTIVE)

/* 
 * --- Monitor tree operations ---
 */

/**
 *
 * @brief Lookup a monitor in a monitor tree
 *
 *
 * @param[in]     root          Pointer to root of monitor tree
 *
 * @param[in]     key           Key of monitor to lookup
 *
 * @returns                     Pointer to a monitor with the
 *                              key 'key', or NULL if no such
 *                              monitor was found
 *
 */
ErtsMonitor *erts_monitor_tree_lookup(ErtsMonitor *root, Eterm key);

/**
 *
 * @brief Lookup or insert a monitor in a monitor tree
 *
 * When the function is called it is assumed that:
 * - 'mon' monitor is not part of any tree or list
 * If the above is not true, bad things will happen.
 *
 * @param[in,out] root          Pointer to pointer to root of monitor tree
 *
 * @param[in]     mon           Monitor to insert if no monitor
 *                              with the same key already exists
 *
 * @returns                     Pointer to a monitor with the
 *                              key 'key'. If no monitor with the key
 *                              'key' was found and 'mon' was inserted
 *                              'NULL' is returned.
 *
 */
ErtsMonitor *erts_monotor_tree_lookup_insert(ErtsMonitor **root,
                                             ErtsMonitor *mon);

/**
 *
 * @brief Lookup or create a node or a nodes monitor in a monitor tree.
 *
 * Looks up an origin monitor with the key 'target' in the monitor tree.
 * If it is not found, creates a monitor and returns a pointer to the
 * origin monitor.
 *
 * When the function is called it is assumed that:
 * - no target monitors with the key 'target' exists in the tree.
 * If the above is not true, bad things will happen.
 *
 * @param[in,out] root          Pointer to pointer to root of monitor tree
 *
 * @param[out]    created       Pointer to integer. The integer is set to
 *                              a non-zero value if no monitor with key
 *                              'target' was found, and a new monitor
 *                              was created. If a monitor was found, it
 *                              is set to zero.
 *
 * @param[in]     type          ERTS_MON_TYPE_NODE | ERTS_MON_TYPE_NODES
 *
 * @param[in]     origin        The key of the origin
 *
 * @param[in]     target        The key of the target
 *
 */
ErtsMonitor *erts_monitor_tree_lookup_create(ErtsMonitor **root, int *created,
                                             Uint16 type, Eterm origin,
                                             Eterm target);

/**
 *
 * @brief Insert a monitor in a monitor tree
 *
 * When the function is called it is assumed that:
 * - no monitors with the same key that 'mon' exist in the tree
 * - 'mon' is not part of any list of tree
 * If the above are not true, bad things will happen.
 *
 * @param[in,out] root          Pointer to pointer to root of monitor tree
 *
 * @param[in]     mon           Monitor to insert.
 *
 */
void erts_monitor_tree_insert(ErtsMonitor **root, ErtsMonitor *mon);

/**
 *
 * @brief Replace a monitor in a monitor tree
 *
 * When the function is called it is assumed that:
 * - 'old' monitor and 'new' monitor have exactly the same key
 * - 'old' monitor is part of the tree
 * - 'new' monitor is not part of any tree or list
 * If the above are not true, bad things will happen.
 *
 * @param[in,out] root          Pointer to pointer to root of monitor tree
 *
 * @param[in]     old           Monitor to remove from the tree
 *
 * @param[in]     new_           Monitor to insert into the tree
 *
 */
void erts_monitor_tree_replace(ErtsMonitor **root, ErtsMonitor *old,
                               ErtsMonitor *new_);

/**
 *
 * @brief Delete a monitor from a monitor tree
 *
 * When the function is called it is assumed that:
 * - 'mon' monitor is part of the tree
 * If the above is not true, bad things will happen.
 *
 * @param[in,out] root          Pointer to pointer to root of monitor tree
 *
 * @param[in]     mon           Monitor to remove from the tree
 *
 */
void erts_monitor_tree_delete(ErtsMonitor **root, ErtsMonitor *mon);

/**
 *
 * @brief Call a function for each monitor in a monitor tree
 *
 * The function 'func' will be called with a pointer to a monitor
 * as first argument and 'arg' as second argument for each monitor
 * in the tree referred to by 'root'.
 *
 * @param[in]     root          Pointer to root of monitor tree
 *
 * @param[in]     func          Pointer to function to call
 *
 * @param[in]     arg           Argument to pass as second argument in
 *                              calls to 'func'
 *
 */
void erts_monitor_tree_foreach(ErtsMonitor *root,
                               ErtsMonitorFunc func,
                               void *arg);

/**
 *
 * @brief Call a function for each monitor in a monitor tree. Yield
 *        if lots of monitors exist.
 *
 * The function 'func' will be called with a pointer to a monitor
 * as first argument and 'arg' as second argument for each monitor
 * in the tree referred to by 'root'. It should return the number of
 * reductions the operator took to perform.
 *
 * It is assumed that:
 * - *yspp equals NULL on first call
 * - this function is repetedly called with *yspp set
 *   as set when previous call returned until a non-zero
 *   value is returned.
 * - no modifications are made on the tree between first call
 *   and the call that returns a non-zero value
 * If the above are not true, bad things will happen.
 *
 * @param[in]     root          Pointer to root of monitor tree
 *
 * @param[in]     func          Pointer to function to call
 *
 * @param[in]     arg           Argument to pass as second argument in
 *                              calls to 'func'
 *
 * @param[in,out] vyspp         Pointer to a pointer to an internal state
 *                              used by this function. At initial call
 *                              *yspp should be NULL. When done *yspp
 *                              will be NULL.
 *
 * @param[in]     reds          Reductions available to execute before yielding.
 *
 * @returns                     The unconsumed reductions when all monitors
 *                              have been processed, and zero when more work
 *                              is needed.
 *
 */
int erts_monitor_tree_foreach_yielding(ErtsMonitor *root,
                                       ErtsMonitorFunc func,
                                       void *arg,
                                       void **vyspp,
                                       Sint reds);

/**
 *
 * @brief Delete all monitors from a monitor tree and call a function for
 *        each monitor
 *
 * The function 'func' will be called with a pointer to a monitor
 * as first argument and 'arg' as second argument for each monitor
 * in the tree referred to by 'root'. It should return the number of
 * reductions the operator took to perform.
 *
 * @param[in,out] root          Pointer to pointer to root of monitor tree
 *
 * @param[in]     func          Pointer to function to call
 *
 * @param[in]     arg           Argument to pass as second argument in
 *                              calls to 'func'
 *
 */
void erts_monitor_tree_foreach_delete(ErtsMonitor **root,
                                      ErtsMonitorFunc func,
                                      void *arg);

/**
 *
 * @brief Delete all monitors from a monitor tree and call a function for
 *        each monitor
 *
 * The function 'func' will be called with a pointer to a monitor
 * as first argument and 'arg' as second argument for each monitor
 * in the tree referred to by 'root'. It should return the number of
 * reductions the operator took to perform.
 *
 * It is assumed that:
 * - *yspp equals NULL on first call
 * - this function is repetededly called with *yspp set
 *   as set when previous call returned until a non-zero
 *   value is returned.
 * - no modifications are made on the tree between first call
 *   and the call that returns a non-zero value
 * If the above are not true, bad things will happen.
 *
 * @param[in,out] root          Pointer to pointer to root of monitor tree
 *
 * @param[in]     func          Pointer to function to call
 *
 * @param[in]     arg           Argument to pass as second argument in
 *                              calls to 'func'
 *
 * @param[in,out] vyspp         Pointer to a pointer to an internal state
 *                              used by this function. At initial call
 *                              *yspp should be NULL. When done *yspp
 *                              will be NULL.
 *
 * @param[in]     reds          Reductions available to execute before yielding.
 *
 * @returns                     The unconsumed reductions when all monitors
 *                              have been processed, and zero when more work
 *                              is needed.
 *
 */
int erts_monitor_tree_foreach_delete_yielding(ErtsMonitor **root,
                                              ErtsMonitorFunc func,
                                              void *arg,
                                              void **vyspp,
                                              Sint reds);

/*
 * --- Monitor list operations --
 */

/**
 *
 * @brief Insert a monitor in a monitor list
 *
 * When the function is called it is assumed that:
 * - 'mon' monitor is not part of any list or tree
 * If the above is not true, bad things will happen.
 *
 * @param[in,out] list          Pointer to pointer to monitor list
 *
 * @param[in]     mon           Monitor to insert
 *
 */
ERTS_GLB_INLINE void erts_monitor_list_insert(ErtsMonitor **list, ErtsMonitor *mon);

/**
 *
 * @brief Delete a monitor from a monitor list
 *
 * When the function is called it is assumed that:
 * - 'mon' monitor is part of the list
 * If the above is not true, bad things will happen.
 *
 * @param[in,out] list          Pointer to pointer to monitor list
 *
 * @param[in]     mon           Monitor to remove from the list
 *
 */
ERTS_GLB_INLINE void erts_monitor_list_delete(ErtsMonitor **list, ErtsMonitor *mon);

/**
 *
 * @brief Get a pointer to first monitor in a monitor list
 *
 * The monitor will still remain in the list after the return
 *
 * @param[in] list              Pointer to monitor list
 *
 * @returns                     Pointer to first monitor in list if
 *                              list is not empty. If list is empty
 *                              NULL is returned.
 *
 */
ERTS_GLB_INLINE ErtsMonitor *erts_monitor_list_first(ErtsMonitor *list);

/**
 *
 * @brief Get a pointer to last monitor in a monitor list
 *
 * The monitor will still remain in the list after the return
 *
 * @param[in] list              Pointer to monitor list
 *
 * @returns                     Pointer to last monitor in list if
 *                              list is not empty. If list is empty
 *                              NULL is returned.
 *
 */
ERTS_GLB_INLINE ErtsMonitor *erts_monitor_list_last(ErtsMonitor *list);

/**
 *
 * @brief Call a function for each monitor in a monitor list
 *
 * The function 'func' will be called with a pointer to a monitor
 * as first argument and 'arg' as second argument for each monitor
 * in the tree referred to by 'list'.
 *
 * @param[in]     list          Pointer to root of monitor list
 *
 * @param[in]     func          Pointer to function to call
 *
 * @param[in]     arg           Argument to pass as second argument in
 *                              calls to 'func'
 *
 */
void erts_monitor_list_foreach(ErtsMonitor *list,
                               ErtsMonitorFunc func,
                               void *arg);

/**
 *
 * @brief Call a function for each monitor in a monitor list. Yield
 *        if lots of monitors exist.
 *
 * The function 'func' will be called with a pointer to a monitor
 * as first argument and 'arg' as second argument for each monitor
 * in the tree referred to by 'root'. It should return the number of
 * reductions the operator took to perform.
 *
 * It is assumed that:
 * - *yspp equals NULL on first call
 * - this function is repetedly called with *yspp set
 *   as set when previous call returned until a non-zero
 *   value is returned.
 * - no modifications are made on the tree between first call
 *   and the call that returns a non-zero value
 * If the above are not true, bad things will happen.
 *
 * @param[in]     list          Pointer to monitor list
 *
 * @param[in]     func          Pointer to function to call
 *
 * @param[in]     arg           Argument to pass as second argument in
 *                              calls to 'func'
 *
 * @param[in,out] vyspp         Pointer to a pointer to an internal state
 *                              used by this function. At initial call
 *                              *yspp should be NULL. When done *yspp
 *                              will be NULL.
 *
 * @param[in]     reds          Reductions available to execute before yielding.
 *
 * @returns                     The unconsumed reductions when all monitors
 *                              have been processed, and zero when more work
 *                              is needed.
 *
 */
int erts_monitor_list_foreach_yielding(ErtsMonitor *list,
                                       ErtsMonitorFunc func,
                                       void *arg,
                                       void **vyspp,
                                       Sint reds);

/**
 *
 * @brief Delete all monitors from a monitor list and call a function for
 *        each monitor
 *
 * The function 'func' will be called with a pointer to a monitor
 * as first argument and 'arg' as second argument for each monitor
 * in the tree referred to by 'root'.
 *
 * @param[in,out] list          Pointer to pointer to monitor list
 *
 * @param[in]     func          Pointer to function to call
 *
 * @param[in]     arg           Argument to pass as second argument in
 *                              calls to 'func'
 *
 */
void erts_monitor_list_foreach_delete(ErtsMonitor **list,
                                      ErtsMonitorFunc func,
                                      void *arg);

/**
 *
 * @brief Delete all monitors from a monitor list and call a function for
 *        each monitor
 *
 * The function 'func' will be called with a pointer to a monitor
 * as first argument and 'arg' as second argument for each monitor
 * in the tree referred to by 'root'. It should return the number of
 * reductions the operator took to perform.
 *
 * It is assumed that:
 * - *yspp equals NULL on first call
 * - this function is repetededly called with *yspp set
 *   as set when previous call returned until a non-zero
 *   value is returned.
 * - no modifications are made on the tree between first
 *   and the call that returns a non-zero value
 * If the above are not true, bad things will happen.
 *
 * @param[in,out] list          Pointer to pointer to monitor list
 *
 * @param[in]     func          Pointer to function to call
 *
 * @param[in]     arg           Argument to pass as second argument in
 *                              calls to 'func'
 *
 * @param[in,out] vyspp         Pointer to a pointer to an internal state
 *                              used by this function. At initial call
 *                              *yspp should be NULL. When done *yspp
 *                              will be NULL.
 *
 * @param[in]     reds          Reductions available to execute before yielding.
 *
 * @returns                     The unconsumed reductions when all monitors
 *                              have been processed, and zero when more work
 *                              is needed.
 *
 */
int erts_monitor_list_foreach_delete_yielding(ErtsMonitor **list,
                                              ErtsMonitorFunc func,
                                              void *arg,
                                              void **vyspp,
                                              Sint reds);

/*
 * --- Misc monitor operations ---
 */

/**
 *
 * @brief Create a monitor
 *
 * Can create all types of monitors
 *
 * When the function is called it is assumed that:
 * - 'ref' is an internal ordinary reference if type is ERTS_MON_TYPE_PROC,
 *   ERTS_MON_TYPE_PORT, ERTS_MON_TYPE_TIME_OFFSET, or ERTS_MON_TYPE_RESOURCE
 * - 'ref' is NIL if type is ERTS_MON_TYPE_NODE, ERTS_MON_TYPE_NODES, or
 *   ERTS_MON_TYPE_SUSPEND
 * - 'ref' is and ordinary internal reference or an external reference if
 *   type is ERTS_MON_TYPE_DIST_PROC
 * - 'name' is an atom or NIL if type is ERTS_MON_TYPE_PROC,
 *   ERTS_MON_TYPE_PORT, or ERTS_MON_TYPE_DIST_PROC
 * - 'name is NIL if type is ERTS_MON_TYPE_TIME_OFFSET, ERTS_MON_TYPE_RESOURCE,
 *   ERTS_MON_TYPE_NODE, ERTS_MON_TYPE_NODES, or ERTS_MON_TYPE_SUSPEND
 * If the above is not true, bad things will happen.
 *
 * @param[in]     type          ERTS_MON_TYPE_PROC, ERTS_MON_TYPE_PORT,
 *                              ERTS_MON_TYPE_TIME_OFFSET, ERTS_MON_TYPE_DIST_PROC,
 *                              ERTS_MON_TYPE_RESOURCE, ERTS_MON_TYPE_NODE,
 *                              ERTS_MON_TYPE_NODES, or ERTS_MON_TYPE_SUSPEND
 *
 * @param[in]     ref           A reference or NIL depending on type
 *
 * @param[in]     origin        The key of the origin
 *
 * @param[in]     target        The key of the target
 *
 * @param[in]     name          An atom (the name) or NIL depending on type
 *
 * @param[in]     tag           Tag to use in message when monitor is
 *                              triggered or THE_NON_VALUE if default
 *                              should be used.
 *
 * @returns                     A pointer to monitor data structure
 *
 */
ErtsMonitorData *erts_monitor_create(Uint16 type, Eterm ref, Eterm origin,
                                     Eterm target, Eterm name, Eterm tag);

/**
 *
 * @brief Get pointer to monitor data structure
 *
 * @param[in]    mon            Pointer to monitor
 *
 * @returns                     Pointer to monitor data structure
 *
 */
ERTS_GLB_INLINE ErtsMonitorData *erts_monitor_to_data(ErtsMonitor *mon);

/**
 *
 * @brief Check if monitor is a target monitor
 *
 * @param[in]    mon            Pointer to monitor to check
 *
 * @returns                     A non-zero value if target monitor;
 *                              otherwise zero
 *
 */
ERTS_GLB_INLINE int erts_monitor_is_target(ErtsMonitor *mon);

/**
 *
 * @brief Check if monitor is an origin monitor
 *
 * @param[in]    mon            Pointer to monitor to check
 *
 * @returns                     A non-zero value if origin monitor;
 *                              otherwise zero
 *
 */
ERTS_GLB_INLINE int erts_monitor_is_origin(ErtsMonitor *mon);

/**
 *
 * @brief Check if monitor is in tree or list
 *
 * @param[in]    mon            Pointer to monitor to check
 *
 * @returns                     A non-zero value if in tree or list;
 *                              otherwise zero
 *
 */
ERTS_GLB_INLINE int erts_monitor_is_in_table(ErtsMonitor *mon);

/**
 *
 * @brief Release monitor
 *
 * When both the origin and the target part of the monitor have
 * been released the monitor structure will be deallocated.
 *
 * When the function is called it is assumed that:
 * - 'mon' monitor is not part of any list or tree
 * - 'mon' is not referred to by any other structures
 * If the above are not true, bad things will happen.
 *
 * @param[in]    mon            Pointer to monitor
 *
 */
ERTS_GLB_INLINE void erts_monitor_release(ErtsMonitor *mon);

/**
 *
 * @brief Release both target and origin monitor structures simultaneously
 *
 * Release both the origin and target parts of the monitor
 * simultaneously and deallocate the structure.
 *
 * When the function is called it is assumed that:
 * - Neither the origin part nor the target part of the monitor
 *   are not part of any list or tree
 * - Neither the origin part nor the target part of the monitor
 *   are referred to by any other structures
 * If the above are not true, bad things will happen.
 *
 * @param[in]    mdp            Pointer to monitor data structure
 *
 */
ERTS_GLB_INLINE void erts_monitor_release_both(ErtsMonitorData *mdp);

/**
 *
 * @brief Insert monitor in dist monitor tree or list
 *
 * When the function is called it is assumed that:
 * - 'mon' monitor is not part of any list or tree
 * If the above is not true, bad things will happen.
 *
 * @param[in]    mon            Pointer to monitor
 *
 * @param[in]    dist           Pointer to dist structure
 *
 * @returns                     A non-zero value if inserted;
 *                              otherwise, zero. The monitor
 *                              is not inserted if the dist
 *                              structure has been set in a
 *                              dead state.
 *
 */
ERTS_GLB_INLINE int erts_monitor_dist_insert(ErtsMonitor *mon, ErtsMonLnkDist *dist);

/**
 *
 * @brief Delete monitor from dist monitor tree or list
 *
 * When the function is called it is assumed that:
 * - 'mon' monitor earler has been inserted into 'dist'
 * If the above is not true, bad things will happen.
 *
 * @param[in]    mon            Pointer to monitor
 *
 * @param[in]    dist           Pointer to dist structure
 *
 * @returns                     A non-zero value if deleted;
 *                              otherwise, zero. The monitor
 *                              is not deleted if the dist
 *                              structure has been set in a
 *                              dead state or if it has already
 *                              been deleted.
 *
 */
ERTS_GLB_INLINE int erts_monitor_dist_delete(ErtsMonitor *mon);

/**
 *
 * @brief Set dead dist structure on monitor
 *
 * @param[in]    mon            Pointer to monitor
 *
 * @param[in]    nodename       Name of remote node
 *
 */
void
erts_monitor_set_dead_dist(ErtsMonitor *mon, Eterm nodename);

/**
 *
 * @brief Get charged size of monitor
 *
 * If the other side of the monitor has been released, the
 * whole size of the monitor data structure is returned; otherwise,
 * half of the size is returned.
 *
 * When the function is called it is assumed that:
 * - 'mon' has not been released
 * If the above is not true, bad things will happen.
 *
 * @param[in]    mon            Pointer to monitor
 *
 * @returns                     Charged size in bytes
 *
 */
Uint erts_monitor_size(ErtsMonitor *mon);


/* internal function... */
void erts_monitor_destroy__(ErtsMonitorData *mdp);

/* implementations for globally inlined monitor functions... */
#if ERTS_GLB_INLINE_INCL_FUNC_DEF

ERTS_GLB_INLINE int
erts_monitor_is_target(ErtsMonitor *mon)
{
    return !!(mon->flags & ERTS_ML_FLG_TARGET);
}

ERTS_GLB_INLINE int
erts_monitor_is_origin(ErtsMonitor *mon)
{
    return !(mon->flags & ERTS_ML_FLG_TARGET);
}

ERTS_GLB_INLINE int
erts_monitor_is_in_table(ErtsMonitor *mon)
{
    return !!(mon->flags & ERTS_ML_FLG_IN_TABLE);
}

ERTS_GLB_INLINE void
erts_monitor_list_insert(ErtsMonitor **list, ErtsMonitor *mon)
{
    erts_ml_dl_list_insert__((ErtsMonLnkNode **) list, (ErtsMonLnkNode *) mon);
}

ERTS_GLB_INLINE void
erts_monitor_list_delete(ErtsMonitor **list, ErtsMonitor *mon)
{
    erts_ml_dl_list_delete__((ErtsMonLnkNode **) list, (ErtsMonLnkNode *) mon);
}

ERTS_GLB_INLINE ErtsMonitor *
erts_monitor_list_first(ErtsMonitor *list)
{
    return (ErtsMonitor *) erts_ml_dl_list_first__((ErtsMonLnkNode *) list);
}

ERTS_GLB_INLINE ErtsMonitor *
erts_monitor_list_last(ErtsMonitor *list)
{
    return (ErtsMonitor *) erts_ml_dl_list_last__((ErtsMonLnkNode *) list);
}

#ifdef ERTS_ML_DEBUG
extern size_t erts_monitor_origin_offset;
extern size_t erts_monitor_origin_key_offset;
extern size_t erts_monitor_target_offset;
extern size_t erts_monitor_target_key_offset;
extern size_t erts_monitor_node_key_offset;
#endif

ERTS_GLB_INLINE ErtsMonitorData *
erts_monitor_to_data(ErtsMonitor *mon)
{
    ErtsMonitorData *mdp = (ErtsMonitorData *)erts_ml_node_to_main_struct__((ErtsMonLnkNode *) mon);

#ifdef ERTS_ML_DEBUG
    ERTS_ML_ASSERT(!(mdp->origin.flags & ERTS_ML_FLG_TARGET));
    ERTS_ML_ASSERT(erts_monitor_origin_offset == (size_t) mdp->origin.offset);
    ERTS_ML_ASSERT(mon->type == ERTS_MON_TYPE_ALIAS
                   || !!(mdp->u.target.flags & ERTS_ML_FLG_TARGET));
    ERTS_ML_ASSERT(mon->type == ERTS_MON_TYPE_ALIAS
                   || erts_monitor_target_offset == (size_t) mdp->u.target.offset);
    if (mon->type == ERTS_MON_TYPE_NODE || mon->type == ERTS_MON_TYPE_NODES
        || mon->type == ERTS_MON_TYPE_SUSPEND) {
        ERTS_ML_ASSERT(erts_monitor_node_key_offset == (size_t) mdp->origin.key_offset);
        ERTS_ML_ASSERT(erts_monitor_node_key_offset == (size_t) mdp->u.target.key_offset);
    }
    else {
        ERTS_ML_ASSERT(erts_monitor_origin_key_offset == (size_t) mdp->origin.key_offset);
        ERTS_ML_ASSERT(mon->type == ERTS_MON_TYPE_ALIAS
                       || erts_monitor_target_key_offset == (size_t) mdp->u.target.key_offset);
    }
#endif

    return mdp;
}

ERTS_GLB_INLINE void
erts_monitor_release(ErtsMonitor *mon)
{
    ErtsMonitorData *mdp = erts_monitor_to_data(mon);
    ERTS_ML_ASSERT(erts_atomic32_read_nob(&mdp->refc) > 0);

    if (erts_atomic32_dec_read_mb(&mdp->refc) == 0) {
        ERTS_ML_ASSERT(!(mdp->origin.flags & ERTS_ML_FLG_IN_TABLE));
        ERTS_ML_ASSERT(mon->type == ERTS_MON_TYPE_ALIAS
                       || !(mdp->u.target.flags & ERTS_ML_FLG_IN_TABLE));

        erts_monitor_destroy__(mdp);
    }
}

ERTS_GLB_INLINE void
erts_monitor_release_both(ErtsMonitorData *mdp)
{
    ERTS_ML_ASSERT((mdp->origin.flags & ERTS_ML_FLGS_SAME)
                   == (mdp->u.target.flags & ERTS_ML_FLGS_SAME));
    ERTS_ML_ASSERT(erts_atomic32_read_nob(&mdp->refc) >= 2);

    if (erts_atomic32_add_read_mb(&mdp->refc, (erts_aint32_t) -2) == 0) {
        ERTS_ML_ASSERT(!(mdp->origin.flags & ERTS_ML_FLG_IN_TABLE));
        ERTS_ML_ASSERT(!(mdp->u.target.flags & ERTS_ML_FLG_IN_TABLE));

        erts_monitor_destroy__(mdp);
    }
}

ERTS_GLB_INLINE int
erts_monitor_dist_insert(ErtsMonitor *mon, ErtsMonLnkDist *dist)
{
    ErtsMonitorDataExtended *mdep;
    int insert;

    ERTS_ML_ASSERT(mon->flags & ERTS_ML_FLG_EXTENDED);
    ERTS_ML_ASSERT(mon->type == ERTS_MON_TYPE_DIST_PROC
                   || mon->type == ERTS_MON_TYPE_NODE);

    mdep = (ErtsMonitorDataExtended *) erts_monitor_to_data(mon);

    ERTS_ML_ASSERT(!mdep->dist);
    ERTS_ML_ASSERT(dist);

    erts_mtx_lock(&dist->mtx);

    insert = dist->alive;
    if (insert) {
        mdep->dist = dist;
        erts_mon_link_dist_inc_refc(dist);

        if ((mon->flags & (ERTS_ML_FLG_NAME
                           | ERTS_ML_FLG_TARGET)) == ERTS_ML_FLG_NAME)
            erts_monitor_tree_insert(&dist->orig_name_monitors, mon);
        else
            erts_monitor_list_insert(&dist->monitors, mon);
    }

    erts_mtx_unlock(&dist->mtx);

    return insert;
}

ERTS_GLB_INLINE int
erts_monitor_dist_delete(ErtsMonitor *mon)
{
    ErtsMonitorDataExtended *mdep;
    ErtsMonLnkDist *dist;
    Uint16 flags;
    int delete_;

    ERTS_ML_ASSERT(mon->flags & ERTS_ML_FLG_EXTENDED);
    ERTS_ML_ASSERT(mon->type == ERTS_MON_TYPE_DIST_PROC
                   || mon->type == ERTS_MON_TYPE_NODE);

    mdep = (ErtsMonitorDataExtended *) erts_monitor_to_data(mon);
    dist = mdep->dist;
    ERTS_ML_ASSERT(dist);

    erts_mtx_lock(&dist->mtx);

    flags = mon->flags;
    delete_ = !!dist->alive & !!(flags & ERTS_ML_FLG_IN_TABLE);
    if (delete_) {
        if ((flags & (ERTS_ML_FLG_NAME
                      | ERTS_ML_FLG_TARGET)) == ERTS_ML_FLG_NAME)
            erts_monitor_tree_delete(&dist->orig_name_monitors, mon);
        else
            erts_monitor_list_delete(&dist->monitors, mon);
    }

    erts_mtx_unlock(&dist->mtx);

    return delete_;
}


#endif /* ERTS_GLB_INLINE_INCL_FUNC_DEF */

/* suspend monitors... */
ErtsMonitorSuspend *erts_monitor_suspend_create(Eterm pid);
ErtsMonitorSuspend *erts_monitor_suspend_tree_lookup_create(ErtsMonitor **root,
                                                            int *created,
                                                            Eterm pid);
void erts_monitor_suspend_destroy(ErtsMonitorSuspend *msp);

ERTS_GLB_INLINE ErtsMonitorSuspend *erts_monitor_suspend(ErtsMonitor *mon);

#if ERTS_GLB_INLINE_INCL_FUNC_DEF

ERTS_GLB_INLINE ErtsMonitorSuspend *erts_monitor_suspend(ErtsMonitor *mon)
{
    ERTS_ML_ASSERT(!mon || mon->type == ERTS_MON_TYPE_SUSPEND);
    return (ErtsMonitorSuspend *) mon;
}

#endif

void
erts_debug_monitor_tree_destroying_foreach(ErtsMonitor *root,
                                           ErtsMonitorFunc func,
                                           void *arg,
                                           void *vysp);
void
erts_debug_monitor_list_destroying_foreach(ErtsMonitor *list,
                                           ErtsMonitorFunc func,
                                           void *arg,
                                           void *vysp);

/* * * * * * * * * * * * * * * * * * * * * * * * * * * * * * * * * * * * * * *\
 * Link Operations                                                           *
\*                                                                           */

typedef struct ErtsMonLnkNode__ ErtsLink;

typedef int (*ErtsLinkFunc)(ErtsLink *, void *, Sint);

/* Internal Link */
typedef struct {
    ErtsLink link;
    Uint64 unlinking;
} ErtsILink;

typedef struct {
    ErtsLink proc;
    ErtsLink dist;
    erts_atomic32_t refc;
} ErtsLinkData;

/* External Link */
typedef struct {
    ErtsLinkData ld;
    struct erl_off_heap_header *ohhp;
    ErtsMonLnkDist *dist;
    Uint64 unlinking;
    Eterm heap[1]; /* heap start... */
} ErtsELink;

/*
 * --- Link tree operations ---
 */

/**
 *
 * @brief Lookup a link in a link tree
 *
 *
 * @param[in]     root          Pointer to root of link tree
 *
 * @param[in]     key           Key of link to lookup
 *
 * @returns                     Pointer to a link with the
 *                              key 'key', or NULL if no such
 *                              link was found
 *
 */
ErtsLink *erts_link_tree_lookup(ErtsLink *root, Eterm item);

/**
 *
 * @brief Lookup or insert a link in a link tree
 *
 * When the function is called it is assumed that:
 * - 'lnk' link is not part of any tree or list
 * If the above is not true, bad things will happen.
 *
 * @param[in,out] root          Pointer to pointer to root of link tree
 *
 * @param[in]     lnk           Link to insert if no link
 *                              with the same key already exists
 *
 * @returns                     Pointer to a link with the
 *                              key 'key'. If no link with the key
 *                              'key' was found and 'lnk' was inserted
 *                              'NULL' is returned.
 *
 */
ErtsLink *erts_link_tree_lookup_insert(ErtsLink **root, ErtsLink *lnk);

/**
 *
 * @brief Lookup or create an external link in a link tree.
 *
 * Looks up a link with the key 'other' in the link tree. If it is not
 * found, creates and insert a link with the key 'other'.
 *
 * @param[in,out] root          Pointer to pointer to root of link tree
 *
 * @param[out]    created       Pointer to integer. The integer is set to
 *                              a non-zero value if no link with key
 *                              'other' was found, and a new link
 *                              was created. If a link was found, it
 *                              is set to zero.
 *
 * @param[in]     type          Type of link
 *
 * @param[in]     this          Id of this entity
 *
 * @param[in]     other         Id of other entity
 *
 * @returns                     Pointer to either an already existing
 *                              link in the tree or a newly created
 *                              and inserted link.
 *
 */
ErtsLink *erts_link_external_tree_lookup_create(ErtsLink **root, int *created,
                                                Uint16 type, Eterm this, Eterm other);

/**
 *
 * @brief Lookup or create an internal link in a link tree.
 *
 * Looks up a link with the key 'other' in the link tree. If it is not
 * found, creates and insert a link with the key 'other'.
 *
 * @param[in,out] root          Pointer to pointer to root of link tree
 *
 * @param[out]    created       Pointer to integer. The integer is set to
 *                              a non-zero value if no link with key
 *                              'other' was found, and a new link
 *                              was created. If a link was found, it
 *                              is set to zero.
 *
 * @param[in]     type          Type of link
 *
 * @param[in]     other         Id of other entity
 *
 * @returns                     Pointer to either an already existing
 *                              link in the tree or a newly created
 *                              and inserted link.
 *
 */
<<<<<<< HEAD
ErtsLink *erts_link_tree_lookup_create(ErtsLink **root, int *created,
                                       Uint16 type, Eterm this_, Eterm other);
=======
ErtsLink *erts_link_internal_tree_lookup_create(ErtsLink **root, int *created,
                                                Uint16 type, Eterm other);
>>>>>>> 35f12b54

/**
 *
 * @brief Insert a link in a link tree
 *
 * When the function is called it is assumed that:
 * - no links with the same key that 'lnk' exist in the tree
 * - 'lnk' is not part of any list of tree
 * If the above are not true, bad things will happen.
 *
 * @param[in,out] root          Pointer to pointer to root of link tree
 *
 * @param[in]     lnk           Link to insert.
 *
 */
void erts_link_tree_insert(ErtsLink **root, ErtsLink *lnk);

/**
 *
 * @brief Replace a link in a link tree
 *
 * When the function is called it is assumed that:
 * - 'old' link and 'new' link have exactly the same key
 * - 'old' link is part of the tree
 * - 'new' link is not part of any tree or list
 * If the above are not true, bad things will happen.
 *
 * @param[in,out] root          Pointer to pointer to root of link tree
 *
 * @param[in]     old           Link to remove from the tree
 *
 * @param[in]     new           Link to insert into the tree
 *
 */
void erts_link_tree_replace(ErtsLink **root, ErtsLink *old, ErtsLink *new_);

/**
 *
 * @brief Replace a link in a link tree if key already exist based on adress
 *
 * Inserts the link 'lnk' in the tree if no link with the same key
 * already exists in tree. If a link with the same key exists in
 * the tree and 'lnk' has a lower address than the link in the
 * tree, the existing link in the tree is replaced by 'lnk'.
 *
 * When the function is called it is assumed that:
 * - 'lnk' link is not part of any tree or list
 * If the above are not true, bad things will happen.
 *
 * @param[in,out] root          Pointer to pointer to root of link tree
 *
 * @param[in]     lnk           Link to insert into the tree
 *
 * @returns                     A pointer to the link that is not part
 *                              of the tree after this operation.
 *
 */
ERTS_GLB_INLINE ErtsLink *erts_link_tree_insert_addr_replace(ErtsLink **root,
                                                             ErtsLink *lnk);

/**
 *
 * @brief Delete a link from a link tree
 *
 * When the function is called it is assumed that:
 * - 'lnk' link is part of the tree
 * If the above is not true, bad things will happen.
 *
 * @param[in,out] root          Pointer to pointer to root of link tree
 *
 * @param[in]     lnk           Link to remove from the tree
 *
 */
void erts_link_tree_delete(ErtsLink **root, ErtsLink *lnk);

/**
 *
 * @brief Delete a link from a link tree based on key
 *
 * If link 'lnk' is in the tree, 'lnk' is deleted from the tree.
 * If link 'lnk' is not in the tree, another link with the same
 * key as 'lnk' is deleted from the tree if such a link exist.
 *
 * When the function is called it is assumed that:
 * - if 'lnk' link is part of a tree or list, it is part of this tree
 * If the above is not true, bad things will happen.
 *
 * @param[in,out] root          Pointer to pointer to root of link tree
 *
 * @param[in]     lnk           Link to remove from the tree
 *
 * @returns                     A pointer to the link that was deleted
 *                              from the tree, or NULL in case no link
 *                              was deleted from the tree
 *
 */
ERTS_GLB_INLINE ErtsLink *erts_link_tree_key_delete(ErtsLink **root, ErtsLink *lnk);

/**
 *
 * @brief Call a function for each link in a link tree
 *
 * The function 'func' will be called with a pointer to a link
 * as first argument and 'arg' as second argument for each link
 * in the tree referred to by 'root'.
 *
 * @param[in]     root          Pointer to root of link tree
 *
 * @param[in]     func          Pointer to function to call
 *
 * @param[in]     arg           Argument to pass as second argument in
 *                              calls to 'func'
 *
 */
void erts_link_tree_foreach(ErtsLink *root,
                            ErtsLinkFunc,
                            void *arg);

/**
 *
 * @brief Call a function for each link in a link tree. Yield if lots
 *        of links exist.
 *
 * The function 'func' will be called with a pointer to a link
 * as first argument and 'arg' as second argument for each link
 * in the tree referred to by 'root'. It should return the number of
 * reductions the operator took to perform.
 *
 * It is assumed that:
 * - *yspp equals NULL on first call
 * - this function is repetedly called with *yspp set
 *   as set when previous call returned until a non-zero
 *   value is returned.
 * - no modifications are made on the tree between first call
 *   and the call that returns a non-zero value
 * If the above are not true, bad things will happen.
 *
 * @param[in]     root          Pointer to root of link tree
 *
 * @param[in]     func          Pointer to function to call
 *
 * @param[in]     arg           Argument to pass as second argument in
 *                              calls to 'func'
 *
 * @param[in,out] vyspp         Pointer to a pointer to an internal state
 *                              used by this function. At initial call
 *                              *yspp should be NULL. When done *yspp
 *                              will be NULL.
 *
 * @param[in]     reds          Reductions available to execute before yielding.
 *
 * @returns                     The unconsumed reductions when all links
 *                              have been processed, and zero when more work
 *                              is needed.
 *
 */
int erts_link_tree_foreach_yielding(ErtsLink *root,
                                    ErtsLinkFunc func,
                                    void *arg,
                                    void **vyspp,
                                    Sint reds);

/**
 *
 * @brief Delete all links from a link tree and call a function for
 *        each link
 *
 * The function 'func' will be called with a pointer to a link
 * as first argument and 'arg' as second argument for each link
 * in the tree referred to by 'root'.
 *
 * @param[in,out] root          Pointer to pointer to root of link tree
 *
 * @param[in]     func          Pointer to function to call
 *
 * @param[in]     arg           Argument to pass as second argument in
 *                              calls to 'func'
 *
 */
void erts_link_tree_foreach_delete(ErtsLink **root,
                                   ErtsLinkFunc func,
                                   void *arg);

/**
 *
 * @brief Delete all links from a link tree and call a function for
 *        each link
 *
 * The function 'func' will be called with a pointer to a link
 * as first argument and 'arg' as second argument for each link
 * in the tree referred to by 'root'. It should return the number of
 * reductions the operator took to perform.
 *
 * It is assumed that:
 * - *yspp equals NULL on first call
 * - this function is repetededly called with *yspp set
 *   as set when previous call returned until a non-zero
 *   value is returned.
 * - no modifications are made on the tree between first call
 *   and the call that returns a non-zero value
 * If the above are not true, bad things will happen.
 *
 * @param[in,out] root          Pointer to pointer to root of link tree
 *
 * @param[in]     func          Pointer to function to call
 *
 * @param[in]     arg           Argument to pass as second argument in
 *                              calls to 'func'
 *
 * @param[in,out] vyspp         Pointer to a pointer to an internal state
 *                              used by this function. At initial call
 *                              *yspp should be NULL. When done *yspp
 *                              will be NULL.
 *
 * @param[in]     reds          Reductions available to execute before yielding.
 *
 * @returns                     The unconsumed reductions when all links
 *                              have been processed, and zero when more work
 *                              is needed.
 *
 */
int erts_link_tree_foreach_delete_yielding(ErtsLink **root,
                                           ErtsLinkFunc func,
                                           void *arg,
                                           void **vyspp,
                                           Sint reds);

/* 
 * --- Link list operations ---
 */

/**
 *
 * @brief Insert a link in a link list
 *
 * When the function is called it is assumed that:
 * - 'lnk' link is not part of any list or tree
 * If the above is not true, bad things will happen.
 *
 * @param[in,out] list          Pointer to pointer to link list
 *
 * @param[in]     lnk           Link to insert
 *
 */
ERTS_GLB_INLINE void erts_link_list_insert(ErtsLink **list, ErtsLink *lnk);

/**
 *
 * @brief Delete a link from a link list
 *
 * When the function is called it is assumed that:
 * - 'lnk' link is part of the list
 * If the above is not true, bad things will happen.
 *
 * @param[in,out] list          Pointer to pointer to link list
 *
 * @param[in]     lnk           Link to remove from the list
 *
 */
ERTS_GLB_INLINE void erts_link_list_delete(ErtsLink **list, ErtsLink *lnk);

/**
 *
 * @brief Get a pointer to first link in a link list
 *
 * The link will still remain in the list after the return
 *
 * @param[in] list              Pointer to link list
 *
 * @returns                     Pointer to first link in list if
 *                              list is not empty. If list is empty
 *                              NULL is returned.
 *
 */
ERTS_GLB_INLINE ErtsLink *erts_link_list_first(ErtsLink *list);

/**
 *
 * @brief Get a pointer to last link in a link list
 *
 * The link will still remain in the list after the return
 *
 * @param[in] list              Pointer to link list
 *
 * @returns                     Pointer to last link in list if
 *                              list is not empty. If list is empty
 *                              NULL is returned.
 *
 */
ERTS_GLB_INLINE ErtsLink *erts_link_list_last(ErtsLink *list);

/**
 *
 * @brief Call a function for each link in a link list
 *
 * The function 'func' will be called with a pointer to a link
 * as first argument and 'arg' as second argument for each link
 * in the tree referred to by 'list'.
 *
 * @param[in]     list          Pointer to root of link list
 *
 * @param[in]     func          Pointer to function to call
 *
 * @param[in]     arg           Argument to pass as second argument in
 *                              calls to 'func'
 *
 */
void erts_link_list_foreach(ErtsLink *list,
                            ErtsLinkFunc func,
                            void *arg);

/**
 *
 * @brief Call a function for each link in a link list. Yield
 *        if lots of links exist.
 *
 * The function 'func' will be called with a pointer to a link
 * as first argument and 'arg' as second argument for each link
 * in the tree referred to by 'root'. It should return the number of
 * reductions the operator took to perform.
 *
 * It is assumed that:
 * - *yspp equals NULL on first call
 * - this function is repetedly called with *yspp set
 *   as set when previous call returned until a non-zero
 *   value is returned.
 * - no modifications are made on the tree between first call
 *   and the call that returns a non-zero value
 * If the above are not true, bad things will happen.
 *
 * @param[in]     list          Pointer to link list
 *
 * @param[in]     func          Pointer to function to call
 *
 * @param[in]     arg           Argument to pass as second argument in
 *                              calls to 'func'
 *
 * @param[in,out] vyspp         Pointer to a pointer to an internal state
 *                              used by this function. At initial call
 *                              *yspp should be NULL. When done *yspp
 *                              will be NULL.
 *
 * @param[in]     reds          Reductions available to execute before yielding.
 *
 * @returns                     The unconsumed reductions when all links
 *                              have been processed, and zero when more work
 *                              is needed.
 *
 */
int erts_link_list_foreach_yielding(ErtsLink *list,
                                    ErtsLinkFunc func,
                                    void *arg,
                                    void **vyspp,
                                    Sint reds);

/**
 *
 * @brief Delete all links from a link list and call a function for
 *        each link
 *
 * The function 'func' will be called with a pointer to a link
 * as first argument and 'arg' as second argument for each link
 * in the tree referred to by 'root'.
 *
 * @param[in,out] list          Pointer to pointer to link list
 *
 * @param[in]     func          Pointer to function to call
 *
 * @param[in]     arg           Argument to pass as second argument in
 *                              calls to 'func'
 *
 */
void erts_link_list_foreach_delete(ErtsLink **list,
                                   ErtsLinkFunc func,
                                   void *arg);

/**
 *
 * @brief Delete all links from a link list and call a function for
 *        each link
 *
 * The function 'func' will be called with a pointer to a link
 * as first argument and 'arg' as second argument for each link
 * in the tree referred to by 'root'. It should return the number of
 * reductions the operator took to perform.
 *
 * It is assumed that:
 * - *yspp equals NULL on first call
 * - this function is repetededly called with *yspp set
 *   as set when previous call returned until a non-zero
 *   value is returned.
 * - no modifications are made on the tree between first
 *   and the call that returns a non-zero value
 * If the above are not true, bad things will happen.
 *
 * @param[in,out] list          Pointer to pointer to link list
 *
 * @param[in]     func          Pointer to function to call
 *
 * @param[in]     arg           Argument to pass as second argument in
 *                              calls to 'func'
 *
 * @param[in,out] vyspp         Pointer to a pointer to an internal state
 *                              used by this function. At initial call
 *                              *yspp should be NULL. When done *yspp
 *                              will be NULL.
 *
 * @param[in]     reds          Reductions available to execute before yielding.
 *
 * @returns                     The unconsumed reductions when all links
 *                              have been processed, and zero when more work
 *                              is needed.
 *
 */
int erts_link_list_foreach_delete_yielding(ErtsLink **list,
                                           ErtsLinkFunc func,
                                           void *arg,
                                           void **vyspp,
                                           Sint reds);

/*
 * --- Misc link operations ---
 */

/**
 *
 * @brief Create an external link
 *
 * An external link structure contains two links, one for usage in
 * the link tree of the process and one for usage in the dist entry.
 *
 *
 * @param[in]     type          ERTS_MON_TYPE_DIST_PROC
 *
 * @param[in]     this          The process identifier of the local
 *                              process. The link structure in the
 *                              'dist' field a will have its
 *                              'other.item' field set to 'this'.
 *                              The 'dist' link structure is to be
 *                              inserted on the distribution entry.
 *
 * @param[in]     other         The process identifier of the remote
 *                              process. The link structure in the
 *                              'proc' field a will have its
 *                              'other.item' field set to 'other'.
 *                              The 'proc' link structure is to be
 *                              inserted on the local process.
 *
 * @returns                     A pointer to the link data structure
 *                              containing the link structures. The
 *                              link data structure is in turn part
 *                              of the external link structure
 *                              (ErtsELink).
 *
 */
ErtsLinkData *erts_link_external_create(Uint16 type, Eterm this, Eterm other);

/**
 *
 * @brief Create an internal link
 *
 * @param[in]     type          ERTS_MON_TYPE_PROC, ERTS_MON_TYPE_PORT,
 *
 * @param[in]     id            Id of the entity linked.
 *
 * @returns                     A pointer to the link stucture.
 */
ErtsLink *erts_link_internal_create(Uint16 type, Eterm id);

/**
 *
 * @brief Get pointer to external link data structure
 *
 * @param[in]    lnk            Pointer to link
 *
 * @returns                     Pointer to external link structure
 *
 */
ERTS_GLB_INLINE ErtsELink *erts_link_to_elink(ErtsLink *lnk);

/**
 *
 * @brief Get pointer to the other link structure part of the link
 *
 * @param[in]    lnk            Pointer to link structure
 *
 * @param[out]   elnkpp         Pointer to pointer to external link
 *                              data structure, if a non-NULL value
 *                              is passed in the call
 *
 * @returns                     Pointer to other link structure
 *
 */
ERTS_GLB_INLINE ErtsLink *erts_link_to_other(ErtsLink *lnk, ErtsELink **elnkpp);

/**
 *
 * @brief Check if link is in tree or list
 *
 * @param[in]    lnk            Pointer to lnk to check
 *
 * @returns                     A non-zero value if in tree or list;
 *                              otherwise zero
 *
 */
ERTS_GLB_INLINE int erts_link_is_in_table(ErtsLink *lnk);

/**
 *
 * @brief Release an internal link
 *
 * When the function is called it is assumed that:
 * - 'lnk' link is not part of any list or tree
 * - 'lnk' is not referred to by any other structures
 * If the above are not true, bad things will happen.
 *
 * @param[in]    lnk            Pointer to link
 *
 */
ERTS_GLB_INLINE void erts_link_internal_release(ErtsLink *lnk);

/**
 *
 * @brief Release link
 *
 * Can be used to release a link half of an external
 * link as well as an internal link. In the external
 * case both link halves part of the external link have
 * to been released before the link structure will be
 * deallocated.
 *
 * When the function is called it is assumed that:
 * - 'lnk' link is not part of any list or tree
 * - 'lnk' is not referred to by any other structures
 * If the above are not true, bad things will happen.
 *
 * @param[in]    lnk            Pointer to link
 *
 */
ERTS_GLB_INLINE void erts_link_release(ErtsLink *lnk);

/**
 *
 * @brief Release both link halves of an external link
 *        simultaneously
 *
 * Release both halves of an external link simultaneously and 
 * deallocate the structure.
 *
 * When the function is called it is assumed that:
 * - Neither of the parts of the link are part of any list or tree
 * - Neither of the parts of the link or the link data structure
 *   are referred to by any other structures
 * If the above are not true, bad things will happen.
 *
 * @param[in]    mdp            Pointer to link data structure
 *
 */
ERTS_GLB_INLINE void erts_link_release_both(ErtsLinkData *ldp);

/**
 *
 * @brief Insert link in dist link list
 *
 * When the function is called it is assumed that:
 * - 'lnk' link is not part of any list or tree
 * If the above is not true, bad things will happen.
 *
 * @param[in]    lnk            Pointer to link
 *
 * @param[in]    dist           Pointer to dist structure
 *
 * @returns                     A non-zero value if inserted;
 *                              otherwise, zero. The link
 *                              is not inserted if the dist
 *                              structure has been set in a
 *                              dead state.
 *
 */
ERTS_GLB_INLINE int erts_link_dist_insert(ErtsLink *lnk, ErtsMonLnkDist *dist);

/**
 *
 * @brief Delete link from dist link list
 *
 * When the function is called it is assumed that:
 * - 'lnk' link earler has been inserted into 'dist'
 * If the above is not true, bad things will happen.
 *
 * @param[in]    lnk            Pointer to link
 *
 * @param[in]    dist           Pointer to dist structure
 *
 * @returns                     A non-zero value if deleted;
 *                              otherwise, zero. The link
 *                              is not deleted if the dist
 *                              structure has been set in a
 *                              dead state or if it has already
 *                              been deleted.
 *
 */
ERTS_GLB_INLINE int erts_link_dist_delete(ErtsLink *lnk);

/**
 *
 * @brief Set dead dist structure on link
 *
 * @param[in]    lnk            Pointer to link
 *
 * @param[in]    nodename       Name of remote node
 *
 */
void
erts_link_set_dead_dist(ErtsLink *lnk, Eterm nodename);

/**
 *
 * @brief Get charged size of link
 *
 * If the other side of the link has been released, the
 * whole size of the link data structure is returned; otherwise,
 * half of the size is returned.
 *
 * When the function is called it is assumed that:
 * - 'lnk' has not been released
 * If the above is not true, bad things will happen.
 *
 * @param[in]    lnk            Pointer to link
 *
 * @returns                     Charged size in bytes
 *
 */
Uint erts_link_size(ErtsLink *lnk);

/* internal function... */
void erts_link_destroy_elink__(ErtsELink *elnk);

/* implementations for globally inlined link functions... */
#if ERTS_GLB_INLINE_INCL_FUNC_DEF

#ifdef ERTS_ML_DEBUG
extern size_t erts_link_proc_offset;
extern size_t erts_link_dist_offset;
extern size_t erts_link_key_offset;
#endif

ERTS_GLB_INLINE ErtsELink *
erts_link_to_elink(ErtsLink *lnk)
{
<<<<<<< HEAD
    ErtsLinkData *ldp = (ErtsLinkData *)erts_ml_node_to_main_struct__((ErtsMonLnkNode *) lnk);
=======
    ErtsELink *elnk;

    ERTS_ML_ASSERT(lnk->flags & ERTS_ML_FLG_EXTENDED);

    elnk = erts_ml_node_to_main_struct__((ErtsMonLnkNode *) lnk);
>>>>>>> 35f12b54

#ifdef ERTS_ML_DEBUG
    ERTS_ML_ASSERT(erts_link_proc_offset == (size_t) elnk->ld.proc.offset);
    ERTS_ML_ASSERT(erts_link_key_offset == (size_t) elnk->ld.proc.key_offset);
    ERTS_ML_ASSERT(erts_link_dist_offset == (size_t) elnk->ld.dist.offset);
    ERTS_ML_ASSERT(erts_link_key_offset == (size_t) elnk->ld.dist.key_offset);
#endif

    return elnk;
}

ERTS_GLB_INLINE ErtsLink *
erts_link_to_other(ErtsLink *lnk, ErtsELink **elnkpp)
{
    ErtsELink *elnk = erts_link_to_elink(lnk);
    if (elnkpp)
        *elnkpp = elnk;
    return lnk == &elnk->ld.proc ? &elnk->ld.dist : &elnk->ld.proc;
}

ERTS_GLB_INLINE int
erts_link_is_in_table(ErtsLink *lnk)
{
    return !!(lnk->flags & ERTS_ML_FLG_IN_TABLE);
}

ERTS_GLB_INLINE void
erts_link_list_insert(ErtsLink **list, ErtsLink *lnk)
{
    erts_ml_dl_list_insert__((ErtsMonLnkNode **) list, (ErtsMonLnkNode *) lnk);
}

ERTS_GLB_INLINE void
erts_link_list_delete(ErtsLink **list, ErtsLink *lnk)
{
    erts_ml_dl_list_delete__((ErtsMonLnkNode **) list, (ErtsMonLnkNode *) lnk);
}

ERTS_GLB_INLINE ErtsLink *
erts_link_list_first(ErtsLink *list)
{
    return (ErtsLink *) erts_ml_dl_list_first__((ErtsMonLnkNode *) list);
}

ERTS_GLB_INLINE ErtsLink *
erts_link_list_last(ErtsLink *list)
{
    return (ErtsLink *) erts_ml_dl_list_last__((ErtsMonLnkNode *) list);
}

ERTS_GLB_INLINE void
erts_link_internal_release(ErtsLink *lnk)
{
    ERTS_ML_ASSERT(lnk->type == ERTS_LNK_TYPE_PROC
                   || lnk->type == ERTS_LNK_TYPE_PORT);
    ERTS_ML_ASSERT(!(lnk->flags & ERTS_ML_FLG_EXTENDED));
    erts_free(ERTS_ALC_T_LINK, lnk);
}

ERTS_GLB_INLINE void
erts_link_release(ErtsLink *lnk)
{
    if (!(lnk->flags & ERTS_ML_FLG_EXTENDED))
        erts_link_internal_release(lnk);
    else {
        ErtsELink *elnk = erts_link_to_elink(lnk);
        ERTS_ML_ASSERT(!(lnk->flags & ERTS_ML_FLG_IN_TABLE));
        ERTS_ML_ASSERT(erts_atomic32_read_nob(&elnk->ld.refc) > 0);
        if (erts_atomic32_dec_read_nob(&elnk->ld.refc) == 0)
            erts_link_destroy_elink__(elnk);
    }
}

ERTS_GLB_INLINE void
erts_link_release_both(ErtsLinkData *ldp)
{
    ERTS_ML_ASSERT(!(ldp->proc.flags & ERTS_ML_FLG_IN_TABLE));
    ERTS_ML_ASSERT(!(ldp->dist.flags & ERTS_ML_FLG_IN_TABLE));
    ERTS_ML_ASSERT(erts_atomic32_read_nob(&ldp->refc) >= 2);
    ERTS_ML_ASSERT(ldp->proc.flags & ERTS_ML_FLG_EXTENDED);
    ERTS_ML_ASSERT(ldp->dist.flags & ERTS_ML_FLG_EXTENDED);
    if (erts_atomic32_add_read_nob(&ldp->refc, (erts_aint32_t) -2) == 0)
        erts_link_destroy_elink__((ErtsELink *) ldp);
}

ERTS_GLB_INLINE ErtsLink *
erts_link_tree_insert_addr_replace(ErtsLink **root, ErtsLink *lnk)
{
    ErtsLink *lnk2 = erts_link_tree_lookup_insert(root, lnk);
    if (!lnk2)
        return NULL;
    if (lnk2 < lnk)
        return lnk;
    erts_link_tree_replace(root, lnk2, lnk);
    return lnk2;
}

ERTS_GLB_INLINE ErtsLink *
erts_link_tree_key_delete(ErtsLink **root, ErtsLink *lnk)
{
    ErtsLink *dlnk;
    if (erts_link_is_in_table(lnk))
        dlnk = lnk;
    else
        dlnk = erts_link_tree_lookup(*root, lnk->other.item);
    if (dlnk)
        erts_link_tree_delete(root, dlnk);
    return dlnk;
}

ERTS_GLB_INLINE int
erts_link_dist_insert(ErtsLink *lnk, ErtsMonLnkDist *dist)
{
    ErtsELink *elnk;
    int insert;

    ERTS_ML_ASSERT(lnk->flags & ERTS_ML_FLG_EXTENDED);
    ERTS_ML_ASSERT(lnk->type == ERTS_LNK_TYPE_DIST_PROC);

    elnk = erts_link_to_elink(lnk);

    ERTS_ML_ASSERT(!elnk->dist);
    ERTS_ML_ASSERT(dist);

    erts_mtx_lock(&dist->mtx);

    insert = dist->alive;
    if (insert) {
        elnk->dist = dist;
        erts_mon_link_dist_inc_refc(dist);
        erts_link_list_insert(&dist->links, lnk);
    }

    erts_mtx_unlock(&dist->mtx);

    return insert;
}

ERTS_GLB_INLINE int
erts_link_dist_delete(ErtsLink *lnk)
{
    ErtsELink *elnk;
    ErtsMonLnkDist *dist;
    int delete_;

    ERTS_ML_ASSERT(lnk->flags & ERTS_ML_FLG_EXTENDED);
    ERTS_ML_ASSERT(lnk->type == ERTS_LNK_TYPE_DIST_PROC);

    elnk = erts_link_to_elink(lnk);
    dist = elnk->dist;
    if (!dist)
        return -1;

    erts_mtx_lock(&dist->mtx);

    delete_ = !!dist->alive & !!(lnk->flags & ERTS_ML_FLG_IN_TABLE);
    if (delete_)
        erts_link_list_delete(&dist->links, lnk);

    erts_mtx_unlock(&dist->mtx);

    return delete_;
}


#endif /* ERTS_GLB_INLINE_INCL_FUNC_DEF */

void
erts_debug_link_tree_destroying_foreach(ErtsLink *root,
                                        ErtsLinkFunc func,
                                        void *arg,
                                        void *vysp);

#endif /* ERL_MONITOR_LINK_H__ */<|MERGE_RESOLUTION|>--- conflicted
+++ resolved
@@ -1669,7 +1669,7 @@
  *
  */
 ErtsLink *erts_link_external_tree_lookup_create(ErtsLink **root, int *created,
-                                                Uint16 type, Eterm this, Eterm other);
+                                                Uint16 type, Eterm this_, Eterm other);
 
 /**
  *
@@ -1695,13 +1695,8 @@
  *                              and inserted link.
  *
  */
-<<<<<<< HEAD
-ErtsLink *erts_link_tree_lookup_create(ErtsLink **root, int *created,
-                                       Uint16 type, Eterm this_, Eterm other);
-=======
 ErtsLink *erts_link_internal_tree_lookup_create(ErtsLink **root, int *created,
                                                 Uint16 type, Eterm other);
->>>>>>> 35f12b54
 
 /**
  *
@@ -2157,7 +2152,7 @@
  *                              (ErtsELink).
  *
  */
-ErtsLinkData *erts_link_external_create(Uint16 type, Eterm this, Eterm other);
+ErtsLinkData *erts_link_external_create(Uint16 type, Eterm this_, Eterm other);
 
 /**
  *
@@ -2351,15 +2346,11 @@
 ERTS_GLB_INLINE ErtsELink *
 erts_link_to_elink(ErtsLink *lnk)
 {
-<<<<<<< HEAD
-    ErtsLinkData *ldp = (ErtsLinkData *)erts_ml_node_to_main_struct__((ErtsMonLnkNode *) lnk);
-=======
     ErtsELink *elnk;
 
     ERTS_ML_ASSERT(lnk->flags & ERTS_ML_FLG_EXTENDED);
 
-    elnk = erts_ml_node_to_main_struct__((ErtsMonLnkNode *) lnk);
->>>>>>> 35f12b54
+    elnk = (ErtsELink *) erts_ml_node_to_main_struct__((ErtsMonLnkNode *) lnk);
 
 #ifdef ERTS_ML_DEBUG
     ERTS_ML_ASSERT(erts_link_proc_offset == (size_t) elnk->ld.proc.offset);
