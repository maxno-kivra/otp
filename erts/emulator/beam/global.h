/*
 * %CopyrightBegin%
 *
 * Copyright Ericsson AB 1996-2016. All Rights Reserved.
 *
 * Licensed under the Apache License, Version 2.0 (the "License");
 * you may not use this file except in compliance with the License.
 * You may obtain a copy of the License at
 *
 *     http://www.apache.org/licenses/LICENSE-2.0
 *
 * Unless required by applicable law or agreed to in writing, software
 * distributed under the License is distributed on an "AS IS" BASIS,
 * WITHOUT WARRANTIES OR CONDITIONS OF ANY KIND, either express or implied.
 * See the License for the specific language governing permissions and
 * limitations under the License.
 *
 * %CopyrightEnd%
 */

#ifndef __GLOBAL_H__
#define __GLOBAL_H__

#include "sys.h"
#include <stddef.h> /* offsetof() */
#include "erl_alloc.h"
#include "erl_vm.h"
#include "erl_node_container_utils.h"
#include "hash.h"
#include "index.h"
#include "atom.h"
#include "code_ix.h"
#include "export.h"
#include "module.h"
#include "register.h"
#include "erl_fun.h"
#include "erl_node_tables.h"
#include "erl_process.h"
#include "erl_sys_driver.h"
#include "erl_debug.h"
#include "error.h"
#include "erl_utils.h"
#include "erl_port.h"
#include "erl_gc.h"

struct enif_func_t;

struct enif_environment_t /* ErlNifEnv */
{
    struct erl_module_nif* mod_nif;
    Process* proc;
    Eterm* hp;
    Eterm* hp_end;
    ErlHeapFragment* heap_frag;
    int fpe_was_unmasked;
    struct enif_tmp_obj_t* tmp_obj_list;
    int exception_thrown; /* boolean */
    Process *tracee;
    int exiting; /* boolean (dirty nifs might return in exiting state) */
};
extern void erts_pre_nif(struct enif_environment_t*, Process*,
			 struct erl_module_nif*, Process* tracee);
extern void erts_post_nif(struct enif_environment_t* env);
#ifdef ERTS_DIRTY_SCHEDULERS
extern void erts_pre_dirty_nif(ErtsSchedulerData *,
			       struct enif_environment_t*, Process*,
			       struct erl_module_nif*);
extern void erts_post_dirty_nif(struct enif_environment_t* env);
#endif
extern Eterm erts_nif_taints(Process* p);
extern void erts_print_nif_taints(int to, void* to_arg);
void erts_unload_nif(struct erl_module_nif* nif);
extern void erl_nif_init(void);
extern int erts_nif_get_funcs(struct erl_module_nif*,
                              struct enif_func_t **funcs);
extern Eterm erts_nif_call_function(Process *p, Process *tracee,
                                    struct erl_module_nif*,
                                    struct enif_func_t *,
                                    int argc, Eterm *argv);

/* Driver handle (wrapper for old plain handle) */
#define ERL_DE_OK      0
#define ERL_DE_UNLOAD  1
#define ERL_DE_FORCE_UNLOAD 2 
#define ERL_DE_RELOAD  3
#define ERL_DE_FORCE_RELOAD  4
#define ERL_DE_PERMANENT 5

#define ERL_DE_PROC_LOADED 0
#define ERL_DE_PROC_AWAIT_UNLOAD 1
#define ERL_DE_PROC_AWAIT_UNLOAD_ONLY 2
#define ERL_DE_PROC_AWAIT_LOAD 3

/* Flags for process entries */
#define ERL_DE_FL_DEREFERENCED 1

/* Flags for drivers, put locking policy here /PaN */
#define ERL_DE_FL_KILL_PORTS 1

#define ERL_FL_CONSISTENT_MASK ( ERL_DE_FL_KILL_PORTS )

/* System specific load errors are returned as positive values */
#define ERL_DE_NO_ERROR 0
#define ERL_DE_LOAD_ERROR_NO_INIT -1
#define ERL_DE_LOAD_ERROR_FAILED_INIT -2
#define ERL_DE_LOAD_ERROR_BAD_NAME -3
#define ERL_DE_LOAD_ERROR_NAME_TO_LONG -4
#define ERL_DE_LOAD_ERROR_INCORRECT_VERSION -5
#define ERL_DE_ERROR_NO_DDLL_FUNCTIONALITY -6
#define ERL_DE_ERROR_UNSPECIFIED -7
#define ERL_DE_LOOKUP_ERROR_NOT_FOUND -8
#define ERL_DE_DYNAMIC_ERROR_OFFSET -10

typedef struct de_proc_entry {
    Process *proc;                   /* The process... */
    Uint    awaiting_status;         /* PROC_LOADED == Have loaded the driver
			                PROC_AWAIT_UNLOAD == Wants to be notified 
			                when we have unloaded the driver (was locked)
			                PROC_AWAIT_LOAD == Wants to be notified when we
			                reloaded the driver (old was locked) */
    Uint    flags;                   /* ERL_FL_DE_DEREFERENCED when reload in progress */
    Eterm   heap[REF_THING_SIZE];    /* "ref heap" */
    struct  de_proc_entry *next;
} DE_ProcEntry;

typedef struct {
    void         *handle;             /* Handle for DLL or SO (for dyn. drivers). */
    DE_ProcEntry *procs;              /* List of pids that have loaded this driver,
				         or that wait for it to change state */
    erts_refc_t  refc;                /* Number of ports/processes having
					 references to the driver */
    erts_smp_atomic32_t port_count;   /* Number of ports using the driver */
    Uint         flags;               /* ERL_DE_FL_KILL_PORTS */
    int          status;              /* ERL_DE_xxx */
    char         *full_path;          /* Full path of the driver */
    char         *reload_full_path;   /* If status == ERL_DE_RELOAD, this contains
				         full name of driver (path) */
    char         *reload_driver_name; /* ... and this contains the driver name */
    Uint         reload_flags;        /* flags for reloaded driver */
} DE_Handle;

/*
 * This structure represents a link to the next driver.
 */

struct erts_driver_t_ {
    erts_driver_t *next;
    erts_driver_t *prev;
    char *name;
    struct {
	int major;
	int minor;
    } version;
    int flags;
    DE_Handle *handle;
#ifdef ERTS_SMP
    erts_smp_mtx_t *lock;
#endif
    ErlDrvEntry *entry;
    ErlDrvData (*start)(ErlDrvPort port, char *command, SysDriverOpts* opts);
    void (*stop)(ErlDrvData drv_data);
    void (*finish)(void);
    void (*flush)(ErlDrvData drv_data);
    void (*output)(ErlDrvData drv_data, char *buf, ErlDrvSizeT len);
    void (*outputv)(ErlDrvData drv_data, ErlIOVec *ev); /* Might be NULL */
    ErlDrvSSizeT (*control)(ErlDrvData drv_data, unsigned int command,
			    char *buf, ErlDrvSizeT len,
			    char **rbuf, ErlDrvSizeT rlen); /* Might be NULL */
    ErlDrvSSizeT (*call)(ErlDrvData drv_data, unsigned int command,
			 char *buf, ErlDrvSizeT len,
			 char **rbuf, ErlDrvSizeT rlen, /* Might be NULL */
			 unsigned int *flags);
    void (*event)(ErlDrvData drv_data, ErlDrvEvent event,
		  ErlDrvEventData event_data);
    void (*ready_input)(ErlDrvData drv_data, ErlDrvEvent event); 
    void (*ready_output)(ErlDrvData drv_data, ErlDrvEvent event);  
    void (*timeout)(ErlDrvData drv_data);
    void (*ready_async)(ErlDrvData drv_data, ErlDrvThreadData thread_data); /* Might be NULL */ 
    void (*process_exit)(ErlDrvData drv_data, ErlDrvMonitor *monitor);
    void (*stop_select)(ErlDrvEvent event, void*); /* Might be NULL */
    void (*emergency_close)(ErlDrvData drv_data);  /* Might be NULL */
};

extern erts_driver_t *driver_list;
extern erts_smp_rwmtx_t erts_driver_list_lock;

extern void erts_ddll_init(void);
extern void erts_ddll_lock_driver(DE_Handle *dh, char *name);

/* These are for bookkeeping */
extern void erts_ddll_increment_port_count(DE_Handle *dh);
extern void erts_ddll_decrement_port_count(DE_Handle *dh);

/* These makes things happen, drivers may be scheduled for unload etc */
extern void erts_ddll_reference_driver(DE_Handle *dh);
extern void erts_ddll_reference_referenced_driver(DE_Handle *dh);
extern void erts_ddll_dereference_driver(DE_Handle *dh);

extern char *erts_ddll_error(int code);
extern void erts_ddll_proc_dead(Process *p, ErtsProcLocks plocks);
extern int erts_ddll_driver_ok(DE_Handle *dh);
extern void erts_ddll_remove_monitor(Process *p,
				     Eterm ref,
				     ErtsProcLocks plocks);
extern Eterm erts_ddll_monitor_driver(Process *p,
				      Eterm description,
				      ErtsProcLocks plocks);

/*
** Just like the driver binary but with initial flags
** Note that the two structures Binary and ErlDrvBinary HAVE to
** be equal except for extra fields in the beginning of the struct.
** ErlDrvBinary is defined in erl_driver.h.
** When driver_alloc_binary is called, a Binary is allocated, but 
** the pointer returned is to the address of the first element that
** also occurs in the ErlDrvBinary struct (driver.*binary takes care if this).
** The driver need never know about additions to the internal Binary of the
** emulator. One should however NEVER be sloppy when mixing ErlDrvBinary
** and Binary, the macros below can convert one type to the other, as they both
** in reality are equal.
*/

#ifdef ARCH_32
 /* *DO NOT USE* only for alignment. */
#define ERTS_BINARY_STRUCT_ALIGNMENT Uint32 align__;
#else
#define ERTS_BINARY_STRUCT_ALIGNMENT
#endif

/* Add fields in ERTS_INTERNAL_BINARY_FIELDS, otherwise the drivers crash */
#define ERTS_INTERNAL_BINARY_FIELDS				\
    UWord flags;							\
    erts_refc_t refc;						\
    ERTS_BINARY_STRUCT_ALIGNMENT

typedef struct binary {
    ERTS_INTERNAL_BINARY_FIELDS
    SWord orig_size;
    char orig_bytes[1]; /* to be continued */
} Binary;

#define ERTS_SIZEOF_Binary(Sz) \
    (offsetof(Binary,orig_bytes) + (Sz))

typedef struct {
    ERTS_INTERNAL_BINARY_FIELDS
    SWord orig_size;
    void (*destructor)(Binary *);
    union {
        struct {
            ERTS_BINARY_STRUCT_ALIGNMENT
            char data[1];
        } aligned;
        struct {
            char data[1];
        } unaligned;
    } u;
} ErtsMagicBinary;

#ifdef ARCH_32
#define ERTS_MAGIC_BIN_BYTES_TO_ALIGN 4
#else
#define ERTS_MAGIC_BIN_BYTES_TO_ALIGN 0
#endif

typedef union {
    Binary binary;
    ErtsMagicBinary magic_binary;
    struct {
	ERTS_INTERNAL_BINARY_FIELDS
	ErlDrvBinary binary;
    } driver;
} ErtsBinary;

/*
 * 'Binary' alignment:
 *   Address of orig_bytes[0] of a Binary should always be 8-byte aligned.
 * It is assumed that the flags, refc, and orig_size fields are 4 bytes on
 * 32-bits architectures and 8 bytes on 64-bits architectures.
 */

#define ERTS_MAGIC_BIN_DESTRUCTOR(BP) \
  ((ErtsBinary *) (BP))->magic_binary.destructor
#define ERTS_MAGIC_BIN_DATA(BP) \
  ((void *) ((ErtsBinary *) (BP))->magic_binary.u.aligned.data)
#define ERTS_MAGIC_DATA_OFFSET \
  (offsetof(ErtsMagicBinary,u.aligned.data) - offsetof(Binary,orig_bytes))
#define ERTS_MAGIC_BIN_ORIG_SIZE(Sz) \
  (ERTS_MAGIC_DATA_OFFSET + (Sz))
#define ERTS_MAGIC_BIN_SIZE(Sz) \
  (offsetof(ErtsMagicBinary,u.aligned.data) + (Sz))

/* On 32-bit arch these macro variants will save memory
   by not forcing 8-byte alignment for the magic payload.
*/
#define ERTS_MAGIC_BIN_UNALIGNED_DATA(BP) \
  ((void *) ((ErtsBinary *) (BP))->magic_binary.u.unaligned.data)
#define ERTS_MAGIC_UNALIGNED_DATA_OFFSET \
  (offsetof(ErtsMagicBinary,u.unaligned.data) - offsetof(Binary,orig_bytes))
#define ERTS_MAGIC_BIN_UNALIGNED_DATA_SIZE(BP) \
  ((BP)->orig_size - ERTS_MAGIC_UNALIGNED_DATA_OFFSET)
#define ERTS_MAGIC_BIN_UNALIGNED_ORIG_SIZE(Sz) \
  (ERTS_MAGIC_UNALIGNED_DATA_OFFSET + (Sz))
#define ERTS_MAGIC_BIN_UNALIGNED_SIZE(Sz) \
  (offsetof(ErtsMagicBinary,u.unaligned.data) + (Sz))
#define ERTS_MAGIC_BIN_FROM_UNALIGNED_DATA(DATA) \
  ((ErtsBinary*)((char*)(DATA) - offsetof(ErtsMagicBinary,u.unaligned.data)))


#define Binary2ErlDrvBinary(B) (&((ErtsBinary *) (B))->driver.binary)
#define ErlDrvBinary2Binary(D) ((Binary *) \
				(((char *) (D)) \
				 - offsetof(ErtsBinary, driver.binary)))

/* A "magic" binary flag */
#define BIN_FLAG_MAGIC      1
#define BIN_FLAG_USR1       2 /* Reserved for use by different modules too mark */
#define BIN_FLAG_USR2       4 /*  certain binaries as special (used by ets) */
#define BIN_FLAG_DRV        8

/*
 * This structure represents one type of a binary in a process.
 */

typedef struct proc_bin {
    Eterm thing_word;		/* Subtag REFC_BINARY_SUBTAG. */
    Uint size;			/* Binary size in bytes. */
    struct erl_off_heap_header *next;
    Binary *val;		/* Pointer to Binary structure. */
    byte *bytes;		/* Pointer to the actual data bytes. */
    Uint flags;			/* Flag word. */
} ProcBin;

#define PB_IS_WRITABLE 1	/* Writable (only one reference to ProcBin) */
#define PB_ACTIVE_WRITER 2	/* There is an active writer */

/*
 * ProcBin size in Eterm words.
 */
#define PROC_BIN_SIZE (sizeof(ProcBin)/sizeof(Eterm))

ERTS_GLB_INLINE Eterm erts_mk_magic_binary_term(Eterm **hpp,
						ErlOffHeap *ohp,
						Binary *mbp);

#if ERTS_GLB_INLINE_INCL_FUNC_DEF

ERTS_GLB_INLINE Eterm
erts_mk_magic_binary_term(Eterm **hpp, ErlOffHeap *ohp, Binary *mbp)
{
    ProcBin *pb = (ProcBin *) *hpp;
    *hpp += PROC_BIN_SIZE;

    ASSERT(mbp->flags & BIN_FLAG_MAGIC);

    pb->thing_word = HEADER_PROC_BIN;
    pb->size = 0;
    pb->next = ohp->first;
    ohp->first = (struct erl_off_heap_header*) pb;
    pb->val = mbp;
    pb->bytes = (byte *) mbp->orig_bytes;
    pb->flags = 0;

    erts_refc_inc(&mbp->refc, 1);

    return make_binary(pb);    
}

#endif

#define ERTS_TERM_IS_MAGIC_BINARY(T) \
  (is_binary((T)) \
   && (thing_subtag(*binary_val((T))) == REFC_BINARY_SUBTAG) \
   && (((ProcBin *) binary_val((T)))->val->flags & BIN_FLAG_MAGIC))


union erl_off_heap_ptr {
    struct erl_off_heap_header* hdr;
    ProcBin *pb;
    struct erl_fun_thing* fun;
    struct external_thing_* ext;
    Eterm* ep;
    void* voidp;
};

/* controls warning mapping in error_logger */

extern Eterm node_cookie;
extern Uint display_items;	/* no of items to display in traces etc */

extern int erts_backtrace_depth;
extern erts_smp_atomic32_t erts_max_gen_gcs;

extern int bif_reductions;      /* reductions + fcalls (when doing call_bif) */
extern int stackdump_on_exit;

/*
 * Here is an implementation of a lightweight stack.
 *
 * Use it like this:
 *
 * DECLARE_ESTACK(Stack)	(At the start of a block)
 * ...
 * ESTACK_PUSH(Stack, Term)
 * ...
 * if (ESTACK_ISEMPTY(Stack)) {
 *    Stack is empty
 * } else {
 *    Term = ESTACK_POP(Stack);
 *    Process popped Term here
 * }
 * ...
 * DESTROY_ESTACK(Stack)
 */

typedef struct ErtsEStack_ {
    Eterm* start;
    Eterm* sp;
    Eterm* end;
    Eterm* edefault;
    ErtsAlcType_t alloc_type;
}ErtsEStack;

#define DEF_ESTACK_SIZE (16)

void erl_grow_estack(ErtsEStack*, Uint need);
#define ESTK_CONCAT(a,b) a##b
#define ESTK_DEF_STACK(s) ESTK_CONCAT(s,_default_estack)

#define DECLARE_ESTACK(s)				\
    Eterm ESTK_DEF_STACK(s)[DEF_ESTACK_SIZE];		\
    ErtsEStack s = {					\
        ESTK_DEF_STACK(s),  /* start */ 		\
        ESTK_DEF_STACK(s),  /* sp */			\
        ESTK_DEF_STACK(s) + DEF_ESTACK_SIZE, /* end */	\
        ESTK_DEF_STACK(s),  /* default */		\
        ERTS_ALC_T_ESTACK /* alloc_type */		\
    }

#define ESTACK_CHANGE_ALLOCATOR(s,t)					\
do {									\
    if ((s).start != ESTK_DEF_STACK(s)) {				\
	erts_exit(ERTS_ERROR_EXIT, "Internal error - trying to change allocator "	\
		 "type of active estack\n");				\
    }									\
    (s).alloc_type = (t);						\
 } while (0)

#define DESTROY_ESTACK(s)				\
do {							\
    if ((s).start != ESTK_DEF_STACK(s)) {		\
	erts_free((s).alloc_type, (s).start); 		\
    }							\
} while(0)


/*
 * Do not free the stack after this, it may have pointers into what
 * was saved in 'dst'.
 */
#define ESTACK_SAVE(s,dst)\
do {\
    if ((s).start == ESTK_DEF_STACK(s)) {\
	UWord _wsz = ESTACK_COUNT(s);\
	(dst)->start = erts_alloc((s).alloc_type,\
				  DEF_ESTACK_SIZE * sizeof(Eterm));\
	memcpy((dst)->start, (s).start,_wsz*sizeof(Eterm));\
	(dst)->sp = (dst)->start + _wsz;\
	(dst)->end = (dst)->start + DEF_ESTACK_SIZE;\
        (dst)->edefault = NULL;\
	(dst)->alloc_type = (s).alloc_type;\
    } else\
        *(dst) = (s);\
 } while (0)

#define DESTROY_SAVED_ESTACK(estack)\
do {\
    if ((estack)->start) {\
	erts_free((estack)->alloc_type, (estack)->start);\
	(estack)->start = NULL;\
    }\
} while(0)

#define CLEAR_SAVED_ESTACK(estack) ((void) ((estack)->start = NULL))

/*
 * Use on empty stack, only the allocator can be changed before this.
 * The src stack is reset to NULL.
 */
#define ESTACK_RESTORE(s, src)			\
do {						\
    ASSERT((s).start == ESTK_DEF_STACK(s));	\
    (s) = *(src);  /* struct copy */		\
    (src)->start = NULL;			\
    ASSERT((s).sp >= (s).start);		\
    ASSERT((s).sp <= (s).end);			\
} while (0)

#define ESTACK_IS_STATIC(s) ((s).start == ESTK_DEF_STACK(s))

#define ESTACK_PUSH(s, x)			\
do {						\
    if ((s).sp == (s).end) {			\
	erl_grow_estack(&(s), 1); 		\
    }						\
    *(s).sp++ = (x);				\
} while(0)

#define ESTACK_PUSH2(s, x, y)			\
do {						\
    if ((s).sp > (s).end - 2) {			\
	erl_grow_estack(&(s), 2);		\
    }						\
    *(s).sp++ = (x);				\
    *(s).sp++ = (y);				\
} while(0)

#define ESTACK_PUSH3(s, x, y, z)		\
do {						\
    if ((s).sp > (s).end - 3) {			\
	erl_grow_estack(&s, 3); 		\
    }						\
    *(s).sp++ = (x);				\
    *(s).sp++ = (y);				\
    *(s).sp++ = (z);				\
} while(0)

#define ESTACK_PUSH4(s, E1, E2, E3, E4)		\
do {						\
    if ((s).sp > (s).end - 4) {			\
	erl_grow_estack(&s, 4);                 \
    }						\
    *(s).sp++ = (E1);				\
    *(s).sp++ = (E2);				\
    *(s).sp++ = (E3);				\
    *(s).sp++ = (E4);				\
} while(0)

#define ESTACK_RESERVE(s, push_cnt)             \
do {					        \
    if ((s).sp > (s).end - (push_cnt)) {	\
	erl_grow_estack(&(s), (push_cnt));	\
    }					        \
} while(0)

/* Must be preceded by ESTACK_RESERVE */
#define ESTACK_FAST_PUSH(s, x)				\
do {							\
    ASSERT((s).sp < (s).end);                           \
    *s.sp++ = (x);					\
} while(0)

#define ESTACK_COUNT(s) ((s).sp - (s).start)
#define ESTACK_ISEMPTY(s) ((s).sp == (s).start)
#define ESTACK_POP(s) (*(--(s).sp))


/*
 * WSTACK: same as ESTACK but with UWord instead of Eterm
 */

typedef struct ErtsWStack_ {
    UWord* wstart;
    UWord* wsp;
    UWord* wend;
    UWord* wdefault;
    ErtsAlcType_t alloc_type;
}ErtsWStack;

#define DEF_WSTACK_SIZE (16)

void erl_grow_wstack(ErtsWStack*, Uint need);
#define WSTK_CONCAT(a,b) a##b
#define WSTK_DEF_STACK(s) WSTK_CONCAT(s,_default_wstack)

#define WSTACK_DECLARE(s)				\
    UWord WSTK_DEF_STACK(s)[DEF_WSTACK_SIZE];		\
    ErtsWStack s = {					\
        WSTK_DEF_STACK(s),  /* wstart */ 		\
        WSTK_DEF_STACK(s),  /* wsp */			\
        WSTK_DEF_STACK(s) + DEF_WSTACK_SIZE, /* wend */	\
        WSTK_DEF_STACK(s),  /* wdflt */ 		\
        ERTS_ALC_T_ESTACK /* alloc_type */		\
    }
#define DECLARE_WSTACK WSTACK_DECLARE

typedef struct ErtsDynamicWStack_ {
    UWord default_stack[DEF_WSTACK_SIZE];
    ErtsWStack ws;
}ErtsDynamicWStack;

#define WSTACK_INIT(dwsp, ALC_TYPE)                               \
do {	 	                                                  \
    (dwsp)->ws.wstart   = (dwsp)->default_stack;                  \
    (dwsp)->ws.wsp      = (dwsp)->default_stack;                  \
    (dwsp)->ws.wend     = (dwsp)->default_stack + DEF_WSTACK_SIZE;\
    (dwsp)->ws.wdefault = (dwsp)->default_stack;                  \
    (dwsp)->ws.alloc_type = ALC_TYPE;                             \
} while (0)

#define WSTACK_CHANGE_ALLOCATOR(s,t)					\
do {									\
    if (s.wstart != WSTK_DEF_STACK(s)) {				\
	erts_exit(ERTS_ERROR_EXIT, "Internal error - trying to change allocator "	\
		 "type of active wstack\n");				\
    }									\
    s.alloc_type = (t);							\
 } while (0)

#define WSTACK_DESTROY(s)				\
do {							\
    if (s.wstart != s.wdefault) {		        \
	erts_free(s.alloc_type, s.wstart); 		\
    }							\
} while(0)
#define DESTROY_WSTACK WSTACK_DESTROY

#define WSTACK_DEBUG(s) \
    do { \
	fprintf(stderr, "wstack size   = %ld\r\n", s.wsp - s.wstart); \
	fprintf(stderr, "wstack wstart = %p\r\n", s.wstart); \
	fprintf(stderr, "wstack wsp    = %p\r\n", s.wsp); \
    } while(0)

/*
 * Do not free the stack after this, it may have pointers into what
 * was saved in 'dst'.
 */
#define WSTACK_SAVE(s,dst)\
do {\
    if (s.wstart == WSTK_DEF_STACK(s)) {\
	UWord _wsz = WSTACK_COUNT(s);\
	(dst)->wstart = erts_alloc(s.alloc_type,\
				  DEF_WSTACK_SIZE * sizeof(UWord));\
	memcpy((dst)->wstart, s.wstart,_wsz*sizeof(UWord));\
	(dst)->wsp = (dst)->wstart + _wsz;\
	(dst)->wend = (dst)->wstart + DEF_WSTACK_SIZE;\
        (dst)->wdefault = NULL;\
	(dst)->alloc_type = s.alloc_type;\
    } else\
        *(dst) = s;\
 } while (0)

#define DESTROY_SAVED_WSTACK(wstack)\
do {\
    if ((wstack)->wstart) {\
	erts_free((wstack)->alloc_type, (wstack)->wstart);\
	(wstack)->wstart = NULL;\
    }\
} while(0)

#define CLEAR_SAVED_WSTACK(wstack) ((void) ((wstack)->wstart = NULL))

/*
 * Use on empty stack, only the allocator can be changed before this.
 * The src stack is reset to NULL.
 */
#define WSTACK_RESTORE(s, src)			\
do {						\
    ASSERT(s.wstart == WSTK_DEF_STACK(s));	\
    s = *(src);  /* struct copy */		\
    (src)->wstart = NULL;			\
    ASSERT(s.wsp >= s.wstart);			\
    ASSERT(s.wsp <= s.wend);			\
} while (0)

#define WSTACK_IS_STATIC(s) (s.wstart == WSTK_DEF_STACK(s))

#define WSTACK_PUSH(s, x)				\
do {							\
    if (s.wsp == s.wend) {				\
	erl_grow_wstack(&s, 1); 	                \
    }							\
    *s.wsp++ = (x);					\
} while(0)

#define WSTACK_PUSH2(s, x, y)			\
do {						\
    if (s.wsp > s.wend - 2) {			\
	erl_grow_wstack(&s, 2);                 \
    }						\
    *s.wsp++ = (x);				\
    *s.wsp++ = (y);				\
} while(0)

#define WSTACK_PUSH3(s, x, y, z)		\
do {						\
    if (s.wsp > s.wend - 3) {	                \
	erl_grow_wstack(&s, 3);                 \
    }						\
    *s.wsp++ = (x);				\
    *s.wsp++ = (y);				\
    *s.wsp++ = (z);				\
} while(0)

#define WSTACK_PUSH4(s, A1, A2, A3, A4)		\
do {						\
    if (s.wsp > s.wend - 4) {	                \
	erl_grow_wstack(&s, 4);                 \
    }						\
    *s.wsp++ = (A1);				\
    *s.wsp++ = (A2);				\
    *s.wsp++ = (A3);				\
    *s.wsp++ = (A4);				\
} while(0)

#define WSTACK_PUSH5(s, A1, A2, A3, A4, A5)     \
do {						\
    if (s.wsp > s.wend - 5) {	                \
	erl_grow_wstack(&s, 5);                 \
    }						\
    *s.wsp++ = (A1);				\
    *s.wsp++ = (A2);				\
    *s.wsp++ = (A3);				\
    *s.wsp++ = (A4);				\
    *s.wsp++ = (A5);				\
} while(0)

#define WSTACK_PUSH6(s, A1, A2, A3, A4, A5, A6) \
do {						\
    if (s.wsp > s.wend - 6) {	                \
	erl_grow_wstack(&s, 6);                 \
    }						\
    *s.wsp++ = (A1);				\
    *s.wsp++ = (A2);				\
    *s.wsp++ = (A3);				\
    *s.wsp++ = (A4);				\
    *s.wsp++ = (A5);				\
    *s.wsp++ = (A6);				\
} while(0)

#define WSTACK_RESERVE(s, push_cnt)             \
do {						\
    if (s.wsp > s.wend - (push_cnt)) { 	        \
	erl_grow_wstack(&s, (push_cnt));        \
    }                                           \
} while(0)

/* Must be preceded by WSTACK_RESERVE */
#define WSTACK_FAST_PUSH(s, x)                  \
do {						\
    ASSERT(s.wsp < s.wend);                     \
    *s.wsp++ = (x);                             \
} while(0)

#define WSTACK_COUNT(s) (s.wsp - s.wstart)
#define WSTACK_ISEMPTY(s) (s.wsp == s.wstart)
#define WSTACK_POP(s) ((ASSERT(s.wsp > s.wstart)),*(--s.wsp))

#define WSTACK_ROLLBACK(s, count) (ASSERT(WSTACK_COUNT(s) >= (count)), \
                                   s.wsp = s.wstart + (count))

/* PSTACK - Stack of any type.
 * Usage:
 * {
 * #define PSTACK_TYPE MyType
 *    PSTACK_DECLARE(s,16);
 *    MyType *sp = PSTACK_PUSH(s);
 *
 *    sp->x = ....
 *    sp->y = ....
 *    sp = PSTACK_PUSH(s);
 *    ...
 *    sp = PSTACK_POP(s);
 *    if (PSTACK_IS_EMPTY(s)) {
 *        // sp is invalid when stack is empty after pop
 *    }
 *
 *    PSTACK_DESTROY(s);
 * }
 */


typedef struct ErtsPStack_ {
    byte* pstart;
    byte* psp;
    byte* pend;
    ErtsAlcType_t alloc_type;
}ErtsPStack;

void erl_grow_pstack(ErtsPStack* s, void* default_pstack, unsigned need_bytes);
#define PSTK_CONCAT(a,b) a##b
#define PSTK_DEF_STACK(s) PSTK_CONCAT(s,_default_pstack)

#define PSTACK_DECLARE(s, DEF_PSTACK_SIZE) \
PSTACK_TYPE PSTK_DEF_STACK(s)[DEF_PSTACK_SIZE];                            \
ErtsPStack s = { (byte*)PSTK_DEF_STACK(s), /* pstart */                    \
                 (byte*)(PSTK_DEF_STACK(s) - 1), /* psp */                 \
                 (byte*)(PSTK_DEF_STACK(s) + (DEF_PSTACK_SIZE)), /* pend */\
                 ERTS_ALC_T_ESTACK   /* alloc_type */                      \
}

#define PSTACK_CHANGE_ALLOCATOR(s,t)					\
do {									\
    if (s.pstart != (byte*)PSTK_DEF_STACK(s)) {				\
	erts_exit(ERTS_ERROR_EXIT, "Internal error - trying to change allocator "	\
		 "type of active pstack\n");				\
    }									\
    s.alloc_type = (t);							\
 } while (0)

#define PSTACK_DESTROY(s)				\
do {							\
    if (s.pstart != (byte*)PSTK_DEF_STACK(s)) {		\
	erts_free(s.alloc_type, s.pstart); 		\
    }							\
} while(0)

#define PSTACK_IS_EMPTY(s) (s.psp < s.pstart)

#define PSTACK_COUNT(s) (((PSTACK_TYPE*)s.psp + 1) - (PSTACK_TYPE*)s.pstart)

#define PSTACK_TOP(s) (ASSERT(!PSTACK_IS_EMPTY(s)), (PSTACK_TYPE*)(s.psp))

#define PSTACK_PUSH(s) 		                                           \
    (s.psp += sizeof(PSTACK_TYPE),                                         \
     ((s.psp == s.pend) ? erl_grow_pstack(&s, PSTK_DEF_STACK(s),           \
                                          sizeof(PSTACK_TYPE)) : (void)0), \
     ((PSTACK_TYPE*) s.psp))

#define PSTACK_POP(s) ((PSTACK_TYPE*) (s.psp -= sizeof(PSTACK_TYPE)))

/*
 * Do not free the stack after this, it may have pointers into what
 * was saved in 'dst'.
 */
#define PSTACK_SAVE(s,dst)\
do {\
    if (s.pstart == (byte*)PSTK_DEF_STACK(s)) {\
	UWord _pbytes = PSTACK_COUNT(s) * sizeof(PSTACK_TYPE);\
	(dst)->pstart = erts_alloc(s.alloc_type,\
				   sizeof(PSTK_DEF_STACK(s)));\
	sys_memcpy((dst)->pstart, s.pstart, _pbytes);\
	(dst)->psp = (dst)->pstart + _pbytes - sizeof(PSTACK_TYPE);\
	(dst)->pend = (dst)->pstart + sizeof(PSTK_DEF_STACK(s));\
	(dst)->alloc_type = s.alloc_type;\
    } else\
        *(dst) = s;\
 } while (0)

/*
 * Use on empty stack, only the allocator can be changed before this.
 * The src stack is reset to NULL.
 */
#define PSTACK_RESTORE(s, src)			        \
do {						        \
    ASSERT(s.pstart == (byte*)PSTK_DEF_STACK(s));	\
    s = *(src);  /* struct copy */		        \
    (src)->pstart = NULL;			        \
    ASSERT(s.psp >= (s.pstart - sizeof(PSTACK_TYPE)));  \
    ASSERT(s.psp < s.pend);			        \
} while (0)

#define PSTACK_DESTROY_SAVED(pstack)\
do {\
    if ((pstack)->pstart) {\
	erts_free((pstack)->alloc_type, (pstack)->pstart);\
	(pstack)->pstart = NULL;\
    }\
} while(0)


/*
 *  An implementation of lightweight unbounded queues,
 *  using a circular dynamic array.
 *  It does not include support for change_allocator.
 *
 *  Use it like this:
 *
 *  DECLARE_EQUEUE(Queue)	(At the start of a block)
 *  ...
 *  EQUEUE_PUT(Queue, Term)
 *  ...
 *  if (EQUEUE_ISEMPTY(Queue)) {
 *     Queue is empty
 *  } else {
 *     Term = EQUEUE_GET(Stack);
 *     Process popped Term here
 *  }
 *  ...
 *  DESTROY_EQUEUE(Queue)
 */

typedef struct {
    Eterm* start;
    Eterm* front;
    Eterm* back;
    int possibly_empty;
    Eterm* end;
    ErtsAlcType_t alloc_type;
} ErtsEQueue;

#define DEF_EQUEUE_SIZE (16)

void erl_grow_equeue(ErtsEQueue*, Eterm* def_queue);
#define EQUE_CONCAT(a,b) a##b
#define EQUE_DEF_QUEUE(q) EQUE_CONCAT(q,_default_equeue)

#define DECLARE_EQUEUE(q)				\
    UWord EQUE_DEF_QUEUE(q)[DEF_EQUEUE_SIZE];     	\
    ErtsEQueue q = {					\
        EQUE_DEF_QUEUE(q), /* start */			\
        EQUE_DEF_QUEUE(q), /* front */			\
        EQUE_DEF_QUEUE(q), /* back */			\
        1,                 /* possibly_empty */		\
        EQUE_DEF_QUEUE(q) + DEF_EQUEUE_SIZE, /* end */	\
        ERTS_ALC_T_ESTACK  /* alloc_type */		\
    }

#define DESTROY_EQUEUE(q)				\
do {							\
    if (q.start != EQUE_DEF_QUEUE(q)) {			\
      erts_free(q.alloc_type, q.start);			\
    }							\
} while(0)

#define EQUEUE_PUT_UNCHECKED(q, x)			\
do {							\
    q.possibly_empty = 0;				\
    *(q.back) = (x);                    		\
    if (++(q.back) == q.end) {				\
	q.back = q.start;				\
    }							\
} while(0)

#define EQUEUE_PUT(q, x)				\
do {							\
    if (q.back == q.front && !q.possibly_empty) {	\
        erl_grow_equeue(&q, EQUE_DEF_QUEUE(q));		\
    }							\
    EQUEUE_PUT_UNCHECKED(q, x);				\
} while(0)

#define EQUEUE_ISEMPTY(q) (q.back == q.front && q.possibly_empty)

ERTS_GLB_INLINE Eterm erts_equeue_get(ErtsEQueue *q);

#if ERTS_GLB_INLINE_INCL_FUNC_DEF
ERTS_GLB_INLINE Eterm erts_equeue_get(ErtsEQueue *q) {
    Eterm x;
    q->possibly_empty = 1;
    x = *(q->front);
    if (++(q->front) == q->end) {
        q->front = q->start;
    }
    return x;
}
#endif
#define EQUEUE_GET(q) erts_equeue_get(&(q));

/* binary.c */

void erts_emasculate_writable_binary(ProcBin* pb);
Eterm erts_new_heap_binary(Process *p, byte *buf, int len, byte** datap);
Eterm erts_new_mso_binary(Process*, byte*, Uint);
Eterm new_binary(Process*, byte*, Uint);
Eterm erts_realloc_binary(Eterm bin, size_t size);

/* erl_bif_info.c */

Eterm
erts_bld_port_info(Eterm **hpp,
		   ErlOffHeap *ohp,
		   Uint *szp,
		   Port *prt,
		   Eterm item); 

void erts_bif_info_init(void);

/* bif.c */

ERTS_GLB_INLINE Eterm
erts_proc_store_ref(Process *c_p, Uint32 ref[ERTS_MAX_REF_NUMBERS]);

#if ERTS_GLB_INLINE_INCL_FUNC_DEF

ERTS_GLB_INLINE Eterm
erts_proc_store_ref(Process *c_p, Uint32 ref[ERTS_MAX_REF_NUMBERS])
{
    Eterm *hp = HAlloc(c_p, REF_THING_SIZE);
    write_ref_thing(hp, ref[0], ref[1], ref[2]);
    return make_internal_ref(hp);
}

#endif

void erts_queue_monitor_message(Process *,
				ErtsProcLocks*,
				Eterm,
				Eterm,
				Eterm,
				Eterm);
void erts_init_trap_export(Export* ep, Eterm m, Eterm f, Uint a,
			   Eterm (*bif)(Process*,Eterm*));
void erts_init_bif(void);
Eterm erl_send(Process *p, Eterm to, Eterm msg);

/* erl_bif_op.c */

Eterm erl_is_function(Process* p, Eterm arg1, Eterm arg2);

/* beam_bif_load.c */
#define ERTS_CPC_ALLOW_GC      (1 << 0)
#define ERTS_CPC_ALL           ERTS_CPC_ALLOW_GC
Eterm erts_check_process_code(Process *c_p, Eterm module, Uint flags, int *redsp, int fcalls);
#ifdef ERTS_NEW_PURGE_STRATEGY
Eterm erts_proc_copy_literal_area(Process *c_p, int *redsp, int fcalls, int gc_allowed);
#endif

typedef struct ErtsLiteralArea_ {
    struct erl_off_heap_header *off_heap;
    Eterm *end;
    Eterm start[1]; /* beginning of area */
} ErtsLiteralArea;

#define ERTS_LITERAL_AREA_ALLOC_SIZE(N) \
    (sizeof(ErtsLiteralArea) + sizeof(Eterm)*((N) - 1))

extern erts_smp_atomic_t erts_copy_literal_area__;
#define ERTS_COPY_LITERAL_AREA()					\
    ((ErtsLiteralArea *) erts_smp_atomic_read_nob(&erts_copy_literal_area__))

#ifdef ERTS_NEW_PURGE_STRATEGY
extern Process *erts_literal_area_collector;
#endif
#ifdef ERTS_DIRTY_SCHEDULERS
extern Process *erts_dirty_process_code_checker;
#endif

extern Process *erts_code_purger;

/* beam_load.c */
typedef struct {
    BeamInstr* current;		/* Pointer to: Mod, Name, Arity */
    Uint needed;		/* Heap space needed for entire tuple */
    Uint32 loc;			/* Location in source code */
    Eterm* fname_ptr;		/* Pointer to fname table */
} FunctionInfo;

Binary* erts_alloc_loader_state(void);
Eterm erts_module_for_prepared_code(Binary* magic);
Eterm erts_has_code_on_load(Binary* magic);
Eterm erts_prepare_loading(Binary* loader_state,  Process *c_p,
			   Eterm group_leader, Eterm* modp,
			   byte* code, Uint size);
Eterm erts_finish_loading(Binary* loader_state, Process* c_p,
			  ErtsProcLocks c_p_locks, Eterm* modp);
Eterm erts_preload_module(Process *c_p, ErtsProcLocks c_p_locks,
			  Eterm group_leader, Eterm* mod, byte* code, Uint size);
void init_load(void);
BeamInstr* find_function_from_pc(BeamInstr* pc);
Eterm* erts_build_mfa_item(FunctionInfo* fi, Eterm* hp,
			   Eterm args, Eterm* mfa_p);
void erts_set_current_function(FunctionInfo* fi, BeamInstr* current);
Eterm erts_module_info_0(Process* p, Eterm module);
Eterm erts_module_info_1(Process* p, Eterm module, Eterm what);
Eterm erts_make_stub_module(Process* p, Eterm Mod, Eterm Beam, Eterm Info);

/* beam_ranges.c */
void erts_init_ranges(void);
void erts_start_staging_ranges(int num_new);
void erts_end_staging_ranges(int commit);
void erts_update_ranges(BeamInstr* code, Uint size);
void erts_remove_from_ranges(BeamInstr* code);
UWord erts_ranges_sz(void);
void erts_lookup_function_info(FunctionInfo* fi, BeamInstr* pc, int full_info);

/* break.c */
void init_break_handler(void);
void erts_set_ignore_break(void);
void erts_replace_intr(void);
void process_info(int, void *);
void print_process_info(int, void *, Process*);
void info(int, void *);
void loaded(int, void *);

/* erl_arith.c */
double erts_get_positive_zero_float(void);

/* config.c */

__decl_noreturn void __noreturn erts_exit(int n, char*, ...);
__decl_noreturn void __noreturn erts_flush_async_exit(int n, char*, ...);
void erl_error(char*, va_list);

/* This controls whether sharing-preserving copy is used by Erlang */

#ifdef SHCOPY
#define SHCOPY_SEND
#define SHCOPY_SPAWN
#endif

/* The persistent state while the sharing-preserving copier works */

typedef struct {
    Eterm  queue_default[DEF_EQUEUE_SIZE];
    Eterm* queue_start;
    Eterm* queue_end;
    ErtsAlcType_t queue_alloc_type;
    UWord  bitstore_default[DEF_WSTACK_SIZE];
    UWord* bitstore_start;
    ErtsAlcType_t bitstore_alloc_type;
    Eterm  shtable_default[DEF_ESTACK_SIZE];
    Eterm* shtable_start;
    ErtsAlcType_t shtable_alloc_type;
    Uint literal_size;
    Eterm *lit_purge_ptr;
    Uint lit_purge_sz;
} erts_shcopy_t;

<<<<<<< HEAD
#define INITIALIZE_SHCOPY(info)						\
    do {								\
	ErtsLiteralArea *larea__ = erts_copy_literal_area;		\
	info.queue_start = info.queue_default;				\
	info.bitstore_start = info.bitstore_default;			\
	info.shtable_start = info.shtable_default;			\
	info.literal_size = 0;						\
	if (larea__) {							\
	    info.lit_purge_ptr = &larea__->start[0];			\
	    info.lit_purge_sz = larea__->end - info.lit_purge_ptr;	\
	}								\
	else {								\
	    info.lit_purge_ptr = NULL;					\
	    info.lit_purge_sz = 0;					\
	}								\
    } while(0)
=======
#define INITIALIZE_SHCOPY(info)                         \
do {                                                    \
    ErtsLiteralArea *larea__ = ERTS_COPY_LITERAL_AREA();\
    info.queue_start = info.queue_default;              \
    info.bitstore_start = info.bitstore_default;        \
    info.shtable_start = info.shtable_default;          \
    info.literal_size = 0;                              \
    if (larea__) {					\
	info.range_ptr = &larea__->start[0];		\
	info.range_sz = larea__->end - info.range_ptr;	\
    }							\
    else {						\
	info.range_ptr = NULL;				\
	info.range_sz = 0;				\
    }							\
} while(0)
>>>>>>> 068185ef

#define DESTROY_SHCOPY(info)                                            \
do {                                                                    \
    if (info.queue_start != info.queue_default) {                       \
        erts_free(info.queue_alloc_type, info.queue_start);             \
    }                                                                   \
    if (info.bitstore_start != info.bitstore_default) {                 \
        erts_free(info.bitstore_alloc_type, info.bitstore_start);       \
    }                                                                   \
    if (info.shtable_start != info.shtable_default) {                   \
        erts_free(info.shtable_alloc_type, info.shtable_start);         \
    }                                                                   \
} while(0)

/* copy.c */
typedef struct {
    Eterm *lit_purge_ptr;
    Uint lit_purge_sz;
} erts_literal_area_t;

#define INITIALIZE_LITERAL_PURGE_AREA(Area)				\
    do {								\
	ErtsLiteralArea *larea__ = erts_copy_literal_area;		\
	if (larea__) {							\
	    (Area).lit_purge_ptr = &larea__->start[0];			\
	    (Area).lit_purge_sz = larea__->end - (Area).lit_purge_ptr;	\
	}								\
	else {								\
	    (Area).lit_purge_ptr = NULL;				\
	    (Area).lit_purge_sz = 0;					\
	}								\
    } while(0)

Eterm copy_object_x(Eterm, Process*, Uint);
#define copy_object(Term, Proc) copy_object_x(Term,Proc,0)

Uint size_object_x(Eterm, erts_literal_area_t*);
#define size_object(Term) size_object_x(Term,NULL)
#define size_object_litopt(Term,LitArea) size_object_x(Term,LitArea)

Uint copy_shared_calculate(Eterm, erts_shcopy_t*);
Eterm copy_shared_perform(Eterm, Uint, erts_shcopy_t*, Eterm**, ErlOffHeap*);

Uint size_shared(Eterm);

Eterm copy_struct_x(Eterm, Uint, Eterm**, ErlOffHeap*, Uint*, erts_literal_area_t*);
#define copy_struct(Obj,Sz,HPP,OH) \
    copy_struct_x(Obj,Sz,HPP,OH,NULL,NULL)
#define copy_struct_litopt(Obj,Sz,HPP,OH,LitArea) \
    copy_struct_x(Obj,Sz,HPP,OH,NULL,LitArea)

Eterm copy_shallow(Eterm*, Uint, Eterm**, ErlOffHeap*);

void erts_move_multi_frags(Eterm** hpp, ErlOffHeap*, ErlHeapFragment* first,
			   Eterm* refs, unsigned nrefs, int literals);

/* Utilities */
extern void erts_delete_nodes_monitors(Process *, ErtsProcLocks);
extern Eterm erts_monitor_nodes(Process *, Eterm, Eterm);
extern Eterm erts_processes_monitoring_nodes(Process *);
extern int erts_do_net_exits(DistEntry*, Eterm);
extern int distribution_info(int, void *);
extern int is_node_name_atom(Eterm a);

extern int erts_net_message(Port *, DistEntry *,
			    byte *, ErlDrvSizeT, byte *, ErlDrvSizeT);

extern void init_dist(void);
extern int stop_dist(void);

void erl_progressf(char* format, ...);

#ifdef MESS_DEBUG
void print_pass_through(int, byte*, int);
#endif

/* beam_emu.c */
int catchlevel(Process*);
void init_emulator(void);
void process_main(void);
void erts_dirty_process_main(ErtsSchedulerData *);
Eterm build_stacktrace(Process* c_p, Eterm exc);
Eterm expand_error_value(Process* c_p, Uint freason, Eterm Value);
void erts_save_stacktrace(Process* p, struct StackTrace* s, int depth);

/* erl_init.c */

typedef struct {
    Eterm delay_time;
    int context_reds;
    int input_reds;
} ErtsModifiedTimings;

extern Export *erts_delay_trap;
extern int erts_modified_timing_level;
extern ErtsModifiedTimings erts_modified_timings[];
#define ERTS_USE_MODIFIED_TIMING() \
  (erts_modified_timing_level >= 0)
#define ERTS_MODIFIED_TIMING_DELAY \
  (erts_modified_timings[erts_modified_timing_level].delay_time)
#define ERTS_MODIFIED_TIMING_CONTEXT_REDS \
  (erts_modified_timings[erts_modified_timing_level].context_reds)
#define ERTS_MODIFIED_TIMING_INPUT_REDS \
  (erts_modified_timings[erts_modified_timing_level].input_reds)

extern int erts_no_line_info;
extern Eterm erts_error_logger_warnings;
extern int erts_initialized;
#if defined(USE_THREADS) && !defined(ERTS_SMP)
extern erts_tid_t erts_main_thread;
#endif
extern int erts_compat_rel;
extern int erts_use_sender_punish;
void erts_short_init(void);
void erl_start(int, char**);
void erts_usage(void);
Eterm erts_preloaded(Process* p);
/* erl_md5.c */

typedef struct {
    Uint32 state[4];		/* state (ABCD) */
    Uint32 count[2];		/* number of bits, modulo 2^64 (lsb first) */
    unsigned char buffer[64];	/* input buffer */
} MD5_CTX;

void MD5Init(MD5_CTX *);
void MD5Update(MD5_CTX *, unsigned char *, unsigned int);
void MD5Final(unsigned char [16], MD5_CTX *);


/* io.c */

typedef struct {
    char *name;
    char *driver_name;
} ErtsPortNames;

#define ERTS_SPAWN_DRIVER 1
#define ERTS_SPAWN_EXECUTABLE 2
#define ERTS_SPAWN_ANY (ERTS_SPAWN_DRIVER | ERTS_SPAWN_EXECUTABLE)
int erts_add_driver_entry(ErlDrvEntry *drv, DE_Handle *handle, int driver_list_locked);
void erts_destroy_driver(erts_driver_t *drv);
int erts_save_suspend_process_on_port(Port*, Process*);
Port *erts_open_driver(erts_driver_t*, Eterm, char*, SysDriverOpts*, int *, int *);
void erts_init_io(int, int, int);
void erts_raw_port_command(Port*, byte*, Uint);
void driver_report_exit(ErlDrvPort, int);
LineBuf* allocate_linebuf(int);
int async_ready(Port *, void*);
ErtsPortNames *erts_get_port_names(Eterm, ErlDrvPort);
void erts_free_port_names(ErtsPortNames *);
Uint erts_port_ioq_size(Port *pp);
void erts_stale_drv_select(Eterm, ErlDrvPort, ErlDrvEvent, int, int);

Port *erts_get_heart_port(void);
void erts_emergency_close_ports(void);

#if defined(ERTS_SMP) && defined(ERTS_ENABLE_LOCK_COUNT)
void erts_lcnt_enable_io_lock_count(int enable);
#endif

/* driver_tab.c */
typedef void *(*ErtsStaticNifInitFPtr)(void);
ErtsStaticNifInitFPtr erts_static_nif_get_nif_init(const char *name, int len);
int erts_is_static_nif(void *handle);
void erts_init_static_drivers(void);

/* erl_drv_thread.c */
void erl_drv_thr_init(void);

/* utils.c */
void erts_cleanup_offheap(ErlOffHeap *offheap);

Uint64 erts_timestamp_millis(void);

Export* erts_find_function(Eterm, Eterm, unsigned int, ErtsCodeIndex);

Eterm store_external_or_ref_in_proc_(Process *, Eterm);
Eterm store_external_or_ref_(Uint **, ErlOffHeap*, Eterm);

#define NC_HEAP_SIZE(NC) \
 (ASSERT(is_node_container((NC))), \
  IS_CONST((NC)) ? 0 : (thing_arityval(*boxed_val((NC))) + 1))
#define STORE_NC(Hpp, ETpp, NC) \
 (ASSERT(is_node_container((NC))), \
  IS_CONST((NC)) ? (NC) : store_external_or_ref_((Hpp), (ETpp), (NC)))
#define STORE_NC_IN_PROC(Pp, NC) \
 (ASSERT(is_node_container((NC))), \
  IS_CONST((NC)) ? (NC) : store_external_or_ref_in_proc_((Pp), (NC)))

/* duplicates from big.h */
int term_to_Uint(Eterm term, Uint *up);
int term_to_UWord(Eterm, UWord*);

#ifdef HAVE_ERTS_NOW_CPU
extern int erts_cpu_timestamp;
#endif
/* erl_bif_chksum.c */
void erts_init_bif_chksum(void);
/* erl_bif_re.c */
void erts_init_bif_re(void);
Sint erts_re_set_loop_limit(Sint limit);
/* erl_bif_binary.c */
void erts_init_bif_binary(void);
Sint erts_binary_set_loop_limit(Sint limit);

/* external.c */
void erts_init_external(void);

/* erl_map.c */
void erts_init_map(void);

/* erl_unicode.c */
void erts_init_unicode(void);
Sint erts_unicode_set_loop_limit(Sint limit);

void erts_native_filename_put(Eterm ioterm, int encoding, byte *p) ;
Sint erts_native_filename_need(Eterm ioterm, int encoding);
void erts_copy_utf8_to_utf16_little(byte *target, byte *bytes, int num_chars);
int erts_analyze_utf8(byte *source, Uint size, 
			byte **err_pos, Uint *num_chars, int *left);
int erts_analyze_utf8_x(byte *source, Uint size, 
			byte **err_pos, Uint *num_chars, int *left,
			Sint *num_latin1_chars, Uint max_chars);
char *erts_convert_filename_to_native(Eterm name, char *statbuf, 
				      size_t statbuf_size, 
				      ErtsAlcType_t alloc_type, 
				      int allow_empty, int allow_atom,
				      Sint *used /* out */);
char *erts_convert_filename_to_encoding(Eterm name, char *statbuf,
					size_t statbuf_size,
					ErtsAlcType_t alloc_type,
					int allow_empty, int allow_atom,
					int encoding,
					Sint *used /* out */,
					Uint extra);
char* erts_convert_filename_to_wchar(byte* bytes, Uint size,
                                     char *statbuf, size_t statbuf_size,
                                     ErtsAlcType_t alloc_type, Sint* used,
                                     Uint extra_wchars);
Eterm erts_convert_native_to_filename(Process *p, byte *bytes);
Eterm erts_utf8_to_list(Process *p, Uint num, byte *bytes, Uint sz, Uint left,
			Uint *num_built, Uint *num_eaten, Eterm tail);
int erts_utf8_to_latin1(byte* dest, const byte* source, int slen);
#define ERTS_UTF8_OK 0
#define ERTS_UTF8_INCOMPLETE 1
#define ERTS_UTF8_ERROR 2
#define ERTS_UTF8_ANALYZE_MORE 3
#define ERTS_UTF8_OK_MAX_CHARS 4

void bin_write(int, void*, byte*, size_t);
Sint intlist_to_buf(Eterm, char*, Sint); /* most callers pass plain char*'s */

struct Sint_buf {
#if defined(ARCH_64)
    char s[22];
#else
    char s[12];
#endif
};	
char* Sint_to_buf(Sint, struct Sint_buf*);

#define ERTS_IOLIST_STATE_INITER(C_P, OBJ)	\
    {(C_P), 0, 0, (OBJ), {NULL, NULL, NULL, ERTS_ALC_T_INVALID}, 0, 0}

#define ERTS_IOLIST_STATE_MOVE(TO, FROM)	\
    sys_memcpy((void *) (TO), (void *) (FROM), sizeof(ErtsIOListState))

#define ERTS_IOLIST_SIZE_YIELDS_COUNT_PER_RED 8

typedef struct {
    Process *c_p;
    ErlDrvSizeT size;
    Uint offs;
    Eterm obj;
    ErtsEStack estack;
    int reds_left;
    int have_size;
} ErtsIOListState;

#define ERTS_IOLIST2BUF_STATE_INITER(C_P, OBJ)	\
    {ERTS_IOLIST_STATE_INITER((C_P), (OBJ)), {NULL, 0, 0, 0}, NULL, 0, NULL, 0}

#define ERTS_IOLIST2BUF_STATE_MOVE(TO, FROM)	\
    sys_memcpy((void *) (TO), (void *) (FROM), sizeof(ErtsIOList2BufState))

#define ERTS_IOLIST_TO_BUF_BYTES_PER_YIELD_COUNT 32
#define ERTS_IOLIST_TO_BUF_YIELD_COUNT_PER_RED 8
#define ERTS_IOLIST_TO_BUF_BYTES_PER_RED \
    (ERTS_IOLIST_TO_BUF_YIELD_COUNT_PER_RED*ERTS_IOLIST_TO_BUF_BYTES_PER_YIELD_COUNT)

typedef struct {
    ErtsIOListState iolist;
    struct {
	byte *bptr;
	size_t size;
	Uint bitoffs;
	Uint bitsize;
    } bcopy;
    char *buf;
    ErlDrvSizeT len;
    Eterm *objp;
    int offset;
} ErtsIOList2BufState;

#define ERTS_IOLIST_OK 0
#define ERTS_IOLIST_OVERFLOW 1
#define ERTS_IOLIST_TYPE 2
#define ERTS_IOLIST_YIELD 3

Eterm buf_to_intlist(Eterm**, const char*, size_t, Eterm); /* most callers pass plain char*'s */

#define ERTS_IOLIST_TO_BUF_OVERFLOW	(~((ErlDrvSizeT) 0))
#define ERTS_IOLIST_TO_BUF_TYPE_ERROR	(~((ErlDrvSizeT) 1))
#define ERTS_IOLIST_TO_BUF_YIELD	(~((ErlDrvSizeT) 2))
#define ERTS_IOLIST_TO_BUF_FAILED(R) \
    (((R) & (~((ErlDrvSizeT) 3))) == (~((ErlDrvSizeT) 3)))
#define ERTS_IOLIST_TO_BUF_SUCCEEDED(R) \
    (!ERTS_IOLIST_TO_BUF_FAILED((R)))

ErlDrvSizeT erts_iolist_to_buf(Eterm, char*, ErlDrvSizeT);
ErlDrvSizeT erts_iolist_to_buf_yielding(ErtsIOList2BufState *);
int erts_iolist_size_yielding(ErtsIOListState *state);
int erts_iolist_size(Eterm, ErlDrvSizeT *);
Sint is_string(Eterm);
void erl_at_exit(void (*) (void*), void*);
Eterm collect_memory(Process *);
void dump_memory_to_fd(int);
int dump_memory_data(const char *);

Eterm erts_mixed_plus(Process* p, Eterm arg1, Eterm arg2);
Eterm erts_mixed_minus(Process* p, Eterm arg1, Eterm arg2);
Eterm erts_mixed_times(Process* p, Eterm arg1, Eterm arg2);
Eterm erts_mixed_div(Process* p, Eterm arg1, Eterm arg2);
Eterm erts_int_div(Process* p, Eterm arg1, Eterm arg2);
Eterm erts_int_rem(Process* p, Eterm arg1, Eterm arg2);
Eterm erts_band(Process* p, Eterm arg1, Eterm arg2);
Eterm erts_bor(Process* p, Eterm arg1, Eterm arg2);
Eterm erts_bxor(Process* p, Eterm arg1, Eterm arg2);
Eterm erts_bnot(Process* p, Eterm arg);

Eterm erts_gc_mixed_plus(Process* p, Eterm* reg, Uint live);
Eterm erts_gc_mixed_minus(Process* p, Eterm* reg, Uint live);
Eterm erts_gc_mixed_times(Process* p, Eterm* reg, Uint live);
Eterm erts_gc_mixed_div(Process* p, Eterm* reg, Uint live);
Eterm erts_gc_int_div(Process* p, Eterm* reg, Uint live);
Eterm erts_gc_int_rem(Process* p, Eterm* reg, Uint live);
Eterm erts_gc_band(Process* p, Eterm* reg, Uint live);
Eterm erts_gc_bor(Process* p, Eterm* reg, Uint live);
Eterm erts_gc_bxor(Process* p, Eterm* reg, Uint live);
Eterm erts_gc_bnot(Process* p, Eterm* reg, Uint live);

Uint erts_current_reductions(Process* current, Process *p);

int erts_print_system_version(int to, void *arg, Process *c_p);

int erts_hibernate(Process* c_p, Eterm module, Eterm function, Eterm args, Eterm* reg);

ERTS_GLB_FORCE_INLINE int erts_is_literal(Eterm tptr, Eterm *ptr);

#if ERTS_GLB_INLINE_INCL_FUNC_DEF

ERTS_GLB_FORCE_INLINE int erts_is_literal(Eterm tptr, Eterm *ptr)
{
    ASSERT(is_boxed(tptr) || is_list(tptr));
    ASSERT(ptr == ptr_val(tptr));

#if defined(ERTS_HAVE_IS_IN_LITERAL_RANGE)
    return erts_is_in_literal_range(ptr);
#elif defined(TAG_LITERAL_PTR)
    return is_literal_ptr(tptr);
#else
#  error Not able to detect literals...
#endif

}

#endif

Eterm erts_msacc_request(Process *c_p, int action, Eterm *threads);

/*
** Call_trace uses this API for the parameter matching functions
*/

#define MatchSetRef(MPSP) 			\
do {						\
    if ((MPSP) != NULL) {			\
	erts_refc_inc(&(MPSP)->refc, 1);	\
    }						\
} while (0)

#define MatchSetUnref(MPSP)					\
do {								\
    if (((MPSP) != NULL) && erts_refc_dectest(&(MPSP)->refc, 0) <= 0) { \
	erts_bin_free(MPSP);					\
    }								\
} while(0)

#define MatchSetGetSource(MPSP) erts_match_set_get_source(MPSP)

extern Binary *erts_match_set_compile(Process *p, Eterm matchexpr, Eterm MFA);
Eterm erts_match_set_lint(Process *p, Eterm matchexpr); 
extern void erts_match_set_release_result(Process* p);
ERTS_GLB_INLINE void erts_match_set_release_result_trace(Process* p, Eterm);

#if ERTS_GLB_INLINE_INCL_FUNC_DEF
ERTS_GLB_INLINE
void erts_match_set_release_result_trace(Process* p, Eterm pam_result)
{
    if (is_not_immed(pam_result))
        erts_match_set_release_result(p);
}
#endif /* ERTS_GLB_INLINE_INCL_FUNC_DEF */

enum erts_pam_run_flags {
    ERTS_PAM_TMP_RESULT=1,
    ERTS_PAM_COPY_RESULT=2,
    ERTS_PAM_CONTIGUOUS_TUPLE=4,
    ERTS_PAM_IGNORE_TRACE_SILENT=8
};
extern Eterm erts_match_set_run_trace(Process *p,
                                      Process *self,
                                      Binary *mpsp,
                                      Eterm *args, int num_args,
                                      enum erts_pam_run_flags in_flags,
                                      Uint32 *return_flags);
extern Eterm erts_match_set_get_source(Binary *mpsp);
extern void erts_match_prog_foreach_offheap(Binary *b,
					    void (*)(ErlOffHeap *, void *),
					    void *);

#define MATCH_SET_RETURN_TRACE    (0x1) /* return trace requested */
#define MATCH_SET_RETURN_TO_TRACE (0x2) /* Misleading name, it is not actually
					   set by the match program, but by the
					   breakpoint functions */
#define MATCH_SET_EXCEPTION_TRACE (0x4) /* exception trace requested */
#define MATCH_SET_RX_TRACE (MATCH_SET_RETURN_TRACE|MATCH_SET_EXCEPTION_TRACE)

extern erts_driver_t vanilla_driver;
extern erts_driver_t spawn_driver;
extern erts_driver_t forker_driver;
extern erts_driver_t fd_driver;

int erts_beam_jump_table(void);

#define DeclareTmpHeap(VariableName,Size,Process) \
     Eterm VariableName[Size]
#define DeclareTypedTmpHeap(Type,VariableName,Process)	\
     Type VariableName[1]
#define DeclareTmpHeapNoproc(VariableName,Size) \
     Eterm VariableName[Size]
#define UseTmpHeap(Size,Proc) /* Nothing */
#define UnUseTmpHeap(Size,Proc) /* Nothing */
#define UseTmpHeapNoproc(Size) /* Nothing */
#define UnUseTmpHeapNoproc(Size) /* Nothing */

ERTS_GLB_INLINE void dtrace_pid_str(Eterm pid, char *process_buf);
ERTS_GLB_INLINE void dtrace_proc_str(Process *process, char *process_buf);
ERTS_GLB_INLINE void dtrace_port_str(Port *port, char *port_buf);
ERTS_GLB_INLINE void dtrace_fun_decode(Process *process,
				       Eterm module, Eterm function, int arity,
				       char *process_buf, char *mfa_buf);

#if ERTS_GLB_INLINE_INCL_FUNC_DEF

#include "dtrace-wrapper.h"

ERTS_GLB_INLINE void
dtrace_pid_str(Eterm pid, char *process_buf)
{
    if (is_pid(pid))
        erts_snprintf(process_buf, DTRACE_TERM_BUF_SIZE, "<%lu.%lu.%lu>",
                      pid_channel_no(pid),
                      pid_number(pid),
                      pid_serial(pid));
    else if (is_port(pid))
        erts_snprintf(process_buf, DTRACE_TERM_BUF_SIZE, "#Port<%lu.%lu>",
                      port_channel_no(pid),
                      port_number(pid));
}

ERTS_GLB_INLINE void
dtrace_proc_str(Process *process, char *process_buf)
{
    dtrace_pid_str(process->common.id, process_buf);
}

ERTS_GLB_INLINE void
dtrace_port_str(Port *port, char *port_buf)
{
    dtrace_pid_str(port->common.id, port_buf);
}

ERTS_GLB_INLINE void
dtrace_fun_decode(Process *process,
                  Eterm module, Eterm function, int arity,
                  char *process_buf, char *mfa_buf)
{
    if (process_buf) {
        dtrace_proc_str(process, process_buf);
    }

    erts_snprintf(mfa_buf, DTRACE_TERM_BUF_SIZE, "%T:%T/%d",
                  module, function, arity);
}

#endif /* #if ERTS_GLB_INLINE_INCL_FUNC_DEF */

#endif /* !__GLOBAL_H__ */<|MERGE_RESOLUTION|>--- conflicted
+++ resolved
@@ -1108,10 +1108,9 @@
     Uint lit_purge_sz;
 } erts_shcopy_t;
 
-<<<<<<< HEAD
 #define INITIALIZE_SHCOPY(info)						\
     do {								\
-	ErtsLiteralArea *larea__ = erts_copy_literal_area;		\
+	ErtsLiteralArea *larea__ = ERTS_COPY_LITERAL_AREA();		\
 	info.queue_start = info.queue_default;				\
 	info.bitstore_start = info.bitstore_default;			\
 	info.shtable_start = info.shtable_default;			\
@@ -1125,24 +1124,6 @@
 	    info.lit_purge_sz = 0;					\
 	}								\
     } while(0)
-=======
-#define INITIALIZE_SHCOPY(info)                         \
-do {                                                    \
-    ErtsLiteralArea *larea__ = ERTS_COPY_LITERAL_AREA();\
-    info.queue_start = info.queue_default;              \
-    info.bitstore_start = info.bitstore_default;        \
-    info.shtable_start = info.shtable_default;          \
-    info.literal_size = 0;                              \
-    if (larea__) {					\
-	info.range_ptr = &larea__->start[0];		\
-	info.range_sz = larea__->end - info.range_ptr;	\
-    }							\
-    else {						\
-	info.range_ptr = NULL;				\
-	info.range_sz = 0;				\
-    }							\
-} while(0)
->>>>>>> 068185ef
 
 #define DESTROY_SHCOPY(info)                                            \
 do {                                                                    \
@@ -1165,7 +1146,7 @@
 
 #define INITIALIZE_LITERAL_PURGE_AREA(Area)				\
     do {								\
-	ErtsLiteralArea *larea__ = erts_copy_literal_area;		\
+	ErtsLiteralArea *larea__ = ERTS_COPY_LITERAL_AREA();		\
 	if (larea__) {							\
 	    (Area).lit_purge_ptr = &larea__->start[0];			\
 	    (Area).lit_purge_sz = larea__->end - (Area).lit_purge_ptr;	\
