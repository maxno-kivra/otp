--- conflicted
+++ resolved
@@ -382,17 +382,7 @@
 
 stop_node(Node) when Node =:= node() -> ok;
 stop_node(Node) ->
-<<<<<<< HEAD
     ?t:stop_node(Node).
-=======
-    ?t:stop_node(Node).
-
-is_halfword_vm() ->
-    case {erlang:system_info({wordsize, internal}),
-	  erlang:system_info({wordsize, external})} of
-	{4, 8} -> true;
-	{WS, WS} -> false
-    end.
 
 free_memory() ->
     %% Free memory in MB.
@@ -413,4 +403,3 @@
 	error : undef ->
 	    ?t:fail({"os_mon not built"})
     end.
->>>>>>> b916edc7
