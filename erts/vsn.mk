--- conflicted
+++ resolved
@@ -18,11 +18,7 @@
 # %CopyrightEnd%
 # 
 
-<<<<<<< HEAD
-VSN = 7.0.1
-=======
 VSN = 7.0.2
->>>>>>> 61828f77
 
 # Port number 4365 in 4.2
 # Port number 4366 in 4.3
