--- conflicted
+++ resolved
@@ -23,13 +23,10 @@
 
 -module(snmpa_usm).
 
-<<<<<<< HEAD
-%% Avoid warning for local functions error/* clashing with autoimported BIFs.
--compile({no_auto_import,[error/1,error/2,error/3]}).
-=======
-%% Avoid warning for local function error/1,2,3 clashing with autoimported BIF.
+%% Avoid warning for local functions error/1,2,3 clashing
+%% with autoimported BIFs.
 -compile({no_auto_import, [error/1, error/2, error/3]}).
->>>>>>> 99ec0a91
+
 -export([
 	 process_incoming_msg/4, process_incoming_msg/5, 
 	 generate_outgoing_msg/5, generate_outgoing_msg/6,
