--- conflicted
+++ resolved
@@ -659,13 +659,6 @@
 
 %% incoming/2
 
-<<<<<<< HEAD
-incoming({recv = T, Name, Pkt}, #state{parent = Pid, ack = Ack} = S) ->
-    Pid ! {T, self(), get_route(Ack, Name, Pkt), Name, Pkt},
-    rcv(Name, Pkt, S);
-
-=======
->>>>>>> d8d3c2a3
 incoming(#diameter_header{is_request = R}, #state{transport = TPid,
                                                   ack = Ack}) ->
     R andalso Ack andalso send(TPid, false),
@@ -760,7 +753,7 @@
 %% Any other message with a header and no length errors.
 recv1(Name, H, Msg, #state{parent = Pid, ack = Ack} = S) ->
     Pkt = pkt(H, Msg),
-    Pid ! {recv, self(), get_route(Ack, Pkt), Name, Pkt},
+    Pid ! {recv, self(), get_route(Ack, Name, Pkt), Name, Pkt},
     handle(Name, Pkt, S).
 
 %% pkt/2
