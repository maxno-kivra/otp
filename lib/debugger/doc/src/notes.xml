<?xml version="1.0" encoding="utf-8" ?>
<!DOCTYPE chapter SYSTEM "chapter.dtd">

<chapter>
  <header>
    <copyright>
      <year>2004</year><year>2013</year>
      <holder>Ericsson AB. All Rights Reserved.</holder>
    </copyright>
    <legalnotice>
      Licensed under the Apache License, Version 2.0 (the "License");
      you may not use this file except in compliance with the License.
      You may obtain a copy of the License at
 
          http://www.apache.org/licenses/LICENSE-2.0

      Unless required by applicable law or agreed to in writing, software
      distributed under the License is distributed on an "AS IS" BASIS,
      WITHOUT WARRANTIES OR CONDITIONS OF ANY KIND, either express or implied.
      See the License for the specific language governing permissions and
      limitations under the License.

    </legalnotice>

    <title>Debugger Release Notes</title>
    <prepared>otp_appnotes</prepared>
    <docno>nil</docno>
    <date>nil</date>
    <rev>nil</rev>
    <file>notes.xml</file>
  </header>
  
  <p>This document describes the changes made to the Debugger
    application.</p>

<<<<<<< HEAD
<section><title>Debugger 4.1.1</title>
=======
<section><title>Debugger 4.0.3.1</title>
>>>>>>> bd1251df

    <section><title>Fixed Bugs and Malfunctions</title>
      <list>
        <item>
          <p>
	    Fix crash when starting a quick debugging session. Thanks
	    Alan Duffield.</p>
          <p>
	    Own Id: OTP-12911 Aux Id: seq12906 </p>
        </item>
      </list>
    </section>

</section>

<<<<<<< HEAD
<section><title>Debugger 4.1</title>

    <section><title>Improvements and New Features</title>
      <list>
        <item>
          <p>
	    Support variables as Map keys in expressions and patterns</p>
	    <p>Erlang will accept any expression as keys in Map
	    expressions and it will accept literals or bound
	    variables as keys in Map patterns.</p>
          <p>
	    Own Id: OTP-12218</p>
        </item>
      </list>
    </section>

</section>

=======
>>>>>>> bd1251df
<section><title>Debugger 4.0.3</title>

    <section><title>Fixed Bugs and Malfunctions</title>
      <list>
        <item>
          <p>
	    Fix save state which did not work on Mac.</p>
          <p>
	    Own Id: OTP-12378</p>
        </item>
      </list>
    </section>

</section>

<section><title>Debugger 4.0.2</title>

    <section><title>Fixed Bugs and Malfunctions</title>
      <list>
        <item>
          <p>
	    Make sure to install .hrl files when needed</p>
          <p>
	    Own Id: OTP-12197</p>
        </item>
        <item>
          <p>
	    Invoking debugger functions <c>ia/1</c> and <c>iaa/1</c>
	    crashed, when it tried to invoke the old and removed gs
	    based gui functions.</p>
          <p>
	    Own Id: OTP-12357</p>
        </item>
      </list>
    </section>

</section>

<section><title>Debugger 4.0.1</title>

    <section><title>Fixed Bugs and Malfunctions</title>
      <list>
        <item>
          <p>
	    Fix evaluation of map updates in the debugger and
	    erl_eval</p>
          <p>
	    Reported-by: José Valim</p>
          <p>
	    Own Id: OTP-11922</p>
        </item>
      </list>
    </section>

</section>

<section><title>Debugger 4.0</title>

    <section><title>Fixed Bugs and Malfunctions</title>
      <list>
        <item>
          <p>
	    The debugger now correctly evaluates code such as '<c>X =
	    true andalso X</c>'. (Thanks to Anthony Ramine.)</p>
          <p>
	    Own Id: OTP-11553</p>
        </item>
        <item>
          <p>
	    A few subtle bugs in the evaluation of code in the
	    debugger has been corrected. (Thanks to Anthony Ramine.)</p>
          <p>
	    Own Id: OTP-11676</p>
        </item>
        <item>
          <p>
	    Application upgrade (appup) files are corrected for the
	    following applications: </p>
          <p>
	    <c>asn1, common_test, compiler, crypto, debugger,
	    dialyzer, edoc, eldap, erl_docgen, et, eunit, gs, hipe,
	    inets, observer, odbc, os_mon, otp_mibs, parsetools,
	    percept, public_key, reltool, runtime_tools, ssh,
	    syntax_tools, test_server, tools, typer, webtool, wx,
	    xmerl</c></p>
          <p>
	    A new test utility for testing appup files is added to
	    test_server. This is now used by most applications in
	    OTP.</p>
          <p>
	    (Thanks to Tobias Schlager)</p>
          <p>
	    Own Id: OTP-11744</p>
        </item>
      </list>
    </section>


    <section><title>Improvements and New Features</title>
      <list>
        <item>
          <p>
	    Removed gs based applications and gs based backends. The
	    <c>observer</c> application replaces the removed
	    applications.</p>
          <p>
	    *** POTENTIAL INCOMPATIBILITY ***</p>
          <p>
	    Own Id: OTP-10915</p>
        </item>
        <item>
          <p>
	    Support Maps syntax in debugger (Thanks to Anthony
	    Ramine).</p>
          <p>
	    Own Id: OTP-11673</p>
        </item>
      </list>
    </section>

</section>

<section><title>Debugger 3.2.12</title>

    <section><title>Improvements and New Features</title>
      <list>
        <item>
          <p>
	    Fix matching of floating point middle-endian machines.
	    Thanks to Johannes Weissl.</p>
          <p>
	    Own Id: OTP-11201</p>
        </item>
      </list>
    </section>

</section>

<section><title>Debugger 3.2.11</title>

    <section><title>Improvements and New Features</title>
      <list>
        <item>
	    <p> A new checkbox has been added. When it is checked,
	    the range set by the <c>erl</c> flag <c>+pc</c> is used
	    for determining when to print lists of integers as
	    strings. When it is unchecked, integer lists are never
	    printed as strings. </p> <p>A minor incompatibility:
	    settings saved by Erlang R16B01 or later cannot be read
	    by Erlang R16B or earlier.</p>
          <p>
	    Own Id: OTP-10899</p>
        </item>
        <item>
	    <p>Erlang source files with non-ASCII characters are now
	    encoded in UTF-8 (instead of latin1).</p>
          <p>
	    Own Id: OTP-11041 Aux Id: OTP-10907 </p>
        </item>
      </list>
    </section>

</section>

<section><title>Debugger 3.2.10</title>

    <section><title>Improvements and New Features</title>
      <list>
        <item>
          <p>
	    The +pc flag to erl can be used to set the range of
	    characters considered printable. This affects how the
	    shell and io:format("~tp",...) functionality does
	    heuristic string detection. More can be read in STDLIB
	    users guide.</p>
          <p>
	    Own Id: OTP-10884</p>
        </item>
      </list>
    </section>

</section>

<section><title>Debugger 3.2.9</title>

    <section><title>Fixed Bugs and Malfunctions</title>
      <list>
        <item>
          <p>
	    Fix Debugger settings dialog due to changed behavior in
	    wxFileDialog (Thanks to Håkan Mattsson)</p>
          <p>
	    Own Id: OTP-10621</p>
        </item>
      </list>
    </section>


    <section><title>Improvements and New Features</title>
      <list>
        <item>
	    <p> Support for Unicode has been implemented. </p>
          <p>
	    Own Id: OTP-10302</p>
        </item>
        <item>
	    <p>Where necessary a comment stating encoding has been
	    added to Erlang files. The comment is meant to be removed
	    in Erlang/OTP R17B when UTF-8 becomes the default
	    encoding. </p>
          <p>
	    Own Id: OTP-10630</p>
        </item>
        <item>
          <p>
	    Integer lists and utf-8 binaries in variables are now
	    displayed as strings.</p>
          <p>
	    Own Id: OTP-10679</p>
        </item>
      </list>
    </section>

</section>

<section><title>Debugger 3.2.8</title>

    <section><title>Fixed Bugs and Malfunctions</title>
      <list>
        <item>
          <p>
	    Fixed disappearing breakpoints bug, reported by Ricardo
	    Catalinas Jiménez.</p>
          <p>
	    Own Id: OTP-9950</p>
        </item>
      </list>
    </section>

</section>

<section><title>Debugger 3.2.7</title>

    <section><title>Fixed Bugs and Malfunctions</title>
      <list>
        <item>
          <p>
	    Fix "OK" spelling in debugger messages and variables</p>
          <p>
	    Simple code refactor in the debugger: renames all the
	    occurrences of "Ok" to "OK" in the code, variable names
	    and strings. This improves the consistency of the code
	    and follows the GTK UI where "OK" is always used.(Thanks
	    to Ricardo Catalinas Jiménez)</p>
          <p>
	    Own Id: OTP-9699</p>
        </item>
      </list>
    </section>


    <section><title>Improvements and New Features</title>
      <list>
        <item>
	    <p>Variables are now now allowed in '<c>fun M:F/A</c>' as
	    suggested by Richard O'Keefe in EEP-23.</p>
	    <p>The representation of '<c>fun M:F/A</c>' in the
	    abstract format has been changed in an incompatible way.
	    Tools that directly read or manipulate the abstract
	    format (such as parse transforms) may need to be updated.
	    The compiler can handle both the new and the old format
	    (i.e. extracting the abstract format from a pre-R15 BEAM
	    file and compiling it using compile:forms/1,2 will work).
	    The <c>syntax_tools</c> application can also handle both
	    formats.</p>
          <p>
	    *** POTENTIAL INCOMPATIBILITY ***</p>
          <p>
	    Own Id: OTP-9643</p>
        </item>
      </list>
    </section>

</section>

<section><title>Debugger 3.2.6</title>

    <section><title>Improvements and New Features</title>
      <list>
        <item>
          <p>
	    Fix issues reported by dialyzer.</p>
          <p>
	    Own Id: OTP-9107</p>
        </item>
      </list>
    </section>

</section>

<section><title>Debugger 3.2.5</title>

    <section><title>Improvements and New Features</title>
      <list>
        <item>
	    <p>Miscellaneous updates</p>
          <p>
	    Own Id: OTP-8976</p>
        </item>
      </list>
    </section>

</section>

<section><title>Debugger 3.2.4</title>

    <section><title>Improvements and New Features</title>
      <list>
        <item>
          <p>
	    Type specs have been added/cleaned up. (Thanks to Kostis
	    Sagonas.)</p>
          <p>
	    Own Id: OTP-8757</p>
        </item>
      </list>
    </section>

</section>

<section><title>Debugger 3.2.3</title>

    <section><title>Improvements and New Features</title>
      <list>
        <item>
          <p>
	    Warnings due to new autoimported BIFs removed</p>
          <p>
	    Own Id: OTP-8674 Aux Id: OTP-8579 </p>
        </item>
        <item>
          <p>
	    The predefined builtin type tid() has been removed.
	    Instead, ets:tid() should be used.</p>
          <p>
	    *** POTENTIAL INCOMPATIBILITY ***</p>
          <p>
	    Own Id: OTP-8687</p>
        </item>
      </list>
    </section>

</section>

<section><title>Debugger 3.2.2</title>

    <section><title>Fixed Bugs and Malfunctions</title>
      <list>
        <item>
          <p>
            Bugs have been fixed in the evaluation of comprehensions
            and short-circuit expressions in guards.</p>
          <p>
	    Own Id: OTP-8310</p>
        </item>
      </list>
    </section>

    <section><title>Improvements and New Features</title>
      <list>
	<item>
          <p>
	    Miscellaneous corrections of the WX version of the
	    debugger.</p>
          <p>
	    Own Id: OTP-8346</p>
        </item>
      </list>
    </section>

</section>

<section><title>Debugger 3.2.1</title>

    <section><title>Improvements and New Features</title>
      <list>
        <item>
          <p>
	    The documentation is now built with open source tools
	    (xsltproc and fop) that exists on most platforms. One
	    visible change is that the frames are removed.</p>
          <p>
	    Own Id: OTP-8201</p>
        </item>
      </list>
    </section>

</section>

<section><title>Debugger 3.2</title>

    <section><title>Improvements and New Features</title>
      <list>
        <item>
          <p>
	    Added a new gui, start with debugger:start(gs) for old
	    gui.</p>
          <p>
	    Own Id: OTP-7366</p>
        </item>
        <item>
          <p>
	    The undocumented, unsupported, and deprecated guard BIF
	    <c>is_constant/1</c> has been removed.</p>
          <p>
	    *** INCOMPATIBILITY with R12B ***</p>
          <p>
	    Own Id: OTP-7673</p>
        </item>
      </list>
    </section>

</section>

<section><title>Debugger 3.1.1.4</title>

    <section><title>Improvements and New Features</title>
      <list>
        <item>
          <p>
	    There is now experimental support for loading of code
	    from archive files. See the documentation of <c>code</c>,
	    <c>init</c>, <c>erl_prim_loader </c> and <c>escript</c>
	    for more info.</p>
          <p>
	    The error handling of <c>escripts</c> has been improved.</p>
          <p>
	    An <c>escript</c> may now set explicit arguments to the
	    emulator, such as <c>-smp enabled</c>.</p>
          <p>
	    An <c>escript</c> may now contain a precompiled beam
	    file.</p>
          <p>
	    An <c>escript</c> may now contain an archive file
	    containing one or more applications (experimental).</p>
          <p>
	    The internal module <c>code_aux</c> has been removed.</p>
          <p>
	    Own Id: OTP-7548 Aux Id: otp-6622 </p>
        </item>
      </list>
    </section>

</section>

<section><title>Debugger 3.1.1.3</title>

    <section><title>Improvements and New Features</title>
      <list>
        <item>
          <p>
	    Minor changes.</p>
          <p>
	    Own Id: OTP-7388</p>
        </item>
      </list>
    </section>

</section>

<section><title>Debugger 3.1.1.2</title>

    <section><title>Improvements and New Features</title>
      <list>
        <item>
	    <p>The documentation has been updated so as to reflect
	    the last updates of the Erlang shell as well as the minor
	    modifications of the control sequence <c>p</c> of the
	    <c>io_lib</c> module.</p> <p>Superfluous empty lines have
	    been removed from code examples and from Erlang shell
	    examples.</p>
          <p>
	    Own Id: OTP-6944 Aux Id: OTP-6554, OTP-6911 </p>
        </item>
      </list>
    </section>

</section>

  <section><title>Debugger 3.1.1.1</title>

    <section><title>Improvements and New Features</title>
      <list>
        <item>
          <p>
	    Minor Makefile changes.</p>
          <p>
	    Own Id: OTP-6689</p>
        </item>
        <item>
          <p>
	    Obsolete guard tests (such as list()) have been replaced
	    with the modern guard tests (such as is_list()).</p>
          <p>
	    Own Id: OTP-6725</p>
        </item>
      </list>
    </section>
  </section>

  <section><title>Debugger 3.1.1</title>

    <section><title>Fixed Bugs and Malfunctions</title>
      <list>
        <item>
          <p>
            Removed some dead code from <c>dbg_ieval</c>.</p>
          <p>
            Own Id: OTP-6552</p>
        </item>
      </list>
    </section>
  </section>

  <section><title>Debugger 3.1</title>

    <section><title>Fixed Bugs and Malfunctions</title>
      <list>
        <item>
          <p>
            The interpreter could not handle the case where an
            expression that should evaluate to a fun referred to
            uninterpreted code.</p>
          <p>
            Own Id: OTP-6061 Aux Id: seq10295</p>
        </item>
	<item>
	  <p>
	    Timeout for <c>gen_server</c> calls within Debugger is
	    now set to <c>infinity</c>.</p>
	  <p>
	    Own Id: OTP-6103</p>
	</item>
      </list>
    </section>

    <section><title>Improvements and New Features</title>
      <list>
        <item>
          <p>
            Notification windows are now centered over a parent
            window.</p>
          <p>
            Own Id: OTP-6011 Aux Id: OTP-5987</p>
        </item>
        <item>
          <p>
            When interpreting a module, it is now checked that the
            module does not belong to the Kernel, STDLIB, GS or
            Debugger application, as interpreting a module used by
            the debugger/interpreter itself will lead to a deadlock
            or emulator crash.</p>
          <p>
            Also <c>int:interpretable(Mod)</c> has been extended to
            return <c>{error,{app,App}}</c> if <c>Mod</c> belongs to
            one of the above applications.</p>
          <p>
            Own Id: OTP-6020</p>
        </item>
        <item>
          <p>
            <c>andalso</c>/<c>orelse</c> is now supported.</p>
          <p>
            Own Id: OTP-6021 Aux Id: OTP-5894</p>
        </item>
      </list>
    </section>
  </section>

  <section><title>Debugger 3.0.1</title>

    <section><title>Fixed Bugs and Malfunctions</title>
      <list>
        <item>
          <p>
            When evaluating a guard expression for a fun function
            clause, the environment variable bindings were not taken
            into account.</p>
          <p>
            Own Id: OTP-5837</p>
        </item>
      </list>
    </section>

    <section><title>Improvements and New Features</title>
      <list>
        <item>
          <p>A number of smaller improvements to the GUI:</p>
	  <list>
	    <item>Multiple choices now possible in Function Break
	      Dialog Window.</item>
	    <item>Right-clicking the Module entry in a Break Dialog
	      Window will open a popup menu from which the appropriate
	      (interpreted) module can be selected.</item>
	    <item>Auto Attach options can now be changed using
	      the buttons in the left part of the Monitor Window, not
	      only by the corresponding menu buttons.</item>
	    <item>Buttons for enabling and disabling all breakpoints
	      have been added.</item>
	    <item>View Module Window keyboard shortcuts corrected.
	    </item>
	  </list>
            Own Id: OTP-4284
        </item>
      </list>
    </section>
  </section>

  <section><title>Debugger 3.0</title>

    <section><title>Improvements and New Features</title>
      <list>
        <item>
          <p>
            Debugger can now handle <c>try-catch</c>. This meant
            large parts of the interpreter had to be rewritten. Also,
            some small changes to the GUI have been made.</p>
          <p>
            Own Id: OTP-5730</p>
        </item>
      </list>
    </section>
  </section>

  <section><title>Debugger 2.3.3</title>

    <section><title>Improvements and New Features</title>
      <list>
        <item>
            <p>It is now possible to encrypt the debug information in
            Beam files, to help keep the source code secret. See the
            documentation for compile on how to provide the key for
            encrypting, and the documentation for beam_lib on how to
            provide the key for decryption so that tools such as the
            Debugger, Xref, or Cover can be used.</p>
            <p>The <c>beam_lib:chunks/2</c> functions now accepts an
            additional chunk type '<c>compile_info</c>' to retrieve
            the compilation information directly as a term. (Thanks
            to Tobias Lindahl.)</p>
          <p>
            Own Id: OTP-5460 Aux Id: seq9787</p>
        </item>
      </list>
    </section>
  </section>

  <section><title>Debugger 2.3.2</title>

    <section><title>Fixed Bugs and Malfunctions</title>
      <list>
        <item>
          <p>
            The graphic applications now search for HTML
            documentation in the correct place.</p>
          <p>
            Own Id: OTP-5381</p>
        </item>
      </list>
    </section>
  </section>

  <section><title>Debugger 2.3.1</title>

    <section><title>Fixed Bugs and Malfunctions</title>
      <list>
        <item>
          <p>
	    Package support has been added to the debugger. Thanks to
	    Richard Carlsson in the HiPE project.</p>
          <p>
	    Own Id: OTP-5255</p>
        </item>
      </list>
    </section>

    <section><title>Improvements and New Features</title>
      <list>
        <item>
          <p>
	    Updated to handle the latest version of the compiler.</p>
          <p>
	    Own Id: OTP-5265</p>
        </item>
      </list>
    </section>
  </section>
</chapter>

<|MERGE_RESOLUTION|>--- conflicted
+++ resolved
@@ -33,12 +33,7 @@
   <p>This document describes the changes made to the Debugger
     application.</p>
 
-<<<<<<< HEAD
 <section><title>Debugger 4.1.1</title>
-=======
-<section><title>Debugger 4.0.3.1</title>
->>>>>>> bd1251df
-
     <section><title>Fixed Bugs and Malfunctions</title>
       <list>
         <item>
@@ -53,7 +48,7 @@
 
 </section>
 
-<<<<<<< HEAD
+
 <section><title>Debugger 4.1</title>
 
     <section><title>Improvements and New Features</title>
@@ -72,8 +67,6 @@
 
 </section>
 
-=======
->>>>>>> bd1251df
 <section><title>Debugger 4.0.3</title>
 
     <section><title>Fixed Bugs and Malfunctions</title>
