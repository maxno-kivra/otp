<?xml version="1.0" encoding="utf-8" ?>
<!DOCTYPE chapter SYSTEM "chapter.dtd">

<chapter>
  <header>
    <copyright>
      <year>2002</year><year>2018</year>
      <holder>Ericsson AB. All Rights Reserved.</holder>
    </copyright>
    <legalnotice>
      Licensed under the Apache License, Version 2.0 (the "License");
      you may not use this file except in compliance with the License.
      You may obtain a copy of the License at
 
          http://www.apache.org/licenses/LICENSE-2.0

      Unless required by applicable law or agreed to in writing, software
      distributed under the License is distributed on an "AS IS" BASIS,
      WITHOUT WARRANTIES OR CONDITIONS OF ANY KIND, either express or implied.
      See the License for the specific language governing permissions and
      limitations under the License.
      
    </legalnotice>
    
    <title>FTP Release Notes</title>
    <prepared></prepared>
    <responsible></responsible>
    <docno></docno>
    <approved></approved>
    <checked></checked>
    <date>2018-02-26</date>
    <rev>A</rev>
    <file>notes.xml</file>
  </header>
  
<<<<<<< HEAD
  <section><title>Ftp 1.0.3</title>
=======
  <section><title>Ftp 1.0.2.1</title>
>>>>>>> d0389a71

    <section><title>Fixed Bugs and Malfunctions</title>
      <list>
        <item>
          <p>
	    A possibly infinite loop when receiving messages divided
	    in parts is removed.</p>
          <p>
	    Own Id: OTP-16056</p>
        </item>
      </list>
    </section>

</section>

<section><title>Ftp 1.0.2</title>

    <section><title>Fixed Bugs and Malfunctions</title>
      <list>
        <item>
          <p>
	    Fixed timing related bug that could make ftp functions
	    behave badly.</p>
          <p>
	    Own Id: OTP-15659 Aux Id: ERIERL-316 </p>
        </item>
      </list>
    </section>

</section>

<section><title>Ftp 1.0.1</title>

    <section><title>Fixed Bugs and Malfunctions</title>
      <list>
        <item>
          <p>
	    Improved documentation.</p>
          <p>
	    Own Id: OTP-15190</p>
        </item>
      </list>
    </section>

</section>

<section><title>FTP 1.0</title>

    <section><title>First released version</title>
      <list>
        <item>
          <p>
	    Inets application was split into multiple smaller protocol specific applications.
	    The FTP application is a standalone FTP client with the same functionality as
	    FTP client in Inets.</p>
          <p>
	    Own Id: OTP-14113</p>
        </item>
      </list>
    </section>

</section>

</chapter><|MERGE_RESOLUTION|>--- conflicted
+++ resolved
@@ -33,11 +33,23 @@
     <file>notes.xml</file>
   </header>
   
-<<<<<<< HEAD
   <section><title>Ftp 1.0.3</title>
-=======
+
+    <section><title>Fixed Bugs and Malfunctions</title>
+      <list>
+        <item>
+          <p>
+	    A possibly infinite loop when receiving messages divided
+	    in parts is removed.</p>
+          <p>
+	    Own Id: OTP-16056</p>
+        </item>
+      </list>
+    </section>
+
+</section>
+
   <section><title>Ftp 1.0.2.1</title>
->>>>>>> d0389a71
 
     <section><title>Fixed Bugs and Malfunctions</title>
       <list>
