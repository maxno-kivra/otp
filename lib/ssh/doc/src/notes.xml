<?xml version="1.0" encoding="utf-8" ?>
<!DOCTYPE chapter SYSTEM "chapter.dtd">

<chapter>
  <header>
    <copyright>
      <year>2004</year><year>2018</year>
      <holder>Ericsson AB. All Rights Reserved.</holder>
    </copyright>
    <legalnotice>
      Licensed under the Apache License, Version 2.0 (the "License");
      you may not use this file except in compliance with the License.
      You may obtain a copy of the License at
 
          http://www.apache.org/licenses/LICENSE-2.0

      Unless required by applicable law or agreed to in writing, software
      distributed under the License is distributed on an "AS IS" BASIS,
      WITHOUT WARRANTIES OR CONDITIONS OF ANY KIND, either express or implied.
      See the License for the specific language governing permissions and
      limitations under the License.

    </legalnotice>

    <title>SSH Release Notes</title>
    <prepared></prepared>
    <docno></docno>
    <date></date>
    <rev>%VSN%</rev>
    <file>notes.xml</file>
  </header>

<<<<<<< HEAD
<section><title>Ssh 4.7.5</title>
=======
<section><title>Ssh 4.6.9.4</title>
>>>>>>> 22a55c40

    <section><title>Fixed Bugs and Malfunctions</title>
      <list>
        <item>
          <p>
<<<<<<< HEAD
	    The callback <c>ssh_channel:init/1</c> was missing in
	    OTP-21</p>
          <p>
	    Own Id: OTP-15762</p>
        </item>
        <item>
          <p>
=======
>>>>>>> 22a55c40
	    If a client was connected to an server on an already open
	    socket, the callback <c>fun(PeerName,FingerPrint)</c> in
	    the <c>accept_callback</c> option passed the local name
	    in the argument PeerName instead of the remote name.</p>
          <p>
	    Own Id: OTP-15763</p>
        </item>
      </list>
    </section>

</section>

<<<<<<< HEAD
<section><title>Ssh 4.7.4</title>

    <section><title>Fixed Bugs and Malfunctions</title>
      <list>
        <item>
          <p>
	    SSH sftp daemon now accepts an SSH_FXP_STAT message
	    encoded according to the wrong sftp version. Some clients
	    sends such messages.</p>
          <p>
	    Own Id: OTP-15498 Aux Id: ERL-822, PR-2077 </p>
        </item>
      </list>
    </section>

</section>

<section><title>Ssh 4.7.3</title>

    <section><title>Fixed Bugs and Malfunctions</title>
      <list>
        <item>
          <p>
	    Fixed port leakage if a ssh:daemon call failed.</p>
          <p>
	    Own Id: OTP-15397 Aux Id: ERL-801 </p>
        </item>
      </list>
    </section>

</section>

<section><title>Ssh 4.7.2</title>

    <section><title>Fixed Bugs and Malfunctions</title>
      <list>
        <item>
          <p>
	    Incompatibility with newer OpenSSH fixed. Previously
	    versions 7.8 and later could cause Erlang SSH to exit.</p>
          <p>
	    Own Id: OTP-15413</p>
        </item>
        <item>
          <p>
	    The '<c>exec</c>' option for ssh daemons had wrong format
	    in the documentation.</p>
          <p>
	    Own Id: OTP-15416</p>
        </item>
      </list>
    </section>


    <section><title>Improvements and New Features</title>
      <list>
        <item>
          <p>
	    Added public key methods ssh-ed25519 and ssh-ed448.</p>
          <p>
	    Requires OpenSSL 1.1.1 or higher as cryptolib under the
	    OTP application <c>crypto</c>.</p>
          <p>
	    Own Id: OTP-15094 Aux Id: OTP-15419 </p>
        </item>
        <item>
          <p>
	    The SSH property tests are now adapted to the PropEr
	    testing tool.</p>
          <p>
	    Own Id: OTP-15312</p>
        </item>
        <item>
          <p>
	    The term "user" was not documented in the SSH app. A new
	    chapter with terminology is added to the User's Manual
	    where the term "user" is defined.</p>
          <p>
	    A reference manual page about the module <c>ssh_file</c>
	    is also added. This is the default callback module for
	    user's keys, host keys etc.</p>
          <p>
	    Own Id: OTP-15314</p>
        </item>
        <item>
          <p>
	    Host and user key checking is made more robust.</p>
          <p>
	    Own Id: OTP-15424</p>
        </item>
      </list>
    </section>

</section>

<section><title>Ssh 4.7.1</title>

    <section><title>Improvements and New Features</title>
      <list>
        <item>
          <p>
	    Extended the undocumented <c>ssh_dbg</c> debug module
	    with an api for a circular trace buffer. This makes it
	    easy to record the last low-level events before an error
	    is detected. It is intended for solving difficult errors.</p>
          <p>
	    Own Id: OTP-15020</p>
        </item>
        <item>
          <p>
	    The key exchange methods
	    <c>'curve25519-sha256@libssh.org'</c>,
	    <c>'curve25519-sha256'</c> and <c>'curve448-sha512'</c>
	    are implemented. The last two are defined in
	    https://tools.ietf.org/html/draft-ietf-curdle-ssh-curves</p>
          <p>
	    They all depends on that OpenSSL 1.1.1 or higher is used
	    as cryptolib.</p>
          <p>
	    Own Id: OTP-15133 Aux Id: OTP-15240 </p>
        </item>
        <item>
          <p>
	    The cipher '<c>chacha20-poly1305@openssh.com</c>' is now
	    supported if OpenSSL 1.1.1 or higher is used as
	    cryptolib.</p>
          <p>
	    Own Id: OTP-15209 Aux Id: OTP-15164 </p>
        </item>
      </list>
    </section>

</section>

<section><title>Ssh 4.7</title>
    <section><title>Fixed Bugs and Malfunctions</title>
      <list>
        <item>
          <p>
	    If the daemon port listener is restarted, it could
	    potentially fail with <c>eaddrinuse</c> if the timing is
	    unlucky. It will now retry and exponentially back off the
	    listener restart a few times before failing.</p>
          <p>
	    Own Id: OTP-14955</p>
        </item>
        <item>
          <p>
	    A channel callback module always got the module name as
	    reason in a call to terminate. Now it will get the proper
	    Reason, usually 'normal'.</p>
          <p>
	    Own Id: OTP-15084</p>
        </item>
      </list>
    </section>


    <section><title>Improvements and New Features</title>
      <list>
        <item>
          <p>
	    The option <c>exec</c> has new option values defined to
	    make it much more easy to implement an own <c>exec</c>
	    server.</p>
          <p>
	    An option called <c>exec</c> for daemons implementing the
	    handling of 'exec' requests has existed a long time but
	    has been undocumented. The old undocumented value - as
	    well as its behavior - is kept for compatibility EXCEPT
	    that error messages are changed and are sent as
	    "stderror" text.</p>
          <p>
	    *** POTENTIAL INCOMPATIBILITY ***</p>
          <p>
	    Own Id: OTP-14851</p>
        </item>
        <item>
          <p>
	    Updated ssh_connection:shell/2 documentation.</p>
          <p>
	    Own Id: OTP-14880</p>
        </item>
        <item>
          <p>
	    The experimental <c>ssh_dbg</c> module is completely
	    re-written. Its purpose is to make tracing and debugging
	    easier on deployed systems.</p>
          <p>
	    Own Id: OTP-14896</p>
        </item>
        <item>
          <p>
	    The SSH supervisor structure has been slightly changed.
	    This makes stopping the ssh application considerably
	    faster if there are open connections. This is important
	    in for example restarts.</p>
          <p>
	    Own Id: OTP-14988</p>
        </item>
        <item>
          <p>
	    The type specifications in SSH are completly reworked and
	    the following types are renamed:</p>
          <p>
	    <c>ssh:ssh_connection_ref()</c> is changed to
	    <c>ssh:connection_ref()</c>, </p>
          <p>
	    <c>ssh:ssh_daemon_ref()</c> is changed to
	    <c>ssh:daemon_ref()</c>,</p>
          <p>
	    <c>ssh:ssh_channel_id()</c> is changed to
	    <c>ssh:channel_id()</c>.</p>
          <p>
	    *** POTENTIAL INCOMPATIBILITY ***</p>
          <p>
	    Own Id: OTP-15002 Aux Id: OTP-15030 </p>
        </item>
        <item>
          <p>
	    The internal timer handling in SSH is now based on the
	    gen_statem timers.</p>
          <p>
	    Own Id: OTP-15019</p>
        </item>
        <item>
          <p>
	    Removed the undocumented and unused modules
	    <c>ssh_client_key.erl</c> and <c>ssh_server_key.erl</c>.</p>
          <p>
	    Own Id: OTP-15028</p>
        </item>
        <item>
          <p>
	    The Reference Manual pages are partly updated.</p>
          <p>
	    The ssh page is now generated from specs and types, is
	    restructured and is partly rephrased.</p>
          <p>
	    The ssh_channel, ssh_connection, ssh_client_key_api,
	    ssh_server_key_api and ssh_sftp pages are updated with
	    links, correct type names and some minor changes.</p>
          <p>
	    Own Id: OTP-15030 Aux Id: OTP-15002 </p>
        </item>
        <item>
          <p>
	    The behaviors <c>ssh_channel</c> and
	    <c>ssh_daemon_channel</c> are renamed to
	    <c>ssh_client_channel</c> and <c>ssh_server_channel</c>
	    respectively.</p>
          <p>
	    The old modules are kept for compatibility but should
	    preferably be replaced when updating callback modules
	    referring them.</p>
          <p>
	    Own Id: OTP-15041</p>
        </item>
        <item>
          <p>
	    New test suite for channels.</p>
          <p>
	    Own Id: OTP-15051</p>
        </item>
        <item>
          <p>
	    The <c>rekey_limit</c> option could now set the max time
	    as well as the previously max data amount.</p>
          <p>
	    Own Id: OTP-15069 Aux Id: ERL-617 </p>
        </item>
        <item>
          <p>
	    Changed process exit supervision from links to monitors.</p>
          <p>
	    Own Id: OTP-15082</p>
        </item>
        <item>
          <p>
	    Better handling of misbehaving channel callback modules.</p>
          <p>
	    Own Id: OTP-15083</p>
        </item>
        <item>
          <p>
	    A new moduli file is generated. This file is used for the
	    recommended <c>diffie-hellman-group-exchange-sha256</c>
	    key exchange algorithm in SSH.</p>
          <p>
	    Own Id: OTP-15113</p>
        </item>
      </list>
    </section>
</section>

=======
>>>>>>> 22a55c40
<section><title>Ssh 4.6.9.3</title>

    <section><title>Fixed Bugs and Malfunctions</title>
      <list>
        <item>
          <p>
	    Fixed port leakage if a ssh:daemon call failed.</p>
          <p>
	    Own Id: OTP-15397 Aux Id: ERL-801 </p>
        </item>
      </list>
    </section>

</section>

<section><title>Ssh 4.6.9.2</title>

    <section><title>Fixed Bugs and Malfunctions</title>
      <list>
        <item>
          <p>
	    Incompatibility with newer OpenSSH fixed. Previously
	    versions 7.8 and later could cause Erlang SSH to exit.</p>
          <p>
	    Own Id: OTP-15413</p>
        </item>
      </list>
    </section>

</section>

<section><title>Ssh 4.6.9.1</title>
    <section><title>Fixed Bugs and Malfunctions</title>
      <list>
        <item>
          <p>
	    SFTP clients reported the error reason <c>""</c> if a
	    non-OTP sftp server was killed during a long file
	    transmission.</p>
          <p>
	    Now the signal name (for example <c>"KILL"</c>) will be
	    the error reason if the server's reason is empty.</p>
          <p>
	    The documentation also lacked type information about this
	    class of errors.</p>
          <p>
	    Own Id: OTP-15148 Aux Id: ERIERL-194 </p>
        </item>
        <item>
          <p>
	    Fix ssh_sftp decode error for sftp protocol version 4</p>
          <p>
	    Own Id: OTP-15149 Aux Id: ERIERL-199 </p>
        </item>
      </list>
    </section>

</section>

<section><title>Ssh 4.6.9</title>

    <section><title>Fixed Bugs and Malfunctions</title>
      <list>
        <item>
          <p>
	    Host key hash erroneously calculated for clients
	    following draft-00 of RFC 4419, for example PuTTY</p>
          <p>
	    Own Id: OTP-15064</p>
        </item>
        <item>
          <p>
	    Renegotiation could fail in some states</p>
          <p>
	    Own Id: OTP-15066</p>
        </item>
      </list>
    </section>

</section>

<section><title>Ssh 4.6.8</title>
    <section><title>Fixed Bugs and Malfunctions</title>
      <list>
        <item>
          <p>
	    An ssh_sftp server (running version 6) could fail if it
	    is told to remove a file which in fact is a directory.</p>
          <p>
	    Own Id: OTP-15004</p>
        </item>
        <item>
          <p>
	    Fix rare spurios shutdowns of ssh servers when receiveing
	    <c>{'EXIT',_,normal}</c> messages.</p>
          <p>
	    Own Id: OTP-15018</p>
        </item>
      </list>
    </section>

</section>

<section><title>Ssh 4.6.7</title>

    <section><title>Fixed Bugs and Malfunctions</title>
      <list>
        <item>
          <p>
	    Fix bad spec in ssh.hrl: <c>double_algs()</c>.</p>
          <p>
	    Own Id: OTP-14990</p>
        </item>
      </list>
    </section>

</section>

<section><title>Ssh 4.6.6</title>

    <section><title>Fixed Bugs and Malfunctions</title>
      <list>
        <item>
          <p>
	    Remove a blocking risk when a channel is closed and an
	    operation is tried on that channel after at least a
	    second's time gap.</p>
          <p>
	    Own Id: OTP-14939</p>
        </item>
      </list>
    </section>
    <section><title>Improvements and New Features</title>
      <list>
        <item>
          <p>
	    Added ssh_compat_SUITE.</p>
          <p>
	    This suite contains a number of interoperability tests
	    mainly with OpenSSH. The tests start docker containers
	    with different OpenSSH and OpenSSL/LibreSSLcryptolib
	    versions and performs a number of tests of supported
	    algorithms.</p>
          <p>
	    All login methods and all user's public key types are
	    tested both for the client and the server.</p>
          <p>
	    All algorithms for kex, cipher, host key, mac and
	    compressions are tested with a number of exec and sftp
	    tests, both for the client and the server.</p>
          <p>
	    Own Id: OTP-14194 Aux Id: OTP-12487 </p>
        </item>
        <item>
          <p>
	    Default exec is disabled when a user-defined shell is
	    enabled.</p>
          <p>
	    Own Id: OTP-14881</p>
        </item>
      </list>
    </section>

</section>

<section><title>Ssh 4.6.5</title>

    <section><title>Fixed Bugs and Malfunctions</title>
      <list>
        <item>
          <p>
	    Adjusted supervisor timeouts</p>
          <p>
	    Own Id: OTP-14907</p>
        </item>
        <item>
          <p>
	    Remove ERROR messages for slow process exits</p>
          <p>
	    Own Id: OTP-14930</p>
        </item>
      </list>
    </section>

    <section><title>Improvements and New Features</title>
      <list>
        <item>
          <p>
	    Add option <c>save_accepted_host</c> to
	    <c>ssh:connection</c>. This option, if set to false,
	    inhibits saving host keys to e.g the file
	    <c>known_hosts</c>.</p>
          <p>
	    Own Id: OTP-14935</p>
        </item>
      </list>
    </section>

</section>

<section><title>Ssh 4.6.4</title>

    <section><title>Fixed Bugs and Malfunctions</title>
      <list>
        <item>
          <p>
	    Fix problem with OpenSSH 7.2 (and later) clients that has
	    used sha1 instead of sha2 for rsa-sha-256/512 user's
	    public keys.</p>
          <p>
	    Own Id: OTP-14827 Aux Id: ERL-531 </p>
        </item>
      </list>
    </section>

</section>

<section><title>Ssh 4.6.3</title>

    <section><title>Fixed Bugs and Malfunctions</title>
      <list>
        <item>
          <p>
	    Passphrase option for ecdsa public keys was missing.</p>
          <p>
	    Own Id: OTP-14602</p>
        </item>
      </list>
    </section>

    <section><title>Improvements and New Features</title>
      <list>
        <item>
          <p>
	    The host and user public key handling is hardened so that
	    a faulty plugin can't deliver a key of wrong type.</p>
          <p>
	    Better checks in the server of the available hostkey's
	    types at start and at each accept.</p>
          <p>
	    Better checks in the client of the available user public
	    key types at connect.</p>
          <p>
	    Own Id: OTP-14676 Aux Id: ERIERL-52, OTP-14570 </p>
        </item>
        <item>
          <p>
	    SSH can now fetch the host key from the private keys
	    stored in an Engine. See the crypto application for
	    details about Engines.</p>
          <p>
	    Own Id: OTP-14757</p>
        </item>
      </list>
    </section>

</section>

<section><title>Ssh 4.6.2</title>
    <section><title>Fixed Bugs and Malfunctions</title>
      <list>
        <item>
          <p>
	    Trailing white space was removed at end of the
	    hello-string. This caused interoperability problems with
	    some other ssh-implementations (e.g OpenSSH 7.3p1 on
	    Solaris 11)</p>
          <p>
	    Own Id: OTP-14763 Aux Id: ERIERL-74 </p>
        </item>
        <item>
          <p>
	    Fixes that tcp connections that was immediately closed
	    (SYN, SYNACK, ACK, RST) by a client could be left in a
	    zombie state.</p>
          <p>
	    Own Id: OTP-14778 Aux Id: ERIERL-104 </p>
        </item>
      </list>
    </section>

</section>

<section><title>Ssh 4.6.1</title>
    <section><title>Fixed Bugs and Malfunctions</title>
      <list>
        <item>
          <p>
	    Fixed broken printout</p>
          <p>
	    Own Id: OTP-14645</p>
        </item>
      </list>
    </section>


    <section><title>Improvements and New Features</title>
      <list>
        <item>
          <p>
	    Disable aes_gcm ciphers if peer is OpenSSH 6.2 which is
	    known to have trouble with them in some cases.</p>
          <p>
	    Own Id: OTP-14638</p>
        </item>
      </list>
    </section>

</section>

<section><title>Ssh 4.6</title>

    <section><title>Fixed Bugs and Malfunctions</title>
      <list>
        <item>
          <p>
	    Enables the <c>ssh_io module</c> to also accept binary
	    values when reading standard_io instead of getting stuck
	    in the receive clause.</p>
          <p>
	    Own Id: OTP-14506 Aux Id: PR1503 </p>
        </item>
        <item>
          <p>
	    Previously, the file owner access permission in response
	    to ssh_sftp:read_file_info/2 function was always
	    <c>read_write</c>. With this fix, the actual value of
	    file owner access permission is added to the returning
	    record. That value is calculated from file mode value.</p>
          <p>
	    Own Id: OTP-14550 Aux Id: PR1533 </p>
        </item>
      </list>
    </section>


    <section><title>Improvements and New Features</title>
      <list>
        <item>
          <p>
	    A new option <c>modify_algorithms</c> is implemented. It
	    enables specifying changes on the default algorithms
	    list. See the reference manual and the SSH User's Guide
	    chapter "Configuring algorithms in SSH".</p>
          <p>
	    Own Id: OTP-14568</p>
        </item>
      </list>
    </section>

</section>

<section><title>Ssh 4.5.1</title>

    <section><title>Fixed Bugs and Malfunctions</title>
      <list>
        <item>
          <p>
	    All unknown options are sent to the transport handler
	    regardless of type.</p>
          <p>
	    Own Id: OTP-14541 Aux Id: EIRERL-63 </p>
        </item>
      </list>
    </section>

</section>

<section><title>Ssh 4.5</title>

    <section><title>Improvements and New Features</title>
      <list>
        <item>
          <p>
	    The internal handling of SSH options is re-written.</p>
          <p>
	    Previously there were no checks if a client option was
	    given to a daemon or vice versa. This is corrected now.
	    If your code has e.g. a client-only option in a call to
	    start a daemon, the call will fail.</p>
          <p>
	    *** POTENTIAL INCOMPATIBILITY ***</p>
          <p>
	    Own Id: OTP-12872</p>
        </item>
        <item>
          <p>
	    Modernization of key exchange algorithms. See
	    draft-ietf-curdle-ssh-kex-sha2 for a discussion.</p>
          <p>
	    Removed an outdated weak algorithm and added stronger
	    replacements to keep interoperability with other modern
	    ssh clients and servers. The default ordering of the
	    algorithms is also adjusted.</p>
          <p>
	    Retired: The nowadays unsecure key-exchange
	    <c>diffie-hellman-group1-sha1</c> is not enabled by
	    default, but can be enabled with the option
	    <c>preferred-algorithms</c>.</p>
          <p>
	    Added: The new stronger key-exchange
	    <c>diffie-hellman-group16-sha512</c>,
	    <c>diffie-hellman-group18-sha512</c> and
	    <c>diffie-hellman-group14-sha256</c> are added and
	    enabled by default.</p>
          <p>
	    The questionable [RFC 6194] sha1-based algorithms
	    <c>diffie-hellman-group-exchange-sha1</c> and
	    <c>diffie-hellman-group14-sha1</c> are however still kept
	    enabled by default for compatibility with ancient clients
	    and servers that lack modern key-exchange alternatives.
	    When the draft-ietf-curdle-ssh-kex-sha2 becomes an rfc,
	    those sha1-based algorithms and
	    <c>diffie-hellman-group1-sha1</c> will be deprecated by
	    IETF. They might then be removed from the default list in
	    Erlang/OTP.</p>
          <p>
	    *** POTENTIAL INCOMPATIBILITY ***</p>
          <p>
	    Own Id: OTP-14110</p>
        </item>
        <item>
          <p>
	    Modernized internal representation of sftp by use of
	    maps.</p>
          <p>
	    Own Id: OTP-14117</p>
        </item>
        <item>
          <p>
	    The Extension Negotiation Mechanism and the extension
	    <c>server-sig-algs</c> in
	    draft-ietf-curdle-ssh-ext-info-05 are implemented.</p>
          <p>
	    The related draft-ietf-curdle-rsa-sha2-05 is implemented
	    and introduces the signature algorithms
	    <c>rsa-sha2-256</c> and <c>rsa-sha2-512</c>.</p>
          <p>
	    Own Id: OTP-14193</p>
        </item>
        <item>
          <p>
	    The 'timeout' and 'connect_timeout' handling in
	    ssh_sftp:start_channel documentation is clarified.</p>
          <p>
	    Own Id: OTP-14216</p>
        </item>
        <item>
          <p>
	    The functions <c>ssh:connect</c>, <c>ssh:shell</c> and
	    <c>ssh:start_channel</c> now accept an IP-tuple as Host
	    destination argument.</p>
          <p>
	    Own Id: OTP-14243</p>
        </item>
        <item>
          <p>
	    The function <c>ssh:daemon_info/1</c> now returns Host
	    and Profile as well as the Port info in the property
	    list.</p>
          <p>
	    Own Id: OTP-14259</p>
        </item>
        <item>
          <p>
	    Removed the option <c>public_key_alg</c> which was
	    deprecated in 18.2. Use <c>pref_public_key_algs</c>
	    instead.</p>
          <p>
	    *** POTENTIAL INCOMPATIBILITY ***</p>
          <p>
	    Own Id: OTP-14263</p>
        </item>
        <item>
          <p>
	    The SSH application is refactored regarding daemon
	    starting. The resolution of contradicting <c>Host</c>
	    argument and <c>ip</c> option were not described. There
	    were also strange corner cases when the <c>'any'</c>
	    value was used in <c>Host</c> argument or <c>ip</c>
	    option. This is (hopefully) resolved now, but it may
	    cause incompatibilities for code using both <c>Host</c>
	    and the <c>ip</c> option. The value 'loopback' has been
	    added for a correct way of naming those addresses.</p>
          <p>
	    *** POTENTIAL INCOMPATIBILITY ***</p>
          <p>
	    Own Id: OTP-14264</p>
        </item>
        <item>
          <p>
	    The supervisor code is refactored. The naming of
	    listening IP-Port-Profile triples are slightly changed to
	    improve consistency in strange corner cases as resolved
	    by OTP-14264</p>
          <p>
	    Own Id: OTP-14267 Aux Id: OTP-14266 </p>
        </item>
        <item>
          <p>
	    The <c>idle_time</c> option can now be used in daemons.</p>
          <p>
	    Own Id: OTP-14312</p>
        </item>
        <item>
          <p>
	    Added test cases for IETF-CURDLE Extension Negotiation
	    (ext-info)</p>
          <p>
	    Own Id: OTP-14361</p>
        </item>
        <item>
          <p>
	    Testcases for IETF-CURDLE extension
	    <c>server-sig-algs</c> including <c>rsa-sha2-*</c></p>
          <p>
	    Own Id: OTP-14362 Aux Id: OTP-14361 </p>
        </item>
        <item>
          <p>
	    The option <c>auth_methods</c> can now also be used in
	    clients to select which authentication options that are
	    used and in which order.</p>
          <p>
	    Own Id: OTP-14399</p>
        </item>
        <item>
          <p>
	    Checks that a ECDSA public key (<c>ecdsa-sha2-nistp*</c>)
	    stored in a file has the correct size.</p>
          <p>
	    Own Id: OTP-14410</p>
        </item>
      </list>
    </section>

</section>

<section><title>Ssh 4.4.2.4</title>

    <section><title>Fixed Bugs and Malfunctions</title>
      <list>
        <item>
          <p>
	    Fix rare spurios shutdowns of ssh servers when receiveing
	    <c>{'EXIT',_,normal}</c> messages.</p>
          <p>
	    Own Id: OTP-15018</p>
        </item>
        <item>
          <p>
	    Host key hash erroneously calculated for clients
	    following draft-00 of RFC 4419, for example PuTTY</p>
          <p>
	    Own Id: OTP-15064</p>
        </item>
        <item>
          <p>
	    Renegotiation could fail in some states</p>
          <p>
	    Own Id: OTP-15066</p>
        </item>
      </list>
    </section>

</section>

<section><title>Ssh 4.4.2.3</title>
    <section><title>Fixed Bugs and Malfunctions</title>
      <list>
        <item>
          <p>
	    An ssh_sftp server (running version 6) could fail if it
	    is told to remove a file which in fact is a directory.</p>
          <p>
	    Own Id: OTP-15004</p>
        </item>
      </list>
    </section>
</section>

<section><title>Ssh 4.4.2.2</title>
    <section><title>Improvements and New Features</title>
    <list>
        <item>
          <p>
	    Default exec is disabled when a user-defined shell is
	    enabled.</p>
          <p>
	    Own Id: OTP-14881</p>
        </item>
      </list>
    </section>
</section>


<section><title>Ssh 4.4.2.1</title>

    <section><title>Fixed Bugs and Malfunctions</title>
      <list>
        <item>
          <p>
	    Trailing white space was removed at end of the
	    hello-string. This caused interoperability problems with
	    some other ssh-implementations (e.g OpenSSH 7.3p1 on
	    Solaris 11)</p>
          <p>
	    Own Id: OTP-14763 Aux Id: ERIERL-74 </p>
        </item>
      </list>
    </section>

</section>

<section><title>Ssh 4.4.2</title>

    <section><title>Fixed Bugs and Malfunctions</title>
      <list>
        <item>
          <p>
	    ssh:daemon_info/1 crashed if the listening IP was not
	    'any'</p>
          <p>
	    Own Id: OTP-14298 Aux Id: seq13294 </p>
        </item>
      </list>
    </section>

</section>

<section><title>Ssh 4.4.1</title>

    <section><title>Fixed Bugs and Malfunctions</title>
      <list>
        <item>
          <p>
	    Fix bug when opening connections. If the tcp setup
	    failed, that would in some cases not result in an error
	    return value.</p>
          <p>
	    Own Id: OTP-14108</p>
        </item>
        <item>
          <p>
	    Reduce information leakage in case of decryption errors.</p>
          <p>
	    Own Id: OTP-14109</p>
        </item>
        <item>
          <p>
	    The key exchange algorithm
	    diffie-hellman-group-exchange-sha* has a server-option
	    <c>{dh_gex_limits,{Min,Max}}</c>. There was a hostkey
	    signature validation error on the client side if the
	    option was used and the <c>Min</c> or the <c>Max</c>
	    differed from the corresponding values obtained from the
	    client.</p>
          <p>
	    This bug is now corrected.</p>
          <p>
	    Own Id: OTP-14166</p>
        </item>
        <item>
          <p>
	    The sftpd server now correctly uses <c>root_dir</c> and
	    <c>cwd</c> when resolving file paths if both are
	    provided. The <c>cwd</c> handling is also corrected.</p>
          <p>
	    Thanks to kape1395!</p>
          <p>
	    Own Id: OTP-14225 Aux Id: PR-1331, PR-1335 </p>
        </item>
        <item>
          <p>
	    Ssh_cli used a function that does not handle non-utf8
	    unicode correctly.</p>
          <p>
	    Own Id: OTP-14230 Aux Id: ERL-364 </p>
        </item>
      </list>
    </section>


    <section><title>Improvements and New Features</title>
      <list>
        <item>
          <p>
	    The implementation of the key exchange algorithms
	    diffie-hellman-group-exchange-sha* are optimized, up to a
	    factor of 11 for the slowest ( = biggest and safest)
	    group size.</p>
          <p>
	    Own Id: OTP-14169 Aux Id: seq-13261 </p>
        </item>
        <item>
          <p>
	    The ssh host key fingerprint generation now also takes a
	    list of algorithms and returns a list of corresponding
	    fingerprints. See
	    <c>public_key:ssh_hostkey_fingerprint/2</c> and the
	    option <c>silently_accept_hosts</c> in
	    <c>ssh:connect</c>.</p>
          <p>
	    Own Id: OTP-14223</p>
        </item>
      </list>
    </section>

</section>

<section><title>Ssh 4.4</title>

    <section><title>Fixed Bugs and Malfunctions</title>
      <list>
        <item>
          <p>
	    A file read with an sftp client could loose data if the
	    packet_size is set to larger than 64k. This is corrected
	    now in such a way that the packet_size is silently
	    lowered if there is a risk for data loss.</p>
          <p>
	    Own Id: OTP-13857 Aux Id: ERL-238, OTP-13858 </p>
        </item>
        <item>
          <p>
	    When user defined SSH shell REPL process exits with
	    reason normal, the SSH channel callback module should
	    report successful exit status to the SSH client. This
	    provides simple way for SSH clients to check for
	    successful completion of executed commands. (Thanks to
	    isvilen)</p>
          <p>
	    Own Id: OTP-13905 Aux Id: PR-1173 </p>
        </item>
      </list>
    </section>


    <section><title>Improvements and New Features</title>
      <list>
        <item>
          <p>
	    Extended the option <c>silently_accept_hosts</c> for
	    <c>ssh:connect</c> to make it possible for the client to
	    check the SSH host key fingerprint string. Se the
	    reference manual for SSH.</p>
          <p>
	    Own Id: OTP-13887 Aux Id: OTP-13888 </p>
        </item>
      </list>
    </section>

</section>

<section><title>Ssh 4.3.6</title>

    <section><title>Fixed Bugs and Malfunctions</title>
      <list>
        <item>
          <p>
	    Re-negotiation problems with OpenSSH client solved.</p>
          <p>
	    Own Id: OTP-13972</p>
        </item>
      </list>
    </section>

</section>

<section><title>Ssh 4.3.5</title>

    <section><title>Fixed Bugs and Malfunctions</title>
      <list>
        <item>
          <p>
	    If a client illegaly sends an info-line and then
	    immediatly closes the TCP-connection, a badmatch
	    exception was raised.</p>
          <p>
	    Own Id: OTP-13966</p>
        </item>
      </list>
    </section>

</section>

<section><title>Ssh 4.3.4</title>

    <section><title>Fixed Bugs and Malfunctions</title>
      <list>
        <item>
          <p>
	    Intermittent ssh ERROR REPORT mentioning
	    nonblocking_sender</p>
          <p>
	    Own Id: OTP-13953 Aux Id: seq13199 </p>
        </item>
      </list>
    </section>

</section>

<section><title>Ssh 4.3.3</title>

    <section><title>Fixed Bugs and Malfunctions</title>
      <list>
        <item>
          <p>
	    Handle all possible exit values that should be
	    interpreted as {error, closed}. Failing to do so could
	    lead to unexpected crashes for users of the ssh
	    application.</p>
          <p>
	    Own Id: OTP-13932 Aux Id: seq13189 </p>
        </item>
      </list>
    </section>

</section>

<section><title>Ssh 4.3.2</title>

    <section><title>Fixed Bugs and Malfunctions</title>
      <list>
        <item>
          <p>
	    Upgrade of an established client connection could crash
	    because the ssh client supervisors children had wrong
	    type. This is fixed now.</p>
          <p>
	    Own Id: OTP-13782 Aux Id: seq13158 </p>
        </item>
        <item>
          <p>
	    Partly checks the public key early in public key
	    authorization</p>
          <p>
	    Own Id: OTP-13847 Aux Id:
	    defensics-ssh3.1.0-190243,205277,219318 </p>
        </item>
        <item>
          <p>
	    Corrected handling of SHA for ECDSA (Elliptic curve
	    public keys)</p>
          <p>
	    Own Id: OTP-13850 Aux Id: defensics-ssh3.1.0-214168 </p>
        </item>
        <item>
          <p>
	    Problems found by test suites as well as by
	    Codenomicon/Defensics fixed: - reduce max random padding
	    to 15 bytes (Codenomicon/Defensics) - inclomplete pdu
	    handling (Codenomicon/Defensics) - badmatch in test suite
	    - non-blocking send fixes deadlock in
	    ssh_connection_SUITE:interrupted_send</p>
          <p>
	    Own Id: OTP-13854</p>
        </item>
        <item>
          <p>
	    Caller is now notified when a tcp close is received.</p>
          <p>
	    Own Id: OTP-13859 Aux Id: seq13177 </p>
        </item>
      </list>
    </section>


    <section><title>Improvements and New Features</title>
      <list>
        <item>
          <p>
	    Use application:ensure_all_started/2 instead of
	    hard-coding deps</p>
          <p>
	    Own Id: OTP-13843 Aux Id: PR-1147 </p>
        </item>
      </list>
    </section>

</section>

<section><title>Ssh 4.3.1</title>

    <section><title>Fixed Bugs and Malfunctions</title>
      <list>
        <item>
          <p>
	    SSH client does not any longer retry a bad password given
	    as option to ssh:connect et al.</p>
          <p>
	    Own Id: OTP-13674 Aux Id: TR-HU92273 </p>
        </item>
        <item>
          <p>
	    Removed possible hanging risk for a certain timing
	    sequence when communicating client and server executes on
	    the same node.</p>
          <p>
	    Own Id: OTP-13715</p>
        </item>
      </list>
    </section>

</section>

<section><title>Ssh 4.3</title>

    <section><title>Improvements and New Features</title>
      <list>
        <item>
          <p>
	    A socket created and connected by gen_tcp could now be
	    used as input to ssh:connect, ssh:shell,
	    ssh_sftp:start_channel and ssh:daemon.</p>
          <p>
	    Own Id: OTP-12860</p>
        </item>
        <item>
          <p>
	    Some time optimization mainly in message encoding.</p>
          <p>
	    Own Id: OTP-13131</p>
        </item>
        <item>
          <p>
	    Optimized the sftp client time by setting new packet and
	    window sizes.</p>
          <p>
	    Own Id: OTP-13175</p>
        </item>
        <item>
          <p>
	    The <c>ssh_connection_handler</c> module in SSH is
	    changed and now uses the new behaviour <c>gen_statem</c>. </p>
          <p>
	    The module can be used as an example of a
	    <c>gen_statem</c> callback module but with a warning:
	    This commit of ssh is just a straightforward port from
	    gen_fsm to gen_statem with some code cleaning. Since the
	    state machine and the state callbacks are almost
	    unchanged the ssh module does not demonstrate the full
	    potential of the new behaviour.</p>
          <p>
	    The "new" state machine uses compound states. The ssh
	    server and client state machines are quite similar but
	    differences exist. With <c>gen_fsm</c> there were flags
	    in the user data which in fact implemented "substates".
	    Now with <c>gen_statem</c> those are made explicit in the
	    state names, eg. the state <c>userauth</c> and the binary
	    <c>role</c>-flag becomes the two state names
	    <c>{userauth, server}</c> and <c>{userauth, client}</c>.</p>
          <p>
	    Own Id: OTP-13267</p>
        </item>
        <item>
          <p>
	    The <c>{error, Reason}</c> tuples returned from
	    <c>ssh_sftp</c> api functions are described.</p>
          <p>
	    Own Id: OTP-13347 Aux Id: ERL-86 </p>
        </item>
        <item>
          <p>
	    Added -spec in ssh</p>
          <p>
	    Own Id: OTP-13479</p>
        </item>
        <item>
          <p>
	    It is now possible to call <c>ssh:daemon/{1,2,3}</c> with
	    <c>Port=0</c>. This makes the daemon select a free
	    listening tcp port before opening it. To find this port
	    number after the call, use the new function
	    <c>ssh:daemon_info/1</c>. See the reference manual for
	    details.</p>
          <p>
	    Own Id: OTP-13527</p>
        </item>
      </list>
    </section>

</section>

<section><title>Ssh 4.2.2.6</title>
    <section><title>Fixed Bugs and Malfunctions</title>
      <list>
        <item>
          <p>
	    Fix rare spurios shutdowns of ssh servers when receiveing
	    <c>{'EXIT',_,normal}</c> messages.</p>
          <p>
	    Own Id: OTP-15018</p>
        </item>
      </list>
    </section>
</section>


<section><title>Ssh 4.2.2.5</title>
    <section><title>Improvements and New Features</title>
    <list>
        <item>
          <p>
	    Default exec is disabled when a user-defined shell is
	    enabled.</p>
          <p>
	    Own Id: OTP-14881</p>
        </item>
      </list>
    </section>
</section>


<section><title>Ssh 4.2.2.4</title>

    <section><title>Fixed Bugs and Malfunctions</title>
      <list>
        <item>
          <p>
	    Trailing white space was removed at end of the
	    hello-string. This caused interoperability problems with
	    some other ssh-implementations (e.g OpenSSH 7.3p1 on
	    Solaris 11)</p>
          <p>
	    Own Id: OTP-14763 Aux Id: ERIERL-74 </p>
        </item>
      </list>
    </section>

</section>

<section><title>Ssh 4.2.2.3</title>

    <section><title>Fixed Bugs and Malfunctions</title>
      <list>
        <item>
          <p>
	    The key exchange algorithm
	    diffie-hellman-group-exchange-sha* has a server-option
	    <c>{dh_gex_limits,{Min,Max}}</c>. There was a hostkey
	    signature validation error on the client side if the
	    option was used and the <c>Min</c> or the <c>Max</c>
	    differed from the corresponding values obtained from the
	    client.</p>
          <p>
	    This bug is now corrected.</p>
          <p>
	    Own Id: OTP-14166</p>
        </item>
      </list>
    </section>


    <section><title>Improvements and New Features</title>
      <list>
        <item>
          <p>
	    Key exchange algorithms
	    diffie-hellman-group-exchange-sha* optimized, up to a
	    factor of 11 for the slowest ( = biggest and safest) one.</p>
          <p>
	    Own Id: OTP-14169 Aux Id: seq-13261 </p>
        </item>
      </list>
    </section>

</section>

<section><title>Ssh 4.2.2.2</title>

    <section><title>Fixed Bugs and Malfunctions</title>
      <list>
        <item>
          <p>
	    Upgrade of an established client connection could crash
	    because the ssh client supervisors children had wrong
	    type. This is fixed now.</p>
          <p>
	    Own Id: OTP-13782 Aux Id: seq13158 </p>
        </item>
      </list>
    </section>

</section>

<section><title>Ssh 4.2.2.1</title>

    <section><title>Fixed Bugs and Malfunctions</title>
      <list>
        <item>
          <p>
	    SSH client does not any longer retry a bad password given
	    as option to ssh:connect et al.</p>
          <p>
	    Own Id: OTP-13674 Aux Id: TR-HU92273 </p>
        </item>
      </list>
    </section>

</section>

<section><title>Ssh 4.2.2</title>

    <section><title>Fixed Bugs and Malfunctions</title>
      <list>
        <item>
          <p>
	    Documentation correction of <c>ssh_sftp:position/4</c></p>
          <p>
	    Thanks to Rabbe Fogelholm.</p>
          <p>
	    Own Id: OTP-13305 Aux Id: ERL-87 </p>
        </item>
      </list>
    </section>

</section>

<section><title>Ssh 4.2.1</title>

    <section><title>Fixed Bugs and Malfunctions</title>
      <list>
        <item>
          <p>
	    The authentication method 'keyboard-interactive' failed
	    in the Erlang client when the server after successful
	    authentication continued by asking for zero more
	    passwords.</p>
          <p>
	    Own Id: OTP-13225</p>
        </item>
      </list>
    </section>

</section>

<section><title>Ssh 4.2</title>

    <section><title>Fixed Bugs and Malfunctions</title>
      <list>
        <item>
          <p>
	    Better error handling in ssh_file. There was some rare
	    errors when a NFS-mounted file was opened by ssh_file and
	    then remotely deleted during reading. That caused an
	    endless loop. </p>
          <p>
	    That bug is now fixed.</p>
          <p>
	    Own Id: OTP-12699 Aux Id: OTP-11688 </p>
        </item>
        <item>
          <p>
	    Fixed a bug in the compression algorithm
	    zlib@openssh.com.</p>
          <p>
	    Own Id: OTP-12759</p>
        </item>
        <item>
          <p>
	    It is now possible to start more than one daemon with a
	    file descriptor given in option fd. Each daemon must of
	    course have a unique file descriptor.</p>
          <p>
	    Own Id: OTP-12966 Aux Id: seq12945 </p>
        </item>
        <item>
          <p>
	    Fixed a bug that caused the option <c>dh_gex_limit</c> to
	    be ignored.</p>
          <p>
	    Own Id: OTP-13029</p>
        </item>
        <item>
          <p>
	    A problem is fixed with the <c>ssh:connect</c> option
	    <c>pref_public_key_algs</c> specifying user keys.</p>
          <p>
	    Own Id: OTP-13158</p>
        </item>
      </list>
    </section>


    <section><title>Improvements and New Features</title>
      <list>
        <item>
          <p>
	    Document updates in the ssh reference manual: app doc
	    file and ssh_connection.</p>
          <p>
	    Own Id: OTP-12003</p>
        </item>
        <item>
          <p>
	    The authorization phase is made stateful to prevent ssh
	    acting on messages sent in wrong order.</p>
          <p>
	    Own Id: OTP-12787</p>
        </item>
        <item>
          <p>
	    Testcases for bad message lengths and for bad subfield
	    lengths added.</p>
          <p>
	    Own Id: OTP-12792 Aux Id: Codenomicon #5214, 6166 </p>
        </item>
        <item>
          <p>
	    The 'ecdsa-sha2-nistp256', 'ecdsa-sha2-nistp384' and
	    'ecdsa-sha2-nistp521' signature algorithms for ssh are
	    implemented. See RFC 5656.</p>
          <p>
	    Own Id: OTP-12936</p>
        </item>
        <item>
          <p>
	    The crypto algorithms 'aes192-ctr' and 'aes256-ctr' are
	    implemented. See RFC 4344.</p>
          <p>
	    Own Id: OTP-12939</p>
        </item>
        <item>
          <p>
	    The ciphers and macs AEAD_AES_128_GCM and
	    AEAD_AES_256_GCM are implemented but not enabled per
	    default. See the SSH App Reference Manual and RFC5647 for
	    details.</p>
          <p>
	    The ciphers aes128-gcm@openssh.com and
	    aes256-gcm@openssh.com are also implemented and available
	    in the default configuration.</p>
          <p>
	    Own Id: OTP-13018</p>
        </item>
        <item>
          <p>
	    The ssh:daemon option dh_gex_groups is extended to read a
	    user provided ssh moduli file with generator-modulus
	    pairs. The file is in openssh format.</p>
          <p>
	    Own Id: OTP-13052 Aux Id: OTP-13054 </p>
        </item>
        <item>
          <p>
	    There is now a file (public_key/priv/moduli) which lists
	    size-generator-modulus triples. The purpose is to give
	    servers the possibility to select the crypto primes
	    randomly among a list of pregenerated triples. This
	    reduces the risk for some attacks on diffie-hellman
	    negotiation.</p>
          <p>
	    See the reference manual for public_key:dh_gex_group/4
	    where the handling of this is described.</p>
          <p>
	    The ssh server (ssh:daemon) uses this.</p>
          <p>
	    Own Id: OTP-13054 Aux Id: OTP-13052 </p>
        </item>
        <item>
          <p>
	    The ssh:daemon option pwdfun now also takes a fun/4. This
	    enables the user to 1) check userid-password in another
	    way than the builtin algorithm, 2) implement rate
	    limiting per user or source IP or IP+Port, and 3)
	    implement blocking of missbehaving peers.</p>
          <p>
	    The old fun/2 still works as previously.</p>
          <p>
	    Own Id: OTP-13055 Aux Id: OTP-13053 </p>
        </item>
        <item>
          <p>
	    There is now a new option to make the server limit the
	    size range of moduli available for the diffie-hellman
	    group exchange negotiation. See option <c>
	    {dh_gex_limits,{Min,Max}}</c> in ssh:daemon/3.</p>
          <p>
	    Own Id: OTP-13066</p>
        </item>
        <item>
          <p>
	    Ecdh key exchange now validates compressed and
	    uncompressed keys as defined in rfc5656</p>
          <p>
	    Own Id: OTP-13067</p>
        </item>
        <item>
          <p>
	    Search order for the .ssh directory are changed so
	    <c>$HOME</c> is tried before
	    <c>init:get_argument(home)</c>.</p>
          <p>
	    Own Id: OTP-13109</p>
        </item>
        <item>
          <p>
	    The sftp receive window handling is optimized so it will
	    not update the remote end too often. This makes "sftp
	    mget" considerable faster.</p>
          <p>
	    Own Id: OTP-13130</p>
        </item>
        <item>
          <p>
	    The option <c>key_cb</c> is extended to take an optional
	    list that is passed to the callback module as an option.
	    With this it is possible to have different keys depending
	    on which host that is connected. Another possibility is
	    to write a callback module that fetches keys etc from a
	    database.</p>
          <p>
	    Thanks to Vipin Nair.</p>
          <p>
	    Own Id: OTP-13156</p>
        </item>
      </list>
    </section>

</section>

<section><title>Ssh 4.1.3</title>

    <section><title>Known Bugs and Problems</title>
      <list>
        <item>
          <p>
	    SSH_MSG_KEX_DH_GEX_REQUEST_OLD implemented to make PuTTY
	    work with erl server.</p>
          <p>
	    Own Id: OTP-13140</p>
        </item>
      </list>
    </section>

</section>

<section><title>Ssh 4.1.2</title>

    <section><title>Fixed Bugs and Malfunctions</title>
      <list>
        <item>
          <p>
	    Add a 1024 group to the list of key group-exchange groups</p>
          <p>
	    Own Id: OTP-13046</p>
        </item>
      </list>
    </section>

</section>

<section><title>Ssh 4.1.1</title>

    <section><title>Improvements and New Features</title>
      <list>
        <item>
          <p>
	    A new option <c>max_channels</c> limits the number of
	    channels with active server-side subsystems that are
	    accepted.</p>
          <p>
	    Own Id: OTP-13036</p>
        </item>
      </list>
    </section>

</section>

<section><title>Ssh 4.1</title>

    <section><title>Fixed Bugs and Malfunctions</title>
      <list>
        <item>
          <p>
	    Send an understandable disconnect message when the key
	    exchange phase can't find a common algorithm. There are
	    also some test cases added.</p>
          <p>
	    Own Id: OTP-11531</p>
        </item>
        <item>
          <p>
	    The third parameter in <c>ssh_sftp:write_file</c> is now
	    accepting iolists again. Unicode handling adjusted.</p>
          <p>
	    Own Id: OTP-12853 Aux Id: seq12891 </p>
        </item>
      </list>
    </section>


    <section><title>Improvements and New Features</title>
      <list>
        <item>
          <p>
	    First part of ssh test suite re-organization and
	    extension.</p>
          <p>
	    Own Id: OTP-12230</p>
        </item>
        <item>
          <p>
	    The key exchange algorithms 'ecdh-sha2-nistp256',
	    'ecdh-sha2-nistp384' and 'ecdh-sha2-nistp521' are
	    implemented. See RFC 5656.</p>
          <p>
	    This raises the security level considerably.</p>
          <p>
	    Own Id: OTP-12622 Aux Id: OTP-12671, OTP-12672 </p>
        </item>
        <item>
          <p>
	    The key exchange algorithm 'diffie-hellman-group14-sha1'
	    is implemented. See RFC 4253.</p>
          <p>
	    This raises the security level.</p>
          <p>
	    Own Id: OTP-12671 Aux Id: OTP-12672, OTP-12622 </p>
        </item>
        <item>
          <p>
	    The key exchange algorithms
	    'diffie-hellman-group-exchange-sha1' and
	    'diffie-hellman-group-exchange-sha256' are implemented.
	    See RFC 4419.</p>
          <p>
	    This raises the security level.</p>
          <p>
	    Own Id: OTP-12672 Aux Id: OTP-12671, OTP-12622 </p>
        </item>
        <item>
          <p>
	    Adding random length extra padding as recommended in RFC
	    4253 section 6.</p>
          <p>
	    Own Id: OTP-12831</p>
        </item>
        <item>
          <p>
	    New test library for low-level protocol testing. There is
	    also a test suite using it for some preliminary tests.
	    The intention is to build on that for more testing of
	    individual ssh messages. See
	    <c>lib/ssh/test/ssh_trpt_test_lib.erl</c> and
	    <c>ssh_protocol_SUITE.erl</c> in the same directory.</p>
          <p>
	    Own Id: OTP-12858</p>
        </item>
        <item>
          <p>
	    Increased default values for
	    diffie-hellman-group-exchange-sha* to Min = 1024, N =
	    6144, Max = 8192.</p>
          <p>
	    Added 6144 and 8192 bit default gex groups.</p>
          <p>
	    Own Id: OTP-12937</p>
        </item>
        <item>
          <p>
	    The mac algorithm 'hmac-sha2-512' is implemented. See RFC
	    6668.</p>
          <p>
	    Own Id: OTP-12938</p>
        </item>
      </list>
    </section>

</section>

<section><title>Ssh 4.0</title>

    <section><title>Fixed Bugs and Malfunctions</title>
      <list>
        <item>
          <p>
	    Ssh crashed if a message was sent on a channel with
	    packet_size = 0.</p>
          <p>
	    A new option for ssh:daemon is also introduced:
	    <c>minimal_remote_max_packet_size</c>. This option sets
	    the least max packet size declaration that the daemon
	    will accept from a client. The default value is 0 to
	    maintain compatibility with OpenSSH and the rfc:s.</p>
          <p>
	    Own Id: OTP-12645 Aux Id: seq12816 </p>
        </item>
        <item>
          <p>
	    Included test of the 'e' and 'f' parameters in
	    diffie-hellman key exchange as specified in rfc 4253
	    section 8.</p>
          <p>
	    Own Id: OTP-12649</p>
        </item>
        <item>
          <p>
	    Fixes the bug that once the <c>rekey_limit</c> bytes (by
	    default, 1GB) had been transmitted the connection was
	    rekeyed every minute, not after the next transferred
	    'rekey_limit' chunk.</p>
          <p>
	    Thanks to Simon Cornish for the report and the fix!</p>
          <p>
	    Own Id: OTP-12692</p>
        </item>
        <item>
          <p>
	    Fixes a bug that causes an SFTP connection to always fail
	    when {timeout, Timeout} option is used with
	    ssh_sftp:start_channel.</p>
          <p>
	    Thanks to Simon Cornish</p>
          <p>
	    Own Id: OTP-12708</p>
        </item>
        <item>
          <p>
	    Fix various ssh key exchange problems.</p>
          <p>
	    Thanks to Simon Cornish</p>
          <p>
	    Own Id: OTP-12760 Aux Id: <url
	    href="https://github.com/erlang/otp/pull/715">pull req
	    715</url> </p>
        </item>
        <item>
          <p>
	    The options <c>system_dir</c> and <c>user_dir</c> assumes
	    that the value is a path to a directory which is
	    readable. This is now checked early, so <c>ssh:daemon</c>
	    and <c>ssh:connect</c> will fail with an error message
	    immediately.</p>
          <p>
	    Own Id: OTP-12788</p>
        </item>
        <item>
          <p>
	    A daemon now checks that a client doesn't try to
	    authorize with methods not in the option auth_methods.</p>
          <p>
	    Own Id: OTP-12790</p>
        </item>
        <item>
          <p>
	    Disconnectfun now should trigger on all disconnects.</p>
          <p>
	    Own Id: OTP-12811</p>
        </item>
      </list>
    </section>


    <section><title>Improvements and New Features</title>
      <list>
        <item>
          <p>
	    Better usage of binary matching in ssh_auth.erl and
	    ssh_message.erl</p>
          <p>
	    Own Id: OTP-11697</p>
        </item>
        <item>
          <p>
	    A new option 'preferred_algorithms' is available for
	    <c>ssh:daemon</c> and <c>ssh:connect</c>.</p>
          <p>
	    This option defines the algorithms presented to the peer
	    in the algorithm negotiation phase of the ssh protocol. </p>
          <p>
	    The default list can be obtained from the new function
	    <c>ssh:default_algorithms/0</c>.</p>
          <p>
	    *** INCOMPATIBILITY with removed undocumented options
	    'role' and 'compression' ***</p>
          <p>
	    Own Id: OTP-12029</p>
        </item>
        <item>
          <p>
	    The internal group to user_drv protocol has been changed
	    to be synchronous in order to guarantee that output sent
	    to a process implementing the user_drv protocol is
	    printed before replying. This protocol is used by the
	    standard_output device and the ssh application when
	    acting as a client. </p>
          <p>
	    This change changes the previous unlimited buffer when
	    printing to standard_io and other devices that end up in
	    user_drv to 1KB.</p>
          <p>
	    *** POTENTIAL INCOMPATIBILITY ***</p>
          <p>
	    Own Id: OTP-12240</p>
        </item>
        <item>
          <p>
	    If ssh_connection:subsystem/4 fails we do not want to
	    crash but rather terminate gracefully.</p>
          <p>
	    Own Id: OTP-12648 Aux Id: seq12834 </p>
        </item>
        <item>
          <p>
	    New option <c>id_string</c> for <c>ssh:daemon</c> and
	    <c>ssh:connect</c> for limiting banner grabbing attempts.</p>
          <p>
	    The possible values are: <c>{id_string,string()}</c> and
	    <c>{id_string,random}</c>. The latter will make ssh
	    generate a random nonsence id-string for each new
	    connection.</p>
          <p>
	    Own Id: OTP-12659</p>
        </item>
        <item>
          <p>
	    To enable the ssh daemon to run in a virtualized
	    environment, where there can be more that one server that
	    has the same ip-address and port, we add a new option
	    profile.</p>
          <p>
	    Own Id: OTP-12675</p>
        </item>
        <item>
          <p>
	    Upgrade test suite added.</p>
          <p>
	    Own Id: OTP-12676</p>
        </item>
        <item>
          <p>
	    A new option for handling the SSH_MSG_DEBUG message's
	    printouts. A fun could be given in the options that will
	    be called whenever the SSH_MSG_DEBUG message arrives.
	    This enables the user to format the printout or just
	    discard it.</p>
          <p>
	    Own Id: OTP-12738 Aux Id: seq12860 </p>
        </item>
        <item>
          <p>
	    Testcase improvements and corrections:</p>
          <p>
	    * Add testcases for the <c>disconnectfun</c> option on
	    both server and client sides</p>
          <p>
	    * Timeout testcases adjusted for slow machines where they
	    sometimes failed</p>
          <p>
	    Own Id: OTP-12786</p>
        </item>
        <item>
          <p>
	    The option <c>disconnectfun</c> can now be used both on
	    the client and server side.</p>
          <p>
	    Own Id: OTP-12789</p>
        </item>
        <item>
          <p>
	    A new option unknown_msgfun/2 for ssh:connect and
	    ssh:daemon for handling unknown messages. With the option
	    it is possible to intercept before an INFO log message is
	    generated.</p>
          <p>
	    One usage is to filter out messages that are not wanted
	    in the error logger as info reports. An example of such a
	    message is the 'etimedout' tcp error message that will be
	    received if a connection has keep_alive and the peer is
	    restarted.</p>
          <p>
	    Own Id: OTP-12813 Aux Id: seq12881 </p>
        </item>
      </list>
    </section>

</section>

<section><title>Ssh 3.2.4</title>

    <section><title>Fixed Bugs and Malfunctions</title>
      <list>
        <item>
          <p>
	    Gracefully terminate if sockets is unexpectedly closed.</p>
          <p>
	    Own Id: OTP-12782</p>
        </item>
        <item>
          <p>
	    Made Codenomicon Defensics test suite pass:</p> <list>
	    <item>limit number of algorithms in kexinit
	    message</item> <item>check 'e' and 'f' parameters in
	    kexdh</item> <item>implement 'keyboard-interactive' user
	    authentication on server side</item> <item> return plain
	    text message to bad version exchange message</item>
	    </list>
          <p>
	    Own Id: OTP-12784</p>
        </item>
      </list>
    </section>

</section>

<section><title>Ssh 3.2.3</title>

    <section><title>Fixed Bugs and Malfunctions</title>
      <list>
        <item>
          <p>
	    A new option for handling the SSH_MSG_DEBUG message's
	    printouts. A fun could be given in the options that will
	    be called whenever the SSH_MSG_DEBUG message arrives.
	    This enables the user to format the printout or just
	    discard it.</p>
          <p>
	    Own Id: OTP-12738 Aux Id: seq12860 </p>
        </item>
      </list>
    </section>

</section>

<section><title>Ssh 3.2.2</title>

    <section><title>Improvements and New Features</title>
      <list>
        <item>
          <p>
	    New option <c>id_string</c> for <c>ssh:daemon</c> and
	    <c>ssh:connect</c> for limiting banner grabbing attempts.</p>
          <p>
	    The possible values are: <c>{id_string,string()}</c> and
	    <c>{id_string,random}</c>. The latter will make ssh
	    generate a random nonsence id-string for each new
	    connection.</p>
          <p>
	    Own Id: OTP-12659</p>
        </item>
      </list>
    </section>

</section>

<section><title>Ssh 3.2.1</title>

    <section><title>Fixed Bugs and Malfunctions</title>
      <list>
        <item>
          <p>
	    Ssh crashed if a message was sent on a channel with
	    packet_size = 0.</p>
          <p>
	    A new option for ssh:daemon is also introduced:
	    <c>minimal_remote_max_packet_size</c>. This option sets
	    the least max packet size declaration that the daemon
	    will accept from a client. The default value is 0 to
	    maintain compatibility with OpenSSH and the rfc:s.</p>
          <p>
	    Own Id: OTP-12645 Aux Id: seq12816 </p>
        </item>
      </list>
    </section>

</section>

<section><title>Ssh 3.2</title>

    <section><title>Fixed Bugs and Malfunctions</title>
      <list>
        <item>
          <p>
	    If a channel is closed by the peer while using a function
	    with call semantics in ssh_connection.erl return {error,
	    closed}. Document that the functions can return {error,
	    timeout | closed} and not only ssh_request_status()</p>
          <p>
	    Own Id: OTP-12004</p>
        </item>
        <item>
          <p>
	    Bug that causes ssh:connect to return
	    <c>{error,int()}</c> instead of <c>{error,timeout}</c>
	    when ssh handshake takes too long time.</p>
          <p>
	    Own Id: OTP-12369</p>
        </item>
        <item>
          <p>
	    Documentation corrections. (Thanks to Rabbe Fogelholm)</p>
          <p>
	    Own Id: OTP-12399</p>
        </item>
      </list>
    </section>


    <section><title>Improvements and New Features</title>
      <list>
        <item>
          <p>
	    Example of ssh_connection:exec added.</p>
          <p>
	    Own Id: OTP-12558</p>
        </item>
      </list>
    </section>

</section>

<section><title>Ssh 3.1</title>

    <section><title>Fixed Bugs and Malfunctions</title>
      <list>
        <item>
          <p>
	    Make sure the clean rule for ssh, ssl, eunit and otp_mibs
	    actually removes generated files.</p>
          <p>
	    Own Id: OTP-12200</p>
        </item>
        <item>
          <p>
	    Improved Property Tests (Thanks to Thomas, John and
	    Tobias at QuviQ)</p>
          <p>
	    Own Id: OTP-12256</p>
        </item>
        <item>
          <p>
	    Correct typo of renegotiate that could cause rekeying to
	    fail</p>
          <p>
	    Own Id: OTP-12277 Aux Id: seq12736 </p>
        </item>
        <item>
          <p>
	    The {timeout, Timeout} option passed to
	    ssh_sftp:start_channel was not applied to the early
	    phases of the SSH protocol. This patch passes the Timeout
	    through to ssh:connect. In case the timeout occurs during
	    these phases, {error, timeout} is returned. (Thanks to
	    Simon Cornish)</p>
          <p>
	    Own Id: OTP-12306</p>
        </item>
      </list>
    </section>


    <section><title>Improvements and New Features</title>
      <list>
        <item>
          <p>
	    Added API functions ptty_alloc/3 and ptty_alloc/4, to
	    allocate a pseudo tty.</p>
          <p>
	    Own Id: OTP-11542 Aux Id: seq12493, OTP-11631 </p>
        </item>
        <item>
          <p>
	    Supports tar file creation on other media than file
	    systems mounted on the local machine.</p>
          <p>
	    The <c>erl_tar</c> api is extended with
	    <c>erl_tar:init/3</c> that enables usage of user provided
	    media storage routines. A ssh-specific set of such
	    routines is hidden in the new function
	    <c>ssh_sftp:open_tar/3</c> to simplify creating a tar
	    archive on a remote ssh server.</p>
          <p>
	    A chunked file reading option is added to
	    <c>erl_tar:add/3,4</c> to save memory on e.g small
	    embedded systems. The size of the slices read from a file
	    in that case can be specified.</p>
          <p>
	    Own Id: OTP-12180 Aux Id: seq12715 </p>
        </item>
        <item>
          <p>
	    Always send SSH_DISCONNECT protocol messages when peer
	    sends corrupt messages.</p>
          <p>
	    Own Id: OTP-12185</p>
        </item>
        <item>
          <p>
	    Hooks for funs that can change binaries sent to remote
	    sites from erl_tar for renote tar file creation are
	    added. See <c>ssh_sftp:open_tar/3,4</c> for details. The
	    hooks could also be used to read remote tar files that
	    need transformation before file extraction.</p>
          <p>
	    Those hooks are intended for encryption and decryption of
	    tar files. Effort is put into memory, disk and network
	    resource economy.</p>
          <p>
	    Own Id: OTP-12312 Aux Id: OTP-12180 </p>
        </item>
      </list>
    </section>

</section>

<section><title>Ssh 3.0.8</title>

    <section><title>Fixed Bugs and Malfunctions</title>
      <list>
        <item>
          <p>
	    Fixes of login blocking after port scanning.</p>
          <p>
	    Own Id: OTP-12247 Aux Id: seq12726 </p>
        </item>
      </list>
    </section>

</section>

<section><title>Ssh 3.0.7</title>

    <section><title>Fixed Bugs and Malfunctions</title>
      <list>
        <item>
          <p>
	    Add option sftp_vsn to SFTP</p>
          <p>
	    Own Id: OTP-12227</p>
        </item>
      </list>
    </section>


    <section><title>Improvements and New Features</title>
      <list>
        <item>
          <p>
	    Fix option user_interaction to work as expected. When
	    password authentication is implemented with ssh
	    keyboard-interactive method and the password is already
	    supplied, so that we do not need to query user, then
	    connections should succeed even though user_interaction
	    option is set to false.</p>
          <p>
	    Own Id: OTP-11329 Aux Id: seq12420, seq12335 </p>
        </item>
      </list>
    </section>

</section>

<section><title>Ssh 3.0.6</title>

    <section><title>Fixed Bugs and Malfunctions</title>
      <list>
        <item>
          <p>
	    Gracefully handle bad data from the client when expecting
	    ssh version exchange.</p>
          <p>
	    Own Id: OTP-12157 Aux Id: seq12706 </p>
        </item>
        <item>
          <p>
	    When restarting an ssh daemon, that was stopped with
	    ssh:stop_listner/ [1,2] new options given shall replace
	    old ones.</p>
          <p>
	    Own Id: OTP-12168 Aux Id: seq12711 </p>
        </item>
      </list>
    </section>


    <section><title>Improvements and New Features</title>
      <list>
        <item>
          <p>
	    ssh now has a format_status function to avoid printing
	    sensitive information in error loggs.</p>
          <p>
	    Own Id: OTP-12030</p>
        </item>
      </list>
    </section>


    <section><title>Known Bugs and Problems</title>
      <list>
        <item>
          <p>
	    The option <c>parallel_login</c> didn't work with the
	    value <c>true</c>. All logins were serial.</p>
          <p>
	    Own Id: OTP-12194</p>
        </item>
      </list>
    </section>

</section>

<section><title>Ssh 3.0.5</title>

    <section><title>Fixed Bugs and Malfunctions</title>
      <list>
        <item>
          <p>
	    When starting an ssh-daemon giving the option
	    {parallel_login, true}, the timeout for authentication
	    negotiation ({negotiation_timeout, integer()}) was never
	    removed.</p>
          <p>
	    This caused the session to always be terminated after the
	    timeout if parallel_login was set.</p>
          <p>
	    Own Id: OTP-12057 Aux Id: seq12663 </p>
        </item>
      </list>
    </section>


    <section><title>Improvements and New Features</title>
      <list>
        <item>
          <p>
	    Warning: this is experimental and may disappear or change
	    without previous warning.</p>
          <p>
	    Experimental support for running Quickcheck and PropEr
	    tests from common_test suites is added to common_test.
	    See the reference manual for the new module
	    <c>ct_property_testing</c>.</p>
          <p>
	    Experimental property tests are added under
	    <c>lib/{inet,ssh}/test/property_test</c>. They can be run
	    directly or from the commont_test suites
	    <c>inet/ftp_property_test_SUITE.erl</c> and
	    <c>ssh/test/ssh_property_test_SUITE.erl</c>.</p>
          <p>
	    See the code in the <c>test</c> directories and the man
	    page for details.</p>
          <p>
	    (Thanks to Tuncer Ayaz for a patch adding Triq)</p>
          <p>
	    Own Id: OTP-12119</p>
        </item>
      </list>
    </section>

</section>

<section><title>Ssh 3.0.4</title>

    <section><title>Fixed Bugs and Malfunctions</title>
      <list>
        <item>
          <p>
	    When starting an ssh-daemon giving the option
	    {parallel_login, true}, the timeout for authentication
	    negotiation ({negotiation_timeout, integer()}) was never
	    removed.</p>
          <p>
	    This caused the session to always be terminated after the
	    timeout if parallel_login was set.</p>
          <p>
	    Own Id: OTP-12057 Aux Id: seq12663 </p>
        </item>
      </list>
    </section>

</section>

<section><title>Ssh 3.0.3</title>

    <section><title>Fixed Bugs and Malfunctions</title>
      <list>
        <item>
          <p>
	    Removed mail address from error reports and corrected
	    spelling error (Stacktace -&gt; stacktrace)</p>
          <p>
	    Own Id: OTP-11883 Aux Id: seq12586 </p>
        </item>
        <item>
          <p>
	    Decode/encode fixes in SSH_MSG_IGNORE and
	    SSH_MSG_UNIMPLEMENTED.</p>
          <p>
	    Own Id: OTP-11983</p>
        </item>
      </list>
    </section>


    <section><title>Improvements and New Features</title>
      <list>
        <item>
          <p>
	    Accepts that some older OpenSSH clients sends incorrect
	    disconnect messages.</p>
          <p>
	    Own Id: OTP-11972</p>
        </item>
        <item>
          <p>
	    Handle inet and inet6 option correctly</p>
          <p>
	    Own Id: OTP-11976</p>
        </item>
      </list>
    </section>

</section>

<section><title>Ssh 3.0.2</title>

    <section><title>Fixed Bugs and Malfunctions</title>
      <list>
        <item>
          <p>
	    Fixed timeout bug in ssh:connect.</p>
          <p>
	    Own Id: OTP-11908</p>
        </item>
      </list>
    </section>


    <section><title>Improvements and New Features</title>
      <list>
        <item>
          <p>
	    Option <c>max_sessions</c> added to
	    <c>ssh:daemon/{2,3}</c>. This option, if set, limits the
	    number of simultaneous connections accepted by the
	    daemon.</p>
          <p>
	    Own Id: OTP-11885</p>
        </item>
      </list>
    </section>

</section>

<section><title>Ssh 3.0.1</title>

    <section><title>Fixed Bugs and Malfunctions</title>
      <list>
        <item>
          <p>
	    Fixes the problem that ssh_cli in some cases could delay
	    the prompt if a tty was not requested by the client.</p>
          <p>
	    Own Id: OTP-10732</p>
        </item>
        <item>
          <p>
	    The variable NewCol is now correctly calculated allowing
	    for tab-completion of function calls even when preceded
	    with blank space (Thanks to Alexander Demidenko)</p>
          <p>
	    Own Id: OTP-11566</p>
        </item>
        <item>
          <p>
	    Fix incorrect dialyzer spec and types, also enhance
	    documentation. </p>
          <p>
	    Thanks to Ayaz Tuncer.</p>
          <p>
	    Own Id: OTP-11627</p>
        </item>
        <item>
          <p>
	    Fixed a bug when ssh:exec executes a linux command on a
	    linux ssh daemon. If the result is sent back from
	    standard error, the length information was not stripped
	    off correctly.</p>
          <p>
	    Own Id: OTP-11667</p>
        </item>
        <item>
          <p>
	    Fixed a bug with the ssh file 'known_hosts' which made
	    the file grow with many equal entries.</p>
          <p>
	    Own Id: OTP-11671</p>
        </item>
        <item>
          <p>
	    Some local implementations of removing the last element
	    from a list are replaced by <c>lists:droplast/1</c>. Note
	    that this requires at least <c>stdlib-2.0</c>, which is
	    the stdlib version delivered in OTP 17.0. (Thanks to Hans
	    Svensson)</p>
          <p>
	    Own Id: OTP-11678</p>
        </item>
        <item>
          <p>
	    Bug fix for <c>ssh:daemon/2,3</c> so that the failfun is
	    called when it should.</p>
          <p>
	    Own Id: OTP-11680</p>
        </item>
        <item>
          <p>
	    Fixed bug which crashed ssh when SSH_MSG_KEX_DH_GEX_GROUP
	    is received. This could cause a vm-crash for eheap_alloc
	    during garbage collect.</p>
          <p>
	    Own Id: OTP-11696 Aux Id: 12547, 12532 </p>
        </item>
        <item>
          <p>
	    Fixes a bug that breaks keyboard-interactive
	    authentication. Thanks to Simon Cornish for reporting and
	    suggesting a fix.</p>
          <p>
	    Own Id: OTP-11698</p>
        </item>
        <item>
          <p>
	    dialyzer specs are now correct for <c>ssh:start/0</c>,
	    <c>ssh:start/1</c>, <c>ssh:stop/0</c> and
	    <c>ssh_connection_handler:open_channel/5</c>. (Thanks to
	    Johannes Weißl )</p>
          <p>
	    Own Id: OTP-11705</p>
        </item>
        <item>
          <p>
	    Application upgrade (appup) files are corrected for the
	    following applications: </p>
          <p>
	    <c>asn1, common_test, compiler, crypto, debugger,
	    dialyzer, edoc, eldap, erl_docgen, et, eunit, gs, hipe,
	    inets, observer, odbc, os_mon, otp_mibs, parsetools,
	    percept, public_key, reltool, runtime_tools, ssh,
	    syntax_tools, test_server, tools, typer, webtool, wx,
	    xmerl</c></p>
          <p>
	    A new test utility for testing appup files is added to
	    test_server. This is now used by most applications in
	    OTP.</p>
          <p>
	    (Thanks to Tobias Schlager)</p>
          <p>
	    Own Id: OTP-11744</p>
        </item>
        <item>
          <p>
	    Fixed dialyzer warning for <c>ssh_connection:send</c>.</p>
          <p>
	    Own Id: OTP-11821</p>
        </item>
        <item>
          <p>
	    <c>ssh:daemon/2,3</c> : Added options
	    <c>negotiation_timeout</c> and <c>parallel_login</c> to
	    tune the authentication behaviour.</p>
          <p>
	    Own Id: OTP-11823</p>
        </item>
      </list>
    </section>


    <section><title>Improvements and New Features</title>
      <list>
        <item>
          <p>
	    Ssh now fully supports unicode filenames, filecontents,
	    shell and cli. Please note that the underlying os and
	    emulator must also give support for unicode. You may want
	    to start the emulator with "<c>erl +fnu</c>" on Linux.</p>
          <p>
	    Own Id: OTP-10953</p>
        </item>
      </list>
    </section>

</section>

<section><title>Ssh 3.0</title>

    <section><title>Fixed Bugs and Malfunctions</title>
      <list>
        <item>
          <p>
	    The ssh cli is now faster at close and before new prompt.</p>
          <p>
	    Own Id: OTP-11339 Aux Id: seq12423 </p>
        </item>
        <item>
          <p>
	    Ssh process structure was redesigned to better map to
	    what is truly parallel this has solved a lot of strange
	    timing issues that sometimes would occur, for instance a
	    process leak could happen when a lot of connections where
	    taken up and down in parallel in a short period of time.
	    Also backwards compatible clauses to "original" but never
	    supported features has been removed.</p>
          <p>
	    Impact: Increases flow efficiency</p>
          <p>
	    *** POTENTIAL INCOMPATIBILITY ***</p>
          <p>
	    Own Id: OTP-11363</p>
        </item>
        <item>
          <p>
	    Fix various typos in erts, kernel and ssh. Thanks to
	    Martin Hässler.</p>
          <p>
	    Own Id: OTP-11414</p>
        </item>
        <item>
          <p>
	    Correct private_key type documentation in
	    ssh_server_key_api. Thanks to Tristan Sloughter.</p>
          <p>
	    Own Id: OTP-11449</p>
        </item>
        <item>
          <p>
	    The functions in ssh_no_io.erl did not mimic the
	    functions in ssh_io.erl correctly, the arity was
	    incorrect for some functions which caused ssh to fail in
	    the wrong way.</p>
          <p>
	    Own Id: OTP-11490</p>
        </item>
      </list>
    </section>


    <section><title>Improvements and New Features</title>
      <list>
        <item>
          <p>
	    Add option to disallow CLI</p>
          <p>
	    Own Id: OTP-10976</p>
        </item>
        <item>
          <p>
	    Add sockname and user to ssh:connection_info/2</p>
          <p>
	    Own Id: OTP-11296</p>
        </item>
      </list>
    </section>

</section>

<section><title>Ssh 2.1.8</title>

    <section><title>Improvements and New Features</title>
      <list>
        <item>
          <p>
	    Do not chmod ~/.ssh unnecessarily.</p>
          <p>
	    Own Id: OTP-11189</p>
        </item>
        <item>
          <p>
	    Make ssh_cli.erl handle CTRL+C. Thanks to Stefan
	    Zegenhagen.</p>
          <p>
	    Own Id: OTP-11199</p>
        </item>
        <item>
          <p>
	    Clarified timeout options in documentation.</p>
          <p>
	    Own Id: OTP-11249</p>
        </item>
        <item>
          <p>
	    Add openssh_zlib compression type to ssh_transport.
	    Thanks to Louis-Philippe Gauthier.</p>
          <p>
	    Own Id: OTP-11256</p>
        </item>
      </list>
    </section>

</section>

<section><title>Ssh 2.1.7</title>

    <section><title>Fixed Bugs and Malfunctions</title>
      <list>
        <item>
          <p>
	    ssh:daemon will get feeded with an argument even if it is
	    not a valid expression.</p>
          <p>
	    Own Id: OTP-10975</p>
        </item>
      </list>
    </section>


    <section><title>Improvements and New Features</title>
      <list>
        <item>
          <p>
	    Properly ignore everything in lib/ssh/doc/html/. Thanks
	    to Anthony Ramine.</p>
          <p>
	    Own Id: OTP-10983</p>
        </item>
        <item>
          <p>
	    Integrate elliptic curve contribution from Andreas
	    Schultz </p>
          <p>
	    In order to be able to support elliptic curve cipher
	    suites in SSL/TLS, additions to handle elliptic curve
	    infrastructure has been added to public_key and crypto.</p>
          <p>
	    This also has resulted in a rewrite of the crypto API to
	    gain consistency and remove unnecessary overhead. All OTP
	    applications using crypto has been updated to use the new
	    API.</p>
          <p>
	    Impact: Elliptic curve cryptography (ECC) offers
	    equivalent security with smaller key sizes than other
	    public key algorithms. Smaller key sizes result in
	    savings for power, memory, bandwidth, and computational
	    cost that make ECC especially attractive for constrained
	    environments.</p>
          <p>
	    Own Id: OTP-11009</p>
        </item>
      </list>
    </section>

</section>

<section><title>Ssh 2.1.6</title>

    <section><title>Fixed Bugs and Malfunctions</title>
      <list>
        <item>
          <p>
	    Fixed timing rekeying bug.</p>
          <p>
	    Own Id: OTP-10940</p>
        </item>
      </list>
    </section>

</section>

<section><title>Ssh 2.1.5</title>

    <section><title>Fixed Bugs and Malfunctions</title>
      <list>
        <item>
          <p>
	    Bug in rekeying for daemon fixed.</p>
          <p>
	    Own Id: OTP-10911</p>
        </item>
      </list>
    </section>


    <section><title>Improvements and New Features</title>
      <list>
        <item>
          <p>
	    Enhanced error message and added test for ssh clients
	    trying to start non existing subsystems.</p>
          <p>
	    Own Id: OTP-10714</p>
        </item>
      </list>
    </section>

</section>

<section><title>Ssh 2.1.4</title>

    <section><title>Improvements and New Features</title>
      <list>
        <item>
          <p>
	    Better quality on the error messages for when key
	    exchange failed.</p>
          <p>
	    Own Id: OTP-10553 Aux Id: seq12152 </p>
        </item>
        <item>
          <p>
	    Fix link to documentation for ssh:connect/3,4. Thanks to
	    Martin Hässler.</p>
          <p>
	    Own Id: OTP-10862</p>
        </item>
      </list>
    </section>

</section>

<section><title>Ssh 2.1.3</title>

    <section><title>Fixed Bugs and Malfunctions</title>
      <list>
        <item>
          <p>
	    It is now possible to send an empty binary using
	    ssh_connection:send/3, this corner case previously caused
	    ssh_connection:send to hang.</p>
          <p>
	    Own Id: OTP-9478 Aux Id: kunagi-226 [137] </p>
        </item>
        <item>
          <p>
	    Fix typo in keyboard-interactive string. Thanks to Daniel
	    Goertzen</p>
          <p>
	    Own Id: OTP-10456</p>
        </item>
        <item>
          <p>
	    ssh_connectino:send/3 will not return until all data has
	    been sent. Previously it could return too early,
	    resulting in things such premature close of the
	    connection. Also improved error handling of closed SSH
	    channels.</p>
          <p>
	    Own Id: OTP-10467</p>
        </item>
        <item>
	    <p>Fixed ssh_cli.erl crashes because #state.buf is yet
	    'undefined'.</p> <p>Fixed Client terminateing connections
	    due to channel_request message response is sent to the
	    wrong id.</p> <p>Affected SSH clients: - all clients
	    based on SSH-2.0-TrileadSSH2Java_213 (problem #1) - SSH
	    Term Pro (problem #2)</p> <p>Thanks to Stefan Zegenhagen
	    </p>
          <p>
	    Own Id: OTP-10475</p>
        </item>
        <item>
          <p>
	    Fixed various syntax errors in SSH appup file</p>
          <p>
	    Own Id: OTP-10657</p>
        </item>
      </list>
    </section>
    <section><title>Improvements and New Features</title>
      <list>
        <item>
          <p>
	    SSH_FX_FILE_IS_A_DIRECTORY message for sftp implemented</p>
          <p>
	    Own Id: OTP-6406 Aux Id: kunagi-218 [129] </p>
        </item>
        <item>
          <p>
	    SSH Rekeying fixed</p>
          <p>
	    Own Id: OTP-7785 Aux Id: kunagi-220 [131] </p>
        </item>
        <item>
          <p>
	    Added User Guide for the SSH application</p>
          <p>
	    Own Id: OTP-7786 Aux Id: kunagi-221 [132] </p>
        </item>
        <item>
          <p>
	    Documentation regarding failfun, connectfun and
	    disconnectfun provided</p>
          <p>
	    Own Id: OTP-7792 Aux Id: kunagi-222 [133] </p>
        </item>
        <item>
          <p>
	    SSH connection timer implementation</p>
          <p>
	    New option, {idle_time, integer()}, sets a timeout on
	    connection when no channels are active, defaults to
	    infinity</p>
          <p>
	    Own Id: OTP-10514 Aux Id: seq12020 </p>
        </item>
        <item>
	    <p> Some examples overflowing the width of PDF pages have
	    been corrected. </p>
          <p>
	    Own Id: OTP-10665</p>
        </item>
        <item>
          <p>
	    Fixed internal error on when client and server can not
	    agree o which authmethod to use.</p>
          <p>
	    Own Id: OTP-10731 Aux Id: seq12237 </p>
        </item>
      </list>
    </section>

</section>
<section><title>Ssh 2.1.2.1</title>
<section><title>Improvements and New Features</title>
      <list>
        <item>
          <p>
	    Removed error report in ssh_connection_handler triggered
	    by badmatch failure.</p>
          <p>
	    Own Id: OTP-11188</p>
        </item>
      </list>
    </section>

</section>
<section><title>Ssh 2.1.2</title>

    <section><title>Fixed Bugs and Malfunctions</title>
      <list>
        <item>
          <p>
	    SSH quiet mode</p>
          <p>
	    A new option to ssh:connect/3,4, quiet_mode. If true, the
	    client will not print out anything on authorization.</p>
          <p>
	    Own Id: OTP-10429 Aux Id: kunagi-273 [184] </p>
        </item>
        <item>
          <p>
	    Restrict which key algorithms to use</p>
          <p>
	    A new option to ssh:connect/3,4 is introduced,
	    public_key_algs, where you can restrict which key
	    algorithms to use and in which order to try them.</p>
          <p>
	    Own Id: OTP-10498 Aux Id: kunagi-289 [200] </p>
        </item>
        <item>
          <p>
	    Confidentiality of client password</p>
          <p>
	    Unsets clients password after authentication.</p>
          <p>
	    Own Id: OTP-10511 Aux Id: kunagi-292 [203] </p>
        </item>
        <item>
          <p>
	    Fixed user interaction for SSH</p>
          <p>
	    It's now available to accept hosts and input password</p>
          <p>
	    Own Id: OTP-10513 Aux Id: kunagi-293 [204] </p>
        </item>
      </list>
    </section>

</section>

<section><title>Ssh 2.1.1</title>

    <section><title>Fixed Bugs and Malfunctions</title>
      <list>
        <item>
          <p>
	    Ssh now only sends one channel close message under all
	    circumstances, before it would sometimes incorrectly send
	    two.</p>
          <p>
	    Own Id: OTP-10060</p>
        </item>
        <item>
          <p>
	    The options check mistreated the ip_v6_disable-option,
	    and did not handle some, at the moment, undocumented
	    options correctly.</p>
          <p>
	    Own Id: OTP-10061</p>
        </item>
        <item>
          <p>
	    The channel id in a channel failure message, sent to the
	    peer, is now in all cases the remote channel id</p>
          <p>
	    Own Id: OTP-10062</p>
        </item>
        <item>
          <p>
	    Improved handling of multiple closes to avoid occasional
	    crashes when a channel is closed more than once.</p>
          <p>
	    Own Id: OTP-10112</p>
        </item>
        <item>
          <p>
	    Fix lib/src/test/ssh_basic_SUITE.erl to fix IPv6 option
	    typos</p>
          <p>
	    Fixed incorrect option "ipv6_disable" to "ipv6_disabled"
	    as documented in the ssh manual.</p>
          <p>
	    Own Id: OTP-10219</p>
        </item>
        <item>
          <p>
	    SSH: Make "auth_methods" server option re-usable</p>
          <p>
	    The 'auth_methods' option is used by the server side of
	    the SSH code to tell a connecting SSH client about the
	    authentication methods that are supported by the server.
	    The code still extracts and handles the 'auth_methods'
	    option from Opts in appropriate places, but the Opts
	    checking code in ssh.erl didn't allow that option to be
	    specified.</p>
          <p>
	    Own Id: OTP-10224</p>
        </item>
        <item>
          <p>
	    Use the correct channel id when adjusting the channel
	    window</p>
          <p>
	    Own Id: OTP-10232</p>
        </item>
      </list>
    </section>

</section>

<section><title>Ssh 2.1</title>

    <section><title>Fixed Bugs and Malfunctions</title>
      <list>
        <item>
          <p>
	    All keys in authorized_keys are considerd, wrongly only
	    the first one was before.</p>
          <p>
	    Own Id: OTP-7235</p>
        </item>
        <item>
          <p>
	    ssh daemon now properly handles ras host keys, in
	    previous versions only dsa host keys sufficed to set up a
	    connection.</p>
          <p>
	    Own Id: OTP-7677</p>
        </item>
        <item>
          <p>
	    ssh:shell/3 and ssh:connect/3 does not hang anymore if
	    connection negotiation fails</p>
          <p>
	    Own Id: OTP-8111</p>
        </item>
        <item>
          <p>
	    Improve check so that we will not try to read ssh packet
	    length indicator if not sure we have enough data.</p>
          <p>
	    Own Id: OTP-8380</p>
        </item>
        <item>
          <p>
	    Do not try to use user interaction when it is disabled.</p>
          <p>
	    Own Id: OTP-9466 Aux Id: seq11886 </p>
        </item>
        <item>
          <p>
	    Improved error handling of internal errors i the ssh
	    connection handling process</p>
          <p>
	    Own Id: OTP-9905</p>
        </item>
        <item>
          <p>
	    sftp daemon generates file handles correct</p>
          <p>
	    Own Id: OTP-9948</p>
        </item>
      </list>
    </section>


    <section><title>Improvements and New Features</title>
      <list>
        <item>
          <p>
	    Document supported algorithms</p>
          <p>
	    Own Id: OTP-8109</p>
        </item>
        <item>
          <p>
	    Graceful handling of premature close from an sftp client.</p>
          <p>
	    Own Id: OTP-9391 Aux Id: seq11838 </p>
        </item>
        <item>
          <p>
	    Changed ssh implementation to use the public_key
	    application for all public key handling. This is also a
	    first step for enabling a callback API for supplying
	    public keys and handling keys protected with password
	    phrases. </p>
          <p>
	    Additionally the test suites where improved so that they
	    do not copy the users keys to test server directories as
	    this is a security liability. Also ipv6 and file access
	    issues found in the process has been fixed.</p>
          <p>
	    This change also solves OTP-7677 and OTP-7235</p>
          <p>
	    This changes also involves some updates to public_keys
	    ssh-functions.</p>
          <p>
	    Own Id: OTP-9911</p>
        </item>
        <item>
          <p>
	    Added options for the ssh client to support user keys
	    files that are password protected.</p>
          <p>
	    Own Id: OTP-10036 Aux Id: OTP-6400, Seq10595 </p>
        </item>
      </list>
    </section>

</section>

<section><title>Ssh 2.0.9</title>

    <section><title>Improvements and New Features</title>
      <list>
        <item>
	    <p>Erlang/OTP can now be built using parallel make if you
	    limit the number of jobs, for instance using '<c>make
	    -j6</c>' or '<c>make -j10</c>'. '<c>make -j</c>' does not
	    work at the moment because of some missing
	    dependencies.</p>
          <p>
	    Own Id: OTP-9451</p>
        </item>
        <item>
          <p>
	    Ssh behaviours now use the new directive "-callback".
	    Parameters will be further specified in a later version
	    of ssh.</p>
          <p>
	    Own Id: OTP-9796</p>
        </item>
      </list>
    </section>

</section>

<section><title>Ssh 2.0.8</title>
    <section><title>Fixed Bugs and Malfunctions</title>
      <list>
        <item>
          <p>
            Calling ssh_sftp:stop_channel/1 resulted in that the trap_exit flag was
            set to true for the invoking process.</p>
          <p>
            Own Id: OTP-9386 Aux Id: seq11865</p>
        </item>
      </list>
    </section>
</section>

<section><title>Ssh 2.0.7</title>
    <section><title>Fixed Bugs and Malfunctions</title>
      <list>
        <item>
          <p>
            An unexpected message would crash the ssh_connection_handler and close
            the connection. Now an error message is generated instead.</p>
          <p>
            Own Id: OTP-9273</p>
        </item>
      </list>
    </section>
</section>

<section><title>Ssh 2.0.6</title>
    <section><title>Fixed Bugs and Malfunctions</title>
      <list>
        <item>
          <p>
            A memory leak has been fixed. I.e. per terminated connection the size of
            a pid and the length of a user name string was not cleared.</p>
          <p>
            Own Id: OTP-9232</p>
        </item>
      </list>
    </section>
</section>

<section><title>Ssh 2.0.5</title>
    <section><title>Improvements and New Features</title>
      <list>
        <item>
          <p>
            Strengthened random number generation. (Thanks to Geoff Cant)</p>
          <p>
            Own Id: OTP-9225</p>
        </item>
      </list>
    </section>
</section>

<section><title>Ssh 2.0.4</title>
    <section><title>Fixed Bugs and Malfunctions</title>
      <list>
        <item>
          <p>In some cases SSH returned {error, normal} when a channel was terminated
             unexpectedly. This has now been changed to {error, channel_closed}.</p>
          <p>
            *** POTENTIAL INCOMPATIBILITY ***</p>
          <p>
            Own Id: OTP-8987 Aux Id: seq11748</p>
        </item>
        <item>
          <p>
            SSH did not handle the error reason enetunreach
            when trying to open a IPv6 connection.</p>
          <p>
            Own Id: OTP-9031</p>
        </item>
      </list>
    </section>
    <section><title>Improvements and New Features</title>
      <list>
        <item>
          <p>
            It is now possible to use SSH to sign and verify binary data.</p>
          <p>
            Own Id: OTP-8986</p>
        </item>
        <item>
          <p>
            SSH now ensures that the .ssh directory exists before trying
            to access files located in that directory.</p>
          <p>
            Own Id: OTP-9010</p>
        </item>
      </list>
    </section>
</section>

<section><title>Ssh 2.0.3</title>
    <section><title>Fixed Bugs and Malfunctions</title>
      <list>
        <item>
          <p>
            The fix regarding OTP-8849 was not included in the
            previous version as stated.</p>
          <p>
            Own Id: OTP-8918</p>
        </item>
      </list>
    </section>
</section>

<section><title>Ssh 2.0.2</title>
    <section><title>Fixed Bugs and Malfunctions</title>
      <list>
        <item>
          <p>
            The ssh_system_sup did not catch noproc and shutdown
            messages.</p>
          <p>
            Own Id: OTP-8863</p>
        </item>
        <item>
          <p>
            In some cases a crash report was generated when a
            connection was closing down. This was caused by a race
            condition between two processes.</p>
          <p>
            Own Id: OTP-8881 Aux Id: seq11656, seq11648 </p>
        </item>
      </list>
    </section>
    <section><title>Improvements and New Features</title>
      <list>
        <item>
          <p>
            SSH no longer use deprecated public_key functions.</p>
          <p>
            Own Id: OTP-8849</p>
        </item>
      </list>
    </section>
 </section>
 <section><title>Ssh 2.0.1</title>
    <section><title>Fixed Bugs and Malfunctions</title>
      <list>
        <item>
          <p>
	    SSH in some cases terminated channels with reason normal
	    when it should have been shutdown.</p>
          <p>
	    Own Id: OTP-8714</p>
        </item>
        <item>
          <p>
	    SSH in some cases generated a crash report when a channel
	    was closed in a normal way.</p>
          <p>
	    Own Id: OTP-8735 Aux Id: seq11615 </p>
        </item>
        <item>
          <p>
	    The processes ssh_subsystem_sup and one ssh_channel_sup
	    was not terminated when a connection was closed.</p>
          <p>
	    Own Id: OTP-8807</p>
        </item>
      </list>
    </section>

</section>

<section><title>Ssh 2.0</title>

    <section><title>Fixed Bugs and Malfunctions</title>
      <list>
        <item>
          <p>The function ssh:connect/4 was not exported.</p>
          <p>Own Id: OTP-8550 Aux Id:</p>
        </item>
        <item>
          <p>Aligned error message with used version (SSH_FX_FAILURE vs
             SSH_FX_NOT_A_DIRECTORY, the latter introduced in version 6).</p>
          <p>
            *** POTENTIAL INCOMPATIBILITY ***</p>
          <p>Own Id: OTP-8644 Aux Id: seq11574</p>
        </item>
        <item>
          <p>Resolved race condition when another connection is started
             before a channel is opened in the first connection.</p>
          <p>Own Id: OTP-8645 Aux Id: seq11577</p>
        </item>
      </list>
    </section>

    <section><title>Improvements and New Features</title>
      <list>
        <item>
          <p>The configuration parameter ip_v6_disabled is now available,
             which makes it possible for the user to alter the IP version
             SSH shall use.</p>
          <p>
            *** POTENTIAL INCOMPATIBILITY ***</p>
          <p>Own Id: OTP-8535 Aux Id:</p>
        </item>
        <item>
          <p>The ssh_connection:send operation now accepts infinity as timeout.</p>
          <p>Own Id: OTP-8534 Aux Id:</p>
        </item>
        <item>
          <p>The connection handler now include stack traces when a channel 
             message is not handled correctly.</p>
          <p>Own Id: OTP-8524 Aux Id:</p>
        </item>
        <item>
          <p>Removed deprecated modules (ssh_ssh, ssh_sshd and ssh_cm) and
             functions (ssh_sftp:connect and ssh_sftp:stop).</p>
          <p>
            *** POTENTIAL INCOMPATIBILITY ***</p>
          <p>Own Id: OTP-8596 Aux Id:</p>
        </item>
      </list>
    </section>

 </section>

 <section><title>Ssh 1.1.8</title>

    <section><title>Fixed Bugs and Malfunctions</title>
      <list>
        <item>
          <p>
            In some cases SSH ceased to collect more data from the transport layer.</p>
          <p>
            Own Id: OTP-8401 Aux Id: seq11479</p>
        </item>
      </list>
    </section>

    <section><title>Improvements and New Features</title>
      <list>
        <item>
          <p>Old release notes removed.</p>
          <p>Own Id: OTP-8356 Aux Id:</p>
        </item>
      </list>
    </section>

 </section>

 <section><title>Ssh 1.1.7</title>

    <section><title>Fixed Bugs and Malfunctions</title>
      <list>
        <item>
          <p>
            Now clear all processes when a connnection is terminated.</p>
          <p>
            Own Id: OTP-8121 Aux Id:</p>
        </item>
        <item>
          <p>
            In some rare cases the connection handler could enter an infinite loop.</p>
          <p>
            Own Id: OTP-8277 Aux Id: seq11428</p>
        </item>
        <item>
          <p>
            If an SFTP server did not respond with EOF, the function 
            ssh_sftp:list_dir/2/3 would enter an infinite loop.</p>
          <p>
            Own Id: OTP-8278 Aux Id: seq11450</p>
        </item>
      </list>
    </section>

    <section><title>Improvements and New Features</title>
      <list>
        <item>
          <p>
            The documentation is now built with open source tools (xsltproc and fop) 
            that exists on most platforms. One visible change is that the frames are removed.</p>
          <p>
            Own Id: OTP-8201 Aux Id:</p>
        </item>
      </list>
    </section>

 </section>

 <section><title>Ssh 1.1.6</title>

    <section><title>Fixed Bugs and Malfunctions</title>
      <list>
        <item>
          <p>
            ssh_sftp:start_channel did not handle all possible return 
            values from ssh_channel:start correctly.
          </p>
          <p>
            Own Id: OTP-8176 Aux Id: </p>
        </item>
        <item>
          <p>
            SFTPD did not handle rename command (version 4) correctly.
          </p>
          <p>
            Own Id: OTP-8175 Aux Id: seq11373</p>
        </item>
        <item>
          <p>
            If a connection manager already had been terminated it could cause a channel
            to generate a crash report when it was about to stop.
          </p>
          <p>
            Own Id: OTP-8174 Aux Id: seq11377</p>
        </item>
        <item>
          <p>
            Requests could result in badarg or badmatch EXIT messages in the connection 
            manager if the channel no longer existed.</p>
          <p>
            Own Id: OTP-8173 Aux Id: seq11379</p>
        </item>
        <item>
          <p>
            ssh_transport:unpack/3 could cause a badarg error.</p>
          <p>
            Own Id: OTP-8162 Aux Id:</p>
        </item>
      </list>
    </section>

    <section><title>Improvements and New Features</title>
      <list>
        <item>
          <p>
            The encryption algorithm aes128-cbc is now supported.
            Requires that crypto-1.6.1 is available.</p>
          <p>
            Own Id: OTP-8110 Aux Id:</p>
        </item>
      </list>
    </section>

 </section>


 <section><title>Ssh 1.1.5</title>

    <section><title>Fixed Bugs and Malfunctions</title>
      <list>
        <item>
          <p>
            ssh_sftp:start_channel/3 did not handle timout correctly.</p>
          <p>
            Own Id: OTP-8159 Aux Id: seq11386</p>
        </item>
        <item>
          <p>
            If a progress message was not recieved after invoking ssh:connect/3
            the call could hang for ever. A timeout option has also been added.</p>
          <p>
            Own Id: OTP-8160 Aux Id: seq11386</p>
        </item>
        <item>
          <p>
            A comma has been missing in the ssh.appup file since SSH-1.0.2.</p>
          <p>
            Own Id: OTP-8161 Aux Id:</p>
        </item>
      </list>
    </section>

 </section>

 <section><title>Ssh 1.1.4</title>

    <section><title>Fixed Bugs and Malfunctions</title>
      <list>
        <item>
          <p>
            SSH sometimes caused a crash report at disconnect.</p>
          <p>
            Own Id: OTP-8071 Aux Id: seq11319</p>
        </item>
      </list>
    </section>

 </section>

 <section><title>Ssh 1.1.3</title>

    <section><title>Fixed Bugs and Malfunctions</title>
      <list>
        <item>
          <p>
            The operation ssh_sftp:stop_channel/1 returned an 
            exception if the connection already had been closed.</p>
          <p>
            Own Id: OTP-7996 Aux Id: seq11281</p>
        </item>
        <item>
          <p>
            SSH did not handle if supervisor:start_child/2 returned 
            {error, already_present}.</p>
          <p>
            Own Id: OTP-8034 Aux Id: seq11307</p>
        </item>
        <item>
          <p>
            SSH no longer cause supervisor reports when a connection is 
            terminated in a controlled manner.</p>
          <p>
            Own Id: OTP-8035 Aux Id: seq11308</p>
        </item>
      </list>
    </section>

 </section>

 <section><title>Ssh 1.1.2</title>

    <section><title>Fixed Bugs and Malfunctions</title>
      <list>
        <item>
          <p>
            Ssh confused local and remote channel id's, which in some
            cases resulted in that messages were discarded.</p>
          <p>
            Own Id: OTP-7914 Aux Id: seq11234</p>
        </item>
        <item>
          <p>
            Ssh could not handle echo values other than 0 and 1.</p>
          <p>
            Own Id: OTP-7917 Aux Id: seq11238</p>
        </item>
        <item>
          <p>
            A crash occurred if a non-valid channel reference was received.</p>
          <p>
            Own Id: OTP-7918 Aux Id: seq11238</p>
        </item>
        <item>
          <p>
            Sftpd connections was not closed after receiving eof from a client.</p>
          <p>
            Own Id: OTP-7921 Aux Id: seq11222</p>
        </item>
        <item>
          <p>
            It was not possible to start a SFTP subsystem on certain platforms, 
            i.e. those who do not support symbolic links.</p>
          <p>
            Own Id: OTP-7930 Aux Id: </p>
        </item>
        <item>
          <p>
            In some cases the message {ssh_cm, ssh_connection_ref(), {closed, ssh_channel_id()}}
            was not passed to the registered callback module.</p>
          <p>
            Own Id: OTP-7957 Aux Id: </p>
        </item>
      </list>
    </section>

    <section><title>Improvements and New Features</title>
      <list>
        <item>
          <p>
            By using the sftpd option {max_files, Integer}, the message
            size for READDIR commands can be reduced.</p>
          <p>
            Own Id: OTP-7919 Aux Id: seq11230</p>
        </item>
      </list>
    </section>

 </section>

 <section><title>Ssh 1.1.1</title>

    <section><title>Fixed Bugs and Malfunctions</title>
      <list>
        <item>
          <p>
            The erlang ssh server has presented itself incorrectly,
            using the special version ssh-1.99, although it never has
            supported versions below 2.0. Since ssh-1.1 client
            versions below 2.0 are correctly rejected instead of
            letting the server crash later on. Alas the problem with
            the presentation string was not discovered until after
            ssh.1.1 was released. Now the server will present itself
            as ssh-2.0.</p>
          <p>
            Own Id: OTP-7795</p>
        </item>
        <item>
          <p>
            An internal function call used an incorrect parameter, which
            caused problem when the old listen API was used. This was
            introduced in Ssh-1.1.</p>
          <p>
            Own Id: OTP-7920 Aux Id: seq11211</p>
        </item>
      </list>
    </section>

    <section><title>Improvements and New Features</title>
      <list>
        <item>
          <p>
            Ssh timeouts will now behave as expected i.e. defaults to
            infinity only the user of the ssh application can know of
            a reasonable timeout value for their application.</p>
          <p>
            *** POTENTIAL INCOMPATIBILITY ***</p>
          <p>
            Own Id: OTP-7807</p>
        </item>
        <item>
          <p>
            The implementation of timeouts added as a patch in
            ssh-1.0.1 was slightly changed and is now documented.</p>
          <p>
            Own Id: OTP-7808</p>
        </item>
        <item>
          <p>
            To honor the multiplexing of channels over one ssh
            connection concept ssh_sftp:connect/ [1,2,3] is
            deprecated and replaced by ssh_sftp:start_channel/[1,2,3]
            and ssh_sftp:stop/1 is deprecated and replaced by
            ssh_sftp:stop_channel/1 and to stop the ssh connection
            ssh:close/ 1 should be called.</p>
          <p>
            Own Id: OTP-7809</p>
        </item>
        <item>
          <p>
            Added the message {ssh_channel_up, ChannelId,
            ConnectionManager} that shall be handled by the channel
            callback handle_msg/2. This makes the function
            handle_msg/2 a mandatory function for ssh channels
            implementations which it was not in ssh-1.1.</p>
          <p>
            *** POTENTIAL INCOMPATIBILITY ***</p>
          <p>
            Own Id: OTP-7828</p>
        </item>
      </list>
    </section>

 </section>

  <section><title>Ssh 1.1</title>
  
  <section><title>Fixed Bugs and Malfunctions</title>
  <list>
    <item>
      <p>
	A flaw in the implementation of the supervision tree
	caused the ssh daemon to close the connections to all
	currently logged in users if one user logged out. Another
	problem related to the supervision tree caused the closing
	down of clients to leak processes i.e. all processes was
      not shutdown correctly.</p>
      <p>
      Own Id: OTP-7676</p>
    </item>
    <item>
      <p>
	Tabs could cause ssh_cli to print things in a surprising
      way.</p>
      <p>
      Own Id: OTP-7683 Aux Id: seq11102 </p>
    </item>
    <item>
      <p>
	[sftp, sftpd] - Added patch to make sftp timestamps more
	correct, in the long run it would be nice to have better
	support in file to be able to make it always behave
	correctly now it will be correct 99 % of time instead of
      almost never correct, at least on unix-based platforms.</p>
      <p>
      Own Id: OTP-7685 Aux Id: seq11082 </p>
    </item>
    <item>
      <p>
	[sftpd] - Added patch to further improve handling of
      symbolic links in the sftp-server.</p>
      <p>
      Own Id: OTP-7766 Aux Id: seq11101 </p>
    </item>
    <item>
      <p>
	Ssh incorrectly sent the local id instead of the remote
	id of a channel to the peer. For simpler cases these ids
	often happen to have the same value. One case when they
	do not is when the client sends an exec command two times
	in a raw on the same ssh connection (different channels
	of course as the channel will be closed when the exec
      command has been evaluated) .</p>
      <p>
      Own Id: OTP-7767</p>
    </item>
    <item>
      <p>
	Packet data could be lost under high load due to the fact
	that buffered data was sometimes wrongly discarded before
      it had been sent.</p>
      <p>
      Own Id: OTP-7768</p>
    </item>
    <item>
      <p>
	Improved ipv6-handling as some assumptions about inet
      functions where incorrect.</p>
      <p>
      Own Id: OTP-7770</p>
    </item>
  </list>
  </section>

  
  <section><title>Improvements and New Features</title>
  <list>
    <item>
      <p>
      Added new API function ssh:connection_info/2.</p>
      <p>
      Own Id: OTP-7456</p>
    </item>
    <item>
      <p>
	Now starts ssh channel processes later avoiding
      synchronization problems between processes.</p>
      <p>
      Own Id: OTP-7516</p>
    </item>
    <item>
      <p>
	Ssh now rejects old versions of the ssh protocol for
	security reasons. (Even if they where not correctly
	rejected before the connection would probably have failed
      anyway due to other reasons.)</p>
      <p>
      Own Id: OTP-7645 Aux Id: seq11094 </p>
    </item>
    <item>
      <p>
	New API module ssh_channel has been added. This is a
	behaviour to facilitate the implementation of ssh clients
	and plug in subsystems to the ssh daemon. Note that this
	slightly changes the options to the API function
	ssh:daemon/[1,2,3] deprecating all no longer documented
	options. Note that the new API enforces the "logical way"
	of using the old API i.e. making the subsystem process
	part of the ssh applications supervisor tree, so missuses
      of the old API are not compatible with the new API.</p>
      <p>
      *** POTENTIAL INCOMPATIBILITY ***</p>
      <p>
      Own Id: OTP-7769</p>
    </item>
  </list>
  </section>

  <section><title>Known Bugs and Problems</title>
  <list>
    <item>
      <p>
	Public keys protected by a password are currently not
      handled by the erlang ssh application.</p>
      <p>
      Own Id: OTP-6400 Aux Id: 10595 </p>
    </item>
  </list>
  </section>
  
  </section>
    
    <section><title>Ssh 1.0.2</title>
    
    <section><title>Fixed Bugs and Malfunctions</title>
    <list>
      <item>
	<p>
	  [sftpd] - Listing of symbolic link directories should now
	  work as expected.</p>
	  <p>
	  Own Id: OTP-7141 Aux Id: seq10856 </p>
        </item>
    </list>
    </section>
    
    </section>
    
   <section><title>Ssh 1.0.1</title>

    <section><title>Fixed Bugs and Malfunctions</title>
      <list>
        <item>
          <p>
            [sftp] - When listing a directory with more than 100
            files only the first 100 where listed. This has now been
            fixed.</p>
          <p>
            Own Id: OTP-7318 Aux Id: seq10953 </p>
        </item>
        <item>
          <p>
            When restarting an ssh-system the expected return value
            from ssh_system_sup:restart_acceptor/2 was incorrect,
            this is no longer the case.</p>
          <p>
            Own Id: OTP-7564 Aux Id: seq11055 </p>
        </item>
        <item>
          <p>
            A few minor bugs where fixed in ssh_userreg.erl and
            ssh_connection_manager and a a ssh_cli option was added
            to restore backwards compatibility with the old ssh_cm -
            API.</p>
          <p>
            Own Id: OTP-7565</p>
        </item>
        <item>
          <p>
            Fixed bug in ipv6 support and added option to disable
            ipv6 as a workaround for badly configured computers.</p>
          <p>
            Own Id: OTP-7566</p>
        </item>
      </list>
    </section>

    <section><title>Improvements and New Features</title>
      <list>
        <item>
          <p>
            [sftp] - Option added to set timeout value in sftp.</p>
          <p>
            Own Id: OTP-7305 Aux Id: seq10945 </p>
        </item>
      </list>
    </section>

   </section>

  <section><title>Ssh 1.0</title>

    <section><title>Fixed Bugs and Malfunctions</title>
      <list>
        <item>
          <p>
            Removed some special handling of prompts that made ssh
            behave differently than openssh.</p>
          <p>
            Own Id: OTP-7485 Aux Id: seq11025 </p>
        </item>
        <item>
          <p>
            Bug in encoding of pty opts has been fixed.</p>
          <p>
            Own Id: OTP-7504</p>
        </item>
      </list>
    </section>


    <section><title>Improvements and New Features</title>
      <list>
        <item>
          <p>
            The architecture of the ssh processes has been
            reconstructed to fit in a supervision tree as to become a
            real OTP application and benefit from this when starting
            and stopping.</p>
          <p>
            Own Id: OTP-7356 Aux Id: seq10899 </p>
        </item>
        <item>
          <p>
            Support for pty option echo off added. Requires kernel
            from R12B-4.</p>
          <p>
            *** POTENTIAL INCOMPATIBILITY ***</p>
          <p>
            Own Id: OTP-7502 Aux Id: seq10959 </p>
        </item>
        <item>
          <p>
            The ssh API has been enhanced a lot of old API functions
            has become deprecated.</p>
          <p>
            Own Id: OTP-7503</p>
        </item>
      </list>
    </section>

  </section>
</chapter><|MERGE_RESOLUTION|>--- conflicted
+++ resolved
@@ -30,17 +30,12 @@
     <file>notes.xml</file>
   </header>
 
-<<<<<<< HEAD
 <section><title>Ssh 4.7.5</title>
-=======
-<section><title>Ssh 4.6.9.4</title>
->>>>>>> 22a55c40
-
-    <section><title>Fixed Bugs and Malfunctions</title>
-      <list>
-        <item>
-          <p>
-<<<<<<< HEAD
+
+    <section><title>Fixed Bugs and Malfunctions</title>
+      <list>
+        <item>
+          <p>
 	    The callback <c>ssh_channel:init/1</c> was missing in
 	    OTP-21</p>
           <p>
@@ -48,8 +43,6 @@
         </item>
         <item>
           <p>
-=======
->>>>>>> 22a55c40
 	    If a client was connected to an server on an already open
 	    socket, the callback <c>fun(PeerName,FingerPrint)</c> in
 	    the <c>accept_callback</c> option passed the local name
@@ -62,7 +55,6 @@
 
 </section>
 
-<<<<<<< HEAD
 <section><title>Ssh 4.7.4</title>
 
     <section><title>Fixed Bugs and Malfunctions</title>
@@ -358,8 +350,24 @@
     </section>
 </section>
 
-=======
->>>>>>> 22a55c40
+<section><title>Ssh 4.6.9.4</title>
+
+    <section><title>Fixed Bugs and Malfunctions</title>
+      <list>
+        <item>
+          <p>
+	    If a client was connected to an server on an already open
+	    socket, the callback <c>fun(PeerName,FingerPrint)</c> in
+	    the <c>accept_callback</c> option passed the local name
+	    in the argument PeerName instead of the remote name.</p>
+          <p>
+	    Own Id: OTP-15763</p>
+        </item>
+      </list>
+    </section>
+
+</section>
+
 <section><title>Ssh 4.6.9.3</title>
 
     <section><title>Fixed Bugs and Malfunctions</title>
