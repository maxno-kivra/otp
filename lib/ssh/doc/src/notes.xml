<?xml version="1.0" encoding="utf-8" ?>
<!DOCTYPE chapter SYSTEM "chapter.dtd">

<chapter>
  <header>
    <copyright>
      <year>2004</year><year>2018</year>
      <holder>Ericsson AB. All Rights Reserved.</holder>
    </copyright>
    <legalnotice>
      Licensed under the Apache License, Version 2.0 (the "License");
      you may not use this file except in compliance with the License.
      You may obtain a copy of the License at
 
          http://www.apache.org/licenses/LICENSE-2.0

      Unless required by applicable law or agreed to in writing, software
      distributed under the License is distributed on an "AS IS" BASIS,
      WITHOUT WARRANTIES OR CONDITIONS OF ANY KIND, either express or implied.
      See the License for the specific language governing permissions and
      limitations under the License.

    </legalnotice>

    <title>SSH Release Notes</title>
    <prepared></prepared>
    <docno></docno>
    <date></date>
    <rev>%VSN%</rev>
    <file>notes.xml</file>
  </header>

<<<<<<< HEAD
<section><title>Ssh 4.8</title>

    <section><title>Fixed Bugs and Malfunctions</title>
      <list>
        <item>
          <p>
	    Fixed wrong type definition for the daemon option
	    <c>subsystems</c>.</p>
          <p>
	    Own Id: OTP-15820</p>
        </item>
        <item>
          <p>
	    Fixed a possible SSH logging crash if there was a problem
	    in an early stage of session setup.</p>
          <p>
	    Own Id: OTP-15962 Aux Id: ERL-990 </p>
        </item>
      </list>
    </section>


    <section><title>Improvements and New Features</title>
      <list>
        <item>
          <p>
	    The documentation for the modules ssh_connection,
	    ssh_sftp and ssh_sftpd are now generated from the
	    -spec:s.</p>
          <p>
	    Own Id: OTP-15395</p>
        </item>
        <item>
          <p>
	    Internal cleanup including removal of the internal file
	    <c>ssh_userauth.hrl</c>.</p>
          <p>
	    Own Id: OTP-15876 Aux Id: PR-2255, PR-2256 </p>
        </item>
        <item>
          <p>
	    Removed unused definitions in <c>ssh.hrl</c>.</p>
          <p>
	    Own Id: OTP-15929 Aux Id: PR-2297 </p>
        </item>
        <item>
          <p>
	    Removed unused fields in the internal
	    <c>#connection{}</c> record.</p>
          <p>
	    Own Id: OTP-15984</p>
        </item>
        <item>
          <p>
	    To get information of a <c>connection_ref()</c> from for
	    example <c>ssh:connect/3</c>, there was previously one
	    function available namely <c>ssh:connection_info/2</c>.
	    This ticket adds <c>ssh:connection_info/1</c> which
	    returns all information.</p>
          <p>
	    For daemons (servers) started with for example
	    <c>ssh:daemon/2</c> the function <c>ssh:daemon_info/1</c>
	    returning all information was available. This ticket adds
	    <c>ssh:daemon_info/2</c> which returns only the
	    information specified in the second argument.</p>
          <p>
	    The info of connections and of daemons now also includes
	    the item '<c>options</c>'. Only those options that does
	    not have their default values are returned.</p>
          <p>
	    For a connection also the items '<c>algorithms</c>' and
	    '<c>channels</c>' are added.</p>
          <p>
	    Own Id: OTP-16040</p>
        </item>
      </list>
    </section>

</section>

<section><title>Ssh 4.7.7</title>

    <section><title>Improvements and New Features</title>
      <list>
        <item>
          <p>
	    SSH uses the new crypto API.</p>
          <p>
	    Own Id: OTP-15673</p>
        </item>
      </list>
    </section>

</section>

<section><title>Ssh 4.7.6.2</title>
=======
<section><title>Ssh 4.6.9.5</title>
>>>>>>> edc678d5

    <section><title>Fixed Bugs and Malfunctions</title>
      <list>
        <item>
          <p>
	    The ssh cli (e.g shell) server behaved strangely when
	    characters were inserted in a string so that the last
	    characters tried to wrap the line.</p>
          <p>
	    Own Id: OTP-14849 Aux Id: ERL-545 </p>
        </item>
      </list>
    </section>

</section>

<<<<<<< HEAD
<section><title>Ssh 4.7.6.1</title>

    <section><title>Fixed Bugs and Malfunctions</title>
      <list>
        <item>
          <p>
	    Fixed a possible SSH logging crash if there was a problem
	    in an early stage of session setup.</p>
          <p>
	    Own Id: OTP-15962 Aux Id: ERL-990 </p>
        </item>
      </list>
    </section>

</section>

<section><title>Ssh 4.7.6</title>

    <section><title>Improvements and New Features</title>
      <list>
        <item>
          <p>
	    When an SSH server receives the very first message on a
	    new TCP connection, and that message is not the expected
	    one, the 64 first bytes of the received message are now
	    dumped in the INFO REPORT that reports the Protocol
	    Error.</p>
          <p>
	    This facilitates the debugging of who sends the bad
	    message or of detecting a possible port scanning.</p>
          <p>
	    Own Id: OTP-15772</p>
        </item>
      </list>
    </section>

</section>

<section><title>Ssh 4.7.5</title>

    <section><title>Fixed Bugs and Malfunctions</title>
      <list>
        <item>
          <p>
	    The callback <c>ssh_channel:init/1</c> was missing in
	    OTP-21</p>
          <p>
	    Own Id: OTP-15762</p>
        </item>
        <item>
          <p>
	    If a client was connected to an server on an already open
	    socket, the callback <c>fun(PeerName,FingerPrint)</c> in
	    the <c>accept_callback</c> option passed the local name
	    in the argument PeerName instead of the remote name.</p>
          <p>
	    Own Id: OTP-15763</p>
        </item>
      </list>
    </section>

</section>

<section><title>Ssh 4.7.4</title>

    <section><title>Fixed Bugs and Malfunctions</title>
      <list>
        <item>
          <p>
	    SSH sftp daemon now accepts an SSH_FXP_STAT message
	    encoded according to the wrong sftp version. Some clients
	    sends such messages.</p>
          <p>
	    Own Id: OTP-15498 Aux Id: ERL-822, PR-2077 </p>
        </item>
      </list>
    </section>

</section>

<section><title>Ssh 4.7.3</title>

    <section><title>Fixed Bugs and Malfunctions</title>
      <list>
        <item>
          <p>
	    Fixed port leakage if a ssh:daemon call failed.</p>
          <p>
	    Own Id: OTP-15397 Aux Id: ERL-801 </p>
        </item>
      </list>
    </section>

</section>

<section><title>Ssh 4.7.2</title>

    <section><title>Fixed Bugs and Malfunctions</title>
      <list>
        <item>
          <p>
	    Incompatibility with newer OpenSSH fixed. Previously
	    versions 7.8 and later could cause Erlang SSH to exit.</p>
          <p>
	    Own Id: OTP-15413</p>
        </item>
        <item>
          <p>
	    The '<c>exec</c>' option for ssh daemons had wrong format
	    in the documentation.</p>
          <p>
	    Own Id: OTP-15416</p>
        </item>
      </list>
    </section>


    <section><title>Improvements and New Features</title>
      <list>
        <item>
          <p>
	    Added public key methods ssh-ed25519 and ssh-ed448.</p>
          <p>
	    Requires OpenSSL 1.1.1 or higher as cryptolib under the
	    OTP application <c>crypto</c>.</p>
          <p>
	    Own Id: OTP-15094 Aux Id: OTP-15419 </p>
        </item>
        <item>
          <p>
	    The SSH property tests are now adapted to the PropEr
	    testing tool.</p>
          <p>
	    Own Id: OTP-15312</p>
        </item>
        <item>
          <p>
	    The term "user" was not documented in the SSH app. A new
	    chapter with terminology is added to the User's Manual
	    where the term "user" is defined.</p>
          <p>
	    A reference manual page about the module <c>ssh_file</c>
	    is also added. This is the default callback module for
	    user's keys, host keys etc.</p>
          <p>
	    Own Id: OTP-15314</p>
        </item>
        <item>
          <p>
	    Host and user key checking is made more robust.</p>
          <p>
	    Own Id: OTP-15424</p>
        </item>
      </list>
    </section>

</section>

<section><title>Ssh 4.7.1</title>

    <section><title>Improvements and New Features</title>
      <list>
        <item>
          <p>
	    Extended the undocumented <c>ssh_dbg</c> debug module
	    with an api for a circular trace buffer. This makes it
	    easy to record the last low-level events before an error
	    is detected. It is intended for solving difficult errors.</p>
          <p>
	    Own Id: OTP-15020</p>
        </item>
        <item>
          <p>
	    The key exchange methods
	    <c>'curve25519-sha256@libssh.org'</c>,
	    <c>'curve25519-sha256'</c> and <c>'curve448-sha512'</c>
	    are implemented. The last two are defined in
	    https://tools.ietf.org/html/draft-ietf-curdle-ssh-curves</p>
          <p>
	    They all depends on that OpenSSL 1.1.1 or higher is used
	    as cryptolib.</p>
          <p>
	    Own Id: OTP-15133 Aux Id: OTP-15240 </p>
        </item>
        <item>
          <p>
	    The cipher '<c>chacha20-poly1305@openssh.com</c>' is now
	    supported if OpenSSL 1.1.1 or higher is used as
	    cryptolib.</p>
          <p>
	    Own Id: OTP-15209 Aux Id: OTP-15164 </p>
        </item>
      </list>
    </section>

</section>

<section><title>Ssh 4.7</title>
    <section><title>Fixed Bugs and Malfunctions</title>
      <list>
        <item>
          <p>
	    If the daemon port listener is restarted, it could
	    potentially fail with <c>eaddrinuse</c> if the timing is
	    unlucky. It will now retry and exponentially back off the
	    listener restart a few times before failing.</p>
          <p>
	    Own Id: OTP-14955</p>
        </item>
        <item>
          <p>
	    A channel callback module always got the module name as
	    reason in a call to terminate. Now it will get the proper
	    Reason, usually 'normal'.</p>
          <p>
	    Own Id: OTP-15084</p>
        </item>
      </list>
    </section>


    <section><title>Improvements and New Features</title>
      <list>
        <item>
          <p>
	    The option <c>exec</c> has new option values defined to
	    make it much more easy to implement an own <c>exec</c>
	    server.</p>
          <p>
	    An option called <c>exec</c> for daemons implementing the
	    handling of 'exec' requests has existed a long time but
	    has been undocumented. The old undocumented value - as
	    well as its behavior - is kept for compatibility EXCEPT
	    that error messages are changed and are sent as
	    "stderror" text.</p>
          <p>
	    *** POTENTIAL INCOMPATIBILITY ***</p>
          <p>
	    Own Id: OTP-14851</p>
        </item>
        <item>
          <p>
	    Updated ssh_connection:shell/2 documentation.</p>
          <p>
	    Own Id: OTP-14880</p>
        </item>
        <item>
          <p>
	    The experimental <c>ssh_dbg</c> module is completely
	    re-written. Its purpose is to make tracing and debugging
	    easier on deployed systems.</p>
          <p>
	    Own Id: OTP-14896</p>
        </item>
        <item>
          <p>
	    The SSH supervisor structure has been slightly changed.
	    This makes stopping the ssh application considerably
	    faster if there are open connections. This is important
	    in for example restarts.</p>
          <p>
	    Own Id: OTP-14988</p>
        </item>
        <item>
          <p>
	    The type specifications in SSH are completly reworked and
	    the following types are renamed:</p>
          <p>
	    <c>ssh:ssh_connection_ref()</c> is changed to
	    <c>ssh:connection_ref()</c>, </p>
          <p>
	    <c>ssh:ssh_daemon_ref()</c> is changed to
	    <c>ssh:daemon_ref()</c>,</p>
          <p>
	    <c>ssh:ssh_channel_id()</c> is changed to
	    <c>ssh:channel_id()</c>.</p>
          <p>
	    *** POTENTIAL INCOMPATIBILITY ***</p>
          <p>
	    Own Id: OTP-15002 Aux Id: OTP-15030 </p>
        </item>
        <item>
          <p>
	    The internal timer handling in SSH is now based on the
	    gen_statem timers.</p>
          <p>
	    Own Id: OTP-15019</p>
        </item>
        <item>
          <p>
	    Removed the undocumented and unused modules
	    <c>ssh_client_key.erl</c> and <c>ssh_server_key.erl</c>.</p>
          <p>
	    Own Id: OTP-15028</p>
        </item>
        <item>
          <p>
	    The Reference Manual pages are partly updated.</p>
          <p>
	    The ssh page is now generated from specs and types, is
	    restructured and is partly rephrased.</p>
          <p>
	    The ssh_channel, ssh_connection, ssh_client_key_api,
	    ssh_server_key_api and ssh_sftp pages are updated with
	    links, correct type names and some minor changes.</p>
          <p>
	    Own Id: OTP-15030 Aux Id: OTP-15002 </p>
        </item>
        <item>
          <p>
	    The behaviors <c>ssh_channel</c> and
	    <c>ssh_daemon_channel</c> are renamed to
	    <c>ssh_client_channel</c> and <c>ssh_server_channel</c>
	    respectively.</p>
          <p>
	    The old modules are kept for compatibility but should
	    preferably be replaced when updating callback modules
	    referring them.</p>
          <p>
	    Own Id: OTP-15041</p>
        </item>
        <item>
          <p>
	    New test suite for channels.</p>
          <p>
	    Own Id: OTP-15051</p>
        </item>
        <item>
          <p>
	    The <c>rekey_limit</c> option could now set the max time
	    as well as the previously max data amount.</p>
          <p>
	    Own Id: OTP-15069 Aux Id: ERL-617 </p>
        </item>
        <item>
          <p>
	    Changed process exit supervision from links to monitors.</p>
          <p>
	    Own Id: OTP-15082</p>
        </item>
        <item>
          <p>
	    Better handling of misbehaving channel callback modules.</p>
          <p>
	    Own Id: OTP-15083</p>
        </item>
        <item>
          <p>
	    A new moduli file is generated. This file is used for the
	    recommended <c>diffie-hellman-group-exchange-sha256</c>
	    key exchange algorithm in SSH.</p>
          <p>
	    Own Id: OTP-15113</p>
        </item>
      </list>
    </section>
</section>

=======
>>>>>>> edc678d5
<section><title>Ssh 4.6.9.4</title>

    <section><title>Fixed Bugs and Malfunctions</title>
      <list>
        <item>
          <p>
	    If a client was connected to an server on an already open
	    socket, the callback <c>fun(PeerName,FingerPrint)</c> in
	    the <c>accept_callback</c> option passed the local name
	    in the argument PeerName instead of the remote name.</p>
          <p>
	    Own Id: OTP-15763</p>
        </item>
      </list>
    </section>

</section>

<section><title>Ssh 4.6.9.3</title>

    <section><title>Fixed Bugs and Malfunctions</title>
      <list>
        <item>
          <p>
	    Fixed port leakage if a ssh:daemon call failed.</p>
          <p>
	    Own Id: OTP-15397 Aux Id: ERL-801 </p>
        </item>
      </list>
    </section>

</section>

<section><title>Ssh 4.6.9.2</title>

    <section><title>Fixed Bugs and Malfunctions</title>
      <list>
        <item>
          <p>
	    Incompatibility with newer OpenSSH fixed. Previously
	    versions 7.8 and later could cause Erlang SSH to exit.</p>
          <p>
	    Own Id: OTP-15413</p>
        </item>
      </list>
    </section>

</section>

<section><title>Ssh 4.6.9.1</title>
    <section><title>Fixed Bugs and Malfunctions</title>
      <list>
        <item>
          <p>
	    SFTP clients reported the error reason <c>""</c> if a
	    non-OTP sftp server was killed during a long file
	    transmission.</p>
          <p>
	    Now the signal name (for example <c>"KILL"</c>) will be
	    the error reason if the server's reason is empty.</p>
          <p>
	    The documentation also lacked type information about this
	    class of errors.</p>
          <p>
	    Own Id: OTP-15148 Aux Id: ERIERL-194 </p>
        </item>
        <item>
          <p>
	    Fix ssh_sftp decode error for sftp protocol version 4</p>
          <p>
	    Own Id: OTP-15149 Aux Id: ERIERL-199 </p>
        </item>
      </list>
    </section>

</section>

<section><title>Ssh 4.6.9</title>

    <section><title>Fixed Bugs and Malfunctions</title>
      <list>
        <item>
          <p>
	    Host key hash erroneously calculated for clients
	    following draft-00 of RFC 4419, for example PuTTY</p>
          <p>
	    Own Id: OTP-15064</p>
        </item>
        <item>
          <p>
	    Renegotiation could fail in some states</p>
          <p>
	    Own Id: OTP-15066</p>
        </item>
      </list>
    </section>

</section>

<section><title>Ssh 4.6.8</title>
    <section><title>Fixed Bugs and Malfunctions</title>
      <list>
        <item>
          <p>
	    An ssh_sftp server (running version 6) could fail if it
	    is told to remove a file which in fact is a directory.</p>
          <p>
	    Own Id: OTP-15004</p>
        </item>
        <item>
          <p>
	    Fix rare spurios shutdowns of ssh servers when receiveing
	    <c>{'EXIT',_,normal}</c> messages.</p>
          <p>
	    Own Id: OTP-15018</p>
        </item>
      </list>
    </section>

</section>

<section><title>Ssh 4.6.7</title>

    <section><title>Fixed Bugs and Malfunctions</title>
      <list>
        <item>
          <p>
	    Fix bad spec in ssh.hrl: <c>double_algs()</c>.</p>
          <p>
	    Own Id: OTP-14990</p>
        </item>
      </list>
    </section>

</section>

<section><title>Ssh 4.6.6</title>

    <section><title>Fixed Bugs and Malfunctions</title>
      <list>
        <item>
          <p>
	    Remove a blocking risk when a channel is closed and an
	    operation is tried on that channel after at least a
	    second's time gap.</p>
          <p>
	    Own Id: OTP-14939</p>
        </item>
      </list>
    </section>
    <section><title>Improvements and New Features</title>
      <list>
        <item>
          <p>
	    Added ssh_compat_SUITE.</p>
          <p>
	    This suite contains a number of interoperability tests
	    mainly with OpenSSH. The tests start docker containers
	    with different OpenSSH and OpenSSL/LibreSSLcryptolib
	    versions and performs a number of tests of supported
	    algorithms.</p>
          <p>
	    All login methods and all user's public key types are
	    tested both for the client and the server.</p>
          <p>
	    All algorithms for kex, cipher, host key, mac and
	    compressions are tested with a number of exec and sftp
	    tests, both for the client and the server.</p>
          <p>
	    Own Id: OTP-14194 Aux Id: OTP-12487 </p>
        </item>
        <item>
          <p>
	    Default exec is disabled when a user-defined shell is
	    enabled.</p>
          <p>
	    Own Id: OTP-14881</p>
        </item>
      </list>
    </section>

</section>

<section><title>Ssh 4.6.5</title>

    <section><title>Fixed Bugs and Malfunctions</title>
      <list>
        <item>
          <p>
	    Adjusted supervisor timeouts</p>
          <p>
	    Own Id: OTP-14907</p>
        </item>
        <item>
          <p>
	    Remove ERROR messages for slow process exits</p>
          <p>
	    Own Id: OTP-14930</p>
        </item>
      </list>
    </section>

    <section><title>Improvements and New Features</title>
      <list>
        <item>
          <p>
	    Add option <c>save_accepted_host</c> to
	    <c>ssh:connection</c>. This option, if set to false,
	    inhibits saving host keys to e.g the file
	    <c>known_hosts</c>.</p>
          <p>
	    Own Id: OTP-14935</p>
        </item>
      </list>
    </section>

</section>

<section><title>Ssh 4.6.4</title>

    <section><title>Fixed Bugs and Malfunctions</title>
      <list>
        <item>
          <p>
	    Fix problem with OpenSSH 7.2 (and later) clients that has
	    used sha1 instead of sha2 for rsa-sha-256/512 user's
	    public keys.</p>
          <p>
	    Own Id: OTP-14827 Aux Id: ERL-531 </p>
        </item>
      </list>
    </section>

</section>

<section><title>Ssh 4.6.3</title>

    <section><title>Fixed Bugs and Malfunctions</title>
      <list>
        <item>
          <p>
	    Passphrase option for ecdsa public keys was missing.</p>
          <p>
	    Own Id: OTP-14602</p>
        </item>
      </list>
    </section>

    <section><title>Improvements and New Features</title>
      <list>
        <item>
          <p>
	    The host and user public key handling is hardened so that
	    a faulty plugin can't deliver a key of wrong type.</p>
          <p>
	    Better checks in the server of the available hostkey's
	    types at start and at each accept.</p>
          <p>
	    Better checks in the client of the available user public
	    key types at connect.</p>
          <p>
	    Own Id: OTP-14676 Aux Id: ERIERL-52, OTP-14570 </p>
        </item>
        <item>
          <p>
	    SSH can now fetch the host key from the private keys
	    stored in an Engine. See the crypto application for
	    details about Engines.</p>
          <p>
	    Own Id: OTP-14757</p>
        </item>
      </list>
    </section>

</section>

<section><title>Ssh 4.6.2</title>
    <section><title>Fixed Bugs and Malfunctions</title>
      <list>
        <item>
          <p>
	    Trailing white space was removed at end of the
	    hello-string. This caused interoperability problems with
	    some other ssh-implementations (e.g OpenSSH 7.3p1 on
	    Solaris 11)</p>
          <p>
	    Own Id: OTP-14763 Aux Id: ERIERL-74 </p>
        </item>
        <item>
          <p>
	    Fixes that tcp connections that was immediately closed
	    (SYN, SYNACK, ACK, RST) by a client could be left in a
	    zombie state.</p>
          <p>
	    Own Id: OTP-14778 Aux Id: ERIERL-104 </p>
        </item>
      </list>
    </section>

</section>

<section><title>Ssh 4.6.1</title>
    <section><title>Fixed Bugs and Malfunctions</title>
      <list>
        <item>
          <p>
	    Fixed broken printout</p>
          <p>
	    Own Id: OTP-14645</p>
        </item>
      </list>
    </section>


    <section><title>Improvements and New Features</title>
      <list>
        <item>
          <p>
	    Disable aes_gcm ciphers if peer is OpenSSH 6.2 which is
	    known to have trouble with them in some cases.</p>
          <p>
	    Own Id: OTP-14638</p>
        </item>
      </list>
    </section>

</section>

<section><title>Ssh 4.6</title>

    <section><title>Fixed Bugs and Malfunctions</title>
      <list>
        <item>
          <p>
	    Enables the <c>ssh_io module</c> to also accept binary
	    values when reading standard_io instead of getting stuck
	    in the receive clause.</p>
          <p>
	    Own Id: OTP-14506 Aux Id: PR1503 </p>
        </item>
        <item>
          <p>
	    Previously, the file owner access permission in response
	    to ssh_sftp:read_file_info/2 function was always
	    <c>read_write</c>. With this fix, the actual value of
	    file owner access permission is added to the returning
	    record. That value is calculated from file mode value.</p>
          <p>
	    Own Id: OTP-14550 Aux Id: PR1533 </p>
        </item>
      </list>
    </section>


    <section><title>Improvements and New Features</title>
      <list>
        <item>
          <p>
	    A new option <c>modify_algorithms</c> is implemented. It
	    enables specifying changes on the default algorithms
	    list. See the reference manual and the SSH User's Guide
	    chapter "Configuring algorithms in SSH".</p>
          <p>
	    Own Id: OTP-14568</p>
        </item>
      </list>
    </section>

</section>

<section><title>Ssh 4.5.1</title>

    <section><title>Fixed Bugs and Malfunctions</title>
      <list>
        <item>
          <p>
	    All unknown options are sent to the transport handler
	    regardless of type.</p>
          <p>
	    Own Id: OTP-14541 Aux Id: EIRERL-63 </p>
        </item>
      </list>
    </section>

</section>

<section><title>Ssh 4.5</title>

    <section><title>Improvements and New Features</title>
      <list>
        <item>
          <p>
	    The internal handling of SSH options is re-written.</p>
          <p>
	    Previously there were no checks if a client option was
	    given to a daemon or vice versa. This is corrected now.
	    If your code has e.g. a client-only option in a call to
	    start a daemon, the call will fail.</p>
          <p>
	    *** POTENTIAL INCOMPATIBILITY ***</p>
          <p>
	    Own Id: OTP-12872</p>
        </item>
        <item>
          <p>
	    Modernization of key exchange algorithms. See
	    draft-ietf-curdle-ssh-kex-sha2 for a discussion.</p>
          <p>
	    Removed an outdated weak algorithm and added stronger
	    replacements to keep interoperability with other modern
	    ssh clients and servers. The default ordering of the
	    algorithms is also adjusted.</p>
          <p>
	    Retired: The nowadays unsecure key-exchange
	    <c>diffie-hellman-group1-sha1</c> is not enabled by
	    default, but can be enabled with the option
	    <c>preferred-algorithms</c>.</p>
          <p>
	    Added: The new stronger key-exchange
	    <c>diffie-hellman-group16-sha512</c>,
	    <c>diffie-hellman-group18-sha512</c> and
	    <c>diffie-hellman-group14-sha256</c> are added and
	    enabled by default.</p>
          <p>
	    The questionable [RFC 6194] sha1-based algorithms
	    <c>diffie-hellman-group-exchange-sha1</c> and
	    <c>diffie-hellman-group14-sha1</c> are however still kept
	    enabled by default for compatibility with ancient clients
	    and servers that lack modern key-exchange alternatives.
	    When the draft-ietf-curdle-ssh-kex-sha2 becomes an rfc,
	    those sha1-based algorithms and
	    <c>diffie-hellman-group1-sha1</c> will be deprecated by
	    IETF. They might then be removed from the default list in
	    Erlang/OTP.</p>
          <p>
	    *** POTENTIAL INCOMPATIBILITY ***</p>
          <p>
	    Own Id: OTP-14110</p>
        </item>
        <item>
          <p>
	    Modernized internal representation of sftp by use of
	    maps.</p>
          <p>
	    Own Id: OTP-14117</p>
        </item>
        <item>
          <p>
	    The Extension Negotiation Mechanism and the extension
	    <c>server-sig-algs</c> in
	    draft-ietf-curdle-ssh-ext-info-05 are implemented.</p>
          <p>
	    The related draft-ietf-curdle-rsa-sha2-05 is implemented
	    and introduces the signature algorithms
	    <c>rsa-sha2-256</c> and <c>rsa-sha2-512</c>.</p>
          <p>
	    Own Id: OTP-14193</p>
        </item>
        <item>
          <p>
	    The 'timeout' and 'connect_timeout' handling in
	    ssh_sftp:start_channel documentation is clarified.</p>
          <p>
	    Own Id: OTP-14216</p>
        </item>
        <item>
          <p>
	    The functions <c>ssh:connect</c>, <c>ssh:shell</c> and
	    <c>ssh:start_channel</c> now accept an IP-tuple as Host
	    destination argument.</p>
          <p>
	    Own Id: OTP-14243</p>
        </item>
        <item>
          <p>
	    The function <c>ssh:daemon_info/1</c> now returns Host
	    and Profile as well as the Port info in the property
	    list.</p>
          <p>
	    Own Id: OTP-14259</p>
        </item>
        <item>
          <p>
	    Removed the option <c>public_key_alg</c> which was
	    deprecated in 18.2. Use <c>pref_public_key_algs</c>
	    instead.</p>
          <p>
	    *** POTENTIAL INCOMPATIBILITY ***</p>
          <p>
	    Own Id: OTP-14263</p>
        </item>
        <item>
          <p>
	    The SSH application is refactored regarding daemon
	    starting. The resolution of contradicting <c>Host</c>
	    argument and <c>ip</c> option were not described. There
	    were also strange corner cases when the <c>'any'</c>
	    value was used in <c>Host</c> argument or <c>ip</c>
	    option. This is (hopefully) resolved now, but it may
	    cause incompatibilities for code using both <c>Host</c>
	    and the <c>ip</c> option. The value 'loopback' has been
	    added for a correct way of naming those addresses.</p>
          <p>
	    *** POTENTIAL INCOMPATIBILITY ***</p>
          <p>
	    Own Id: OTP-14264</p>
        </item>
        <item>
          <p>
	    The supervisor code is refactored. The naming of
	    listening IP-Port-Profile triples are slightly changed to
	    improve consistency in strange corner cases as resolved
	    by OTP-14264</p>
          <p>
	    Own Id: OTP-14267 Aux Id: OTP-14266 </p>
        </item>
        <item>
          <p>
	    The <c>idle_time</c> option can now be used in daemons.</p>
          <p>
	    Own Id: OTP-14312</p>
        </item>
        <item>
          <p>
	    Added test cases for IETF-CURDLE Extension Negotiation
	    (ext-info)</p>
          <p>
	    Own Id: OTP-14361</p>
        </item>
        <item>
          <p>
	    Testcases for IETF-CURDLE extension
	    <c>server-sig-algs</c> including <c>rsa-sha2-*</c></p>
          <p>
	    Own Id: OTP-14362 Aux Id: OTP-14361 </p>
        </item>
        <item>
          <p>
	    The option <c>auth_methods</c> can now also be used in
	    clients to select which authentication options that are
	    used and in which order.</p>
          <p>
	    Own Id: OTP-14399</p>
        </item>
        <item>
          <p>
	    Checks that a ECDSA public key (<c>ecdsa-sha2-nistp*</c>)
	    stored in a file has the correct size.</p>
          <p>
	    Own Id: OTP-14410</p>
        </item>
      </list>
    </section>

</section>

<section><title>Ssh 4.4.2.4</title>

    <section><title>Fixed Bugs and Malfunctions</title>
      <list>
        <item>
          <p>
	    Fix rare spurios shutdowns of ssh servers when receiveing
	    <c>{'EXIT',_,normal}</c> messages.</p>
          <p>
	    Own Id: OTP-15018</p>
        </item>
        <item>
          <p>
	    Host key hash erroneously calculated for clients
	    following draft-00 of RFC 4419, for example PuTTY</p>
          <p>
	    Own Id: OTP-15064</p>
        </item>
        <item>
          <p>
	    Renegotiation could fail in some states</p>
          <p>
	    Own Id: OTP-15066</p>
        </item>
      </list>
    </section>

</section>

<section><title>Ssh 4.4.2.3</title>
    <section><title>Fixed Bugs and Malfunctions</title>
      <list>
        <item>
          <p>
	    An ssh_sftp server (running version 6) could fail if it
	    is told to remove a file which in fact is a directory.</p>
          <p>
	    Own Id: OTP-15004</p>
        </item>
      </list>
    </section>
</section>

<section><title>Ssh 4.4.2.2</title>
    <section><title>Improvements and New Features</title>
    <list>
        <item>
          <p>
	    Default exec is disabled when a user-defined shell is
	    enabled.</p>
          <p>
	    Own Id: OTP-14881</p>
        </item>
      </list>
    </section>
</section>


<section><title>Ssh 4.4.2.1</title>

    <section><title>Fixed Bugs and Malfunctions</title>
      <list>
        <item>
          <p>
	    Trailing white space was removed at end of the
	    hello-string. This caused interoperability problems with
	    some other ssh-implementations (e.g OpenSSH 7.3p1 on
	    Solaris 11)</p>
          <p>
	    Own Id: OTP-14763 Aux Id: ERIERL-74 </p>
        </item>
      </list>
    </section>

</section>

<section><title>Ssh 4.4.2</title>

    <section><title>Fixed Bugs and Malfunctions</title>
      <list>
        <item>
          <p>
	    ssh:daemon_info/1 crashed if the listening IP was not
	    'any'</p>
          <p>
	    Own Id: OTP-14298 Aux Id: seq13294 </p>
        </item>
      </list>
    </section>

</section>

<section><title>Ssh 4.4.1</title>

    <section><title>Fixed Bugs and Malfunctions</title>
      <list>
        <item>
          <p>
	    Fix bug when opening connections. If the tcp setup
	    failed, that would in some cases not result in an error
	    return value.</p>
          <p>
	    Own Id: OTP-14108</p>
        </item>
        <item>
          <p>
	    Reduce information leakage in case of decryption errors.</p>
          <p>
	    Own Id: OTP-14109</p>
        </item>
        <item>
          <p>
	    The key exchange algorithm
	    diffie-hellman-group-exchange-sha* has a server-option
	    <c>{dh_gex_limits,{Min,Max}}</c>. There was a hostkey
	    signature validation error on the client side if the
	    option was used and the <c>Min</c> or the <c>Max</c>
	    differed from the corresponding values obtained from the
	    client.</p>
          <p>
	    This bug is now corrected.</p>
          <p>
	    Own Id: OTP-14166</p>
        </item>
        <item>
          <p>
	    The sftpd server now correctly uses <c>root_dir</c> and
	    <c>cwd</c> when resolving file paths if both are
	    provided. The <c>cwd</c> handling is also corrected.</p>
          <p>
	    Thanks to kape1395!</p>
          <p>
	    Own Id: OTP-14225 Aux Id: PR-1331, PR-1335 </p>
        </item>
        <item>
          <p>
	    Ssh_cli used a function that does not handle non-utf8
	    unicode correctly.</p>
          <p>
	    Own Id: OTP-14230 Aux Id: ERL-364 </p>
        </item>
      </list>
    </section>


    <section><title>Improvements and New Features</title>
      <list>
        <item>
          <p>
	    The implementation of the key exchange algorithms
	    diffie-hellman-group-exchange-sha* are optimized, up to a
	    factor of 11 for the slowest ( = biggest and safest)
	    group size.</p>
          <p>
	    Own Id: OTP-14169 Aux Id: seq-13261 </p>
        </item>
        <item>
          <p>
	    The ssh host key fingerprint generation now also takes a
	    list of algorithms and returns a list of corresponding
	    fingerprints. See
	    <c>public_key:ssh_hostkey_fingerprint/2</c> and the
	    option <c>silently_accept_hosts</c> in
	    <c>ssh:connect</c>.</p>
          <p>
	    Own Id: OTP-14223</p>
        </item>
      </list>
    </section>

</section>

<section><title>Ssh 4.4</title>

    <section><title>Fixed Bugs and Malfunctions</title>
      <list>
        <item>
          <p>
	    A file read with an sftp client could loose data if the
	    packet_size is set to larger than 64k. This is corrected
	    now in such a way that the packet_size is silently
	    lowered if there is a risk for data loss.</p>
          <p>
	    Own Id: OTP-13857 Aux Id: ERL-238, OTP-13858 </p>
        </item>
        <item>
          <p>
	    When user defined SSH shell REPL process exits with
	    reason normal, the SSH channel callback module should
	    report successful exit status to the SSH client. This
	    provides simple way for SSH clients to check for
	    successful completion of executed commands. (Thanks to
	    isvilen)</p>
          <p>
	    Own Id: OTP-13905 Aux Id: PR-1173 </p>
        </item>
      </list>
    </section>


    <section><title>Improvements and New Features</title>
      <list>
        <item>
          <p>
	    Extended the option <c>silently_accept_hosts</c> for
	    <c>ssh:connect</c> to make it possible for the client to
	    check the SSH host key fingerprint string. Se the
	    reference manual for SSH.</p>
          <p>
	    Own Id: OTP-13887 Aux Id: OTP-13888 </p>
        </item>
      </list>
    </section>

</section>

<section><title>Ssh 4.3.6</title>

    <section><title>Fixed Bugs and Malfunctions</title>
      <list>
        <item>
          <p>
	    Re-negotiation problems with OpenSSH client solved.</p>
          <p>
	    Own Id: OTP-13972</p>
        </item>
      </list>
    </section>

</section>

<section><title>Ssh 4.3.5</title>

    <section><title>Fixed Bugs and Malfunctions</title>
      <list>
        <item>
          <p>
	    If a client illegaly sends an info-line and then
	    immediatly closes the TCP-connection, a badmatch
	    exception was raised.</p>
          <p>
	    Own Id: OTP-13966</p>
        </item>
      </list>
    </section>

</section>

<section><title>Ssh 4.3.4</title>

    <section><title>Fixed Bugs and Malfunctions</title>
      <list>
        <item>
          <p>
	    Intermittent ssh ERROR REPORT mentioning
	    nonblocking_sender</p>
          <p>
	    Own Id: OTP-13953 Aux Id: seq13199 </p>
        </item>
      </list>
    </section>

</section>

<section><title>Ssh 4.3.3</title>

    <section><title>Fixed Bugs and Malfunctions</title>
      <list>
        <item>
          <p>
	    Handle all possible exit values that should be
	    interpreted as {error, closed}. Failing to do so could
	    lead to unexpected crashes for users of the ssh
	    application.</p>
          <p>
	    Own Id: OTP-13932 Aux Id: seq13189 </p>
        </item>
      </list>
    </section>

</section>

<section><title>Ssh 4.3.2</title>

    <section><title>Fixed Bugs and Malfunctions</title>
      <list>
        <item>
          <p>
	    Upgrade of an established client connection could crash
	    because the ssh client supervisors children had wrong
	    type. This is fixed now.</p>
          <p>
	    Own Id: OTP-13782 Aux Id: seq13158 </p>
        </item>
        <item>
          <p>
	    Partly checks the public key early in public key
	    authorization</p>
          <p>
	    Own Id: OTP-13847 Aux Id:
	    defensics-ssh3.1.0-190243,205277,219318 </p>
        </item>
        <item>
          <p>
	    Corrected handling of SHA for ECDSA (Elliptic curve
	    public keys)</p>
          <p>
	    Own Id: OTP-13850 Aux Id: defensics-ssh3.1.0-214168 </p>
        </item>
        <item>
          <p>
	    Problems found by test suites as well as by
	    Codenomicon/Defensics fixed: - reduce max random padding
	    to 15 bytes (Codenomicon/Defensics) - inclomplete pdu
	    handling (Codenomicon/Defensics) - badmatch in test suite
	    - non-blocking send fixes deadlock in
	    ssh_connection_SUITE:interrupted_send</p>
          <p>
	    Own Id: OTP-13854</p>
        </item>
        <item>
          <p>
	    Caller is now notified when a tcp close is received.</p>
          <p>
	    Own Id: OTP-13859 Aux Id: seq13177 </p>
        </item>
      </list>
    </section>


    <section><title>Improvements and New Features</title>
      <list>
        <item>
          <p>
	    Use application:ensure_all_started/2 instead of
	    hard-coding deps</p>
          <p>
	    Own Id: OTP-13843 Aux Id: PR-1147 </p>
        </item>
      </list>
    </section>

</section>

<section><title>Ssh 4.3.1</title>

    <section><title>Fixed Bugs and Malfunctions</title>
      <list>
        <item>
          <p>
	    SSH client does not any longer retry a bad password given
	    as option to ssh:connect et al.</p>
          <p>
	    Own Id: OTP-13674 Aux Id: TR-HU92273 </p>
        </item>
        <item>
          <p>
	    Removed possible hanging risk for a certain timing
	    sequence when communicating client and server executes on
	    the same node.</p>
          <p>
	    Own Id: OTP-13715</p>
        </item>
      </list>
    </section>

</section>

<section><title>Ssh 4.3</title>

    <section><title>Improvements and New Features</title>
      <list>
        <item>
          <p>
	    A socket created and connected by gen_tcp could now be
	    used as input to ssh:connect, ssh:shell,
	    ssh_sftp:start_channel and ssh:daemon.</p>
          <p>
	    Own Id: OTP-12860</p>
        </item>
        <item>
          <p>
	    Some time optimization mainly in message encoding.</p>
          <p>
	    Own Id: OTP-13131</p>
        </item>
        <item>
          <p>
	    Optimized the sftp client time by setting new packet and
	    window sizes.</p>
          <p>
	    Own Id: OTP-13175</p>
        </item>
        <item>
          <p>
	    The <c>ssh_connection_handler</c> module in SSH is
	    changed and now uses the new behaviour <c>gen_statem</c>. </p>
          <p>
	    The module can be used as an example of a
	    <c>gen_statem</c> callback module but with a warning:
	    This commit of ssh is just a straightforward port from
	    gen_fsm to gen_statem with some code cleaning. Since the
	    state machine and the state callbacks are almost
	    unchanged the ssh module does not demonstrate the full
	    potential of the new behaviour.</p>
          <p>
	    The "new" state machine uses compound states. The ssh
	    server and client state machines are quite similar but
	    differences exist. With <c>gen_fsm</c> there were flags
	    in the user data which in fact implemented "substates".
	    Now with <c>gen_statem</c> those are made explicit in the
	    state names, eg. the state <c>userauth</c> and the binary
	    <c>role</c>-flag becomes the two state names
	    <c>{userauth, server}</c> and <c>{userauth, client}</c>.</p>
          <p>
	    Own Id: OTP-13267</p>
        </item>
        <item>
          <p>
	    The <c>{error, Reason}</c> tuples returned from
	    <c>ssh_sftp</c> api functions are described.</p>
          <p>
	    Own Id: OTP-13347 Aux Id: ERL-86 </p>
        </item>
        <item>
          <p>
	    Added -spec in ssh</p>
          <p>
	    Own Id: OTP-13479</p>
        </item>
        <item>
          <p>
	    It is now possible to call <c>ssh:daemon/{1,2,3}</c> with
	    <c>Port=0</c>. This makes the daemon select a free
	    listening tcp port before opening it. To find this port
	    number after the call, use the new function
	    <c>ssh:daemon_info/1</c>. See the reference manual for
	    details.</p>
          <p>
	    Own Id: OTP-13527</p>
        </item>
      </list>
    </section>

</section>

<section><title>Ssh 4.2.2.6</title>
    <section><title>Fixed Bugs and Malfunctions</title>
      <list>
        <item>
          <p>
	    Fix rare spurios shutdowns of ssh servers when receiveing
	    <c>{'EXIT',_,normal}</c> messages.</p>
          <p>
	    Own Id: OTP-15018</p>
        </item>
      </list>
    </section>
</section>


<section><title>Ssh 4.2.2.5</title>
    <section><title>Improvements and New Features</title>
    <list>
        <item>
          <p>
	    Default exec is disabled when a user-defined shell is
	    enabled.</p>
          <p>
	    Own Id: OTP-14881</p>
        </item>
      </list>
    </section>
</section>


<section><title>Ssh 4.2.2.4</title>

    <section><title>Fixed Bugs and Malfunctions</title>
      <list>
        <item>
          <p>
	    Trailing white space was removed at end of the
	    hello-string. This caused interoperability problems with
	    some other ssh-implementations (e.g OpenSSH 7.3p1 on
	    Solaris 11)</p>
          <p>
	    Own Id: OTP-14763 Aux Id: ERIERL-74 </p>
        </item>
      </list>
    </section>

</section>

<section><title>Ssh 4.2.2.3</title>

    <section><title>Fixed Bugs and Malfunctions</title>
      <list>
        <item>
          <p>
	    The key exchange algorithm
	    diffie-hellman-group-exchange-sha* has a server-option
	    <c>{dh_gex_limits,{Min,Max}}</c>. There was a hostkey
	    signature validation error on the client side if the
	    option was used and the <c>Min</c> or the <c>Max</c>
	    differed from the corresponding values obtained from the
	    client.</p>
          <p>
	    This bug is now corrected.</p>
          <p>
	    Own Id: OTP-14166</p>
        </item>
      </list>
    </section>


    <section><title>Improvements and New Features</title>
      <list>
        <item>
          <p>
	    Key exchange algorithms
	    diffie-hellman-group-exchange-sha* optimized, up to a
	    factor of 11 for the slowest ( = biggest and safest) one.</p>
          <p>
	    Own Id: OTP-14169 Aux Id: seq-13261 </p>
        </item>
      </list>
    </section>

</section>

<section><title>Ssh 4.2.2.2</title>

    <section><title>Fixed Bugs and Malfunctions</title>
      <list>
        <item>
          <p>
	    Upgrade of an established client connection could crash
	    because the ssh client supervisors children had wrong
	    type. This is fixed now.</p>
          <p>
	    Own Id: OTP-13782 Aux Id: seq13158 </p>
        </item>
      </list>
    </section>

</section>

<section><title>Ssh 4.2.2.1</title>

    <section><title>Fixed Bugs and Malfunctions</title>
      <list>
        <item>
          <p>
	    SSH client does not any longer retry a bad password given
	    as option to ssh:connect et al.</p>
          <p>
	    Own Id: OTP-13674 Aux Id: TR-HU92273 </p>
        </item>
      </list>
    </section>

</section>

<section><title>Ssh 4.2.2</title>

    <section><title>Fixed Bugs and Malfunctions</title>
      <list>
        <item>
          <p>
	    Documentation correction of <c>ssh_sftp:position/4</c></p>
          <p>
	    Thanks to Rabbe Fogelholm.</p>
          <p>
	    Own Id: OTP-13305 Aux Id: ERL-87 </p>
        </item>
      </list>
    </section>

</section>

<section><title>Ssh 4.2.1</title>

    <section><title>Fixed Bugs and Malfunctions</title>
      <list>
        <item>
          <p>
	    The authentication method 'keyboard-interactive' failed
	    in the Erlang client when the server after successful
	    authentication continued by asking for zero more
	    passwords.</p>
          <p>
	    Own Id: OTP-13225</p>
        </item>
      </list>
    </section>

</section>

<section><title>Ssh 4.2</title>

    <section><title>Fixed Bugs and Malfunctions</title>
      <list>
        <item>
          <p>
	    Better error handling in ssh_file. There was some rare
	    errors when a NFS-mounted file was opened by ssh_file and
	    then remotely deleted during reading. That caused an
	    endless loop. </p>
          <p>
	    That bug is now fixed.</p>
          <p>
	    Own Id: OTP-12699 Aux Id: OTP-11688 </p>
        </item>
        <item>
          <p>
	    Fixed a bug in the compression algorithm
	    zlib@openssh.com.</p>
          <p>
	    Own Id: OTP-12759</p>
        </item>
        <item>
          <p>
	    It is now possible to start more than one daemon with a
	    file descriptor given in option fd. Each daemon must of
	    course have a unique file descriptor.</p>
          <p>
	    Own Id: OTP-12966 Aux Id: seq12945 </p>
        </item>
        <item>
          <p>
	    Fixed a bug that caused the option <c>dh_gex_limit</c> to
	    be ignored.</p>
          <p>
	    Own Id: OTP-13029</p>
        </item>
        <item>
          <p>
	    A problem is fixed with the <c>ssh:connect</c> option
	    <c>pref_public_key_algs</c> specifying user keys.</p>
          <p>
	    Own Id: OTP-13158</p>
        </item>
      </list>
    </section>


    <section><title>Improvements and New Features</title>
      <list>
        <item>
          <p>
	    Document updates in the ssh reference manual: app doc
	    file and ssh_connection.</p>
          <p>
	    Own Id: OTP-12003</p>
        </item>
        <item>
          <p>
	    The authorization phase is made stateful to prevent ssh
	    acting on messages sent in wrong order.</p>
          <p>
	    Own Id: OTP-12787</p>
        </item>
        <item>
          <p>
	    Testcases for bad message lengths and for bad subfield
	    lengths added.</p>
          <p>
	    Own Id: OTP-12792 Aux Id: Codenomicon #5214, 6166 </p>
        </item>
        <item>
          <p>
	    The 'ecdsa-sha2-nistp256', 'ecdsa-sha2-nistp384' and
	    'ecdsa-sha2-nistp521' signature algorithms for ssh are
	    implemented. See RFC 5656.</p>
          <p>
	    Own Id: OTP-12936</p>
        </item>
        <item>
          <p>
	    The crypto algorithms 'aes192-ctr' and 'aes256-ctr' are
	    implemented. See RFC 4344.</p>
          <p>
	    Own Id: OTP-12939</p>
        </item>
        <item>
          <p>
	    The ciphers and macs AEAD_AES_128_GCM and
	    AEAD_AES_256_GCM are implemented but not enabled per
	    default. See the SSH App Reference Manual and RFC5647 for
	    details.</p>
          <p>
	    The ciphers aes128-gcm@openssh.com and
	    aes256-gcm@openssh.com are also implemented and available
	    in the default configuration.</p>
          <p>
	    Own Id: OTP-13018</p>
        </item>
        <item>
          <p>
	    The ssh:daemon option dh_gex_groups is extended to read a
	    user provided ssh moduli file with generator-modulus
	    pairs. The file is in openssh format.</p>
          <p>
	    Own Id: OTP-13052 Aux Id: OTP-13054 </p>
        </item>
        <item>
          <p>
	    There is now a file (public_key/priv/moduli) which lists
	    size-generator-modulus triples. The purpose is to give
	    servers the possibility to select the crypto primes
	    randomly among a list of pregenerated triples. This
	    reduces the risk for some attacks on diffie-hellman
	    negotiation.</p>
          <p>
	    See the reference manual for public_key:dh_gex_group/4
	    where the handling of this is described.</p>
          <p>
	    The ssh server (ssh:daemon) uses this.</p>
          <p>
	    Own Id: OTP-13054 Aux Id: OTP-13052 </p>
        </item>
        <item>
          <p>
	    The ssh:daemon option pwdfun now also takes a fun/4. This
	    enables the user to 1) check userid-password in another
	    way than the builtin algorithm, 2) implement rate
	    limiting per user or source IP or IP+Port, and 3)
	    implement blocking of missbehaving peers.</p>
          <p>
	    The old fun/2 still works as previously.</p>
          <p>
	    Own Id: OTP-13055 Aux Id: OTP-13053 </p>
        </item>
        <item>
          <p>
	    There is now a new option to make the server limit the
	    size range of moduli available for the diffie-hellman
	    group exchange negotiation. See option <c>
	    {dh_gex_limits,{Min,Max}}</c> in ssh:daemon/3.</p>
          <p>
	    Own Id: OTP-13066</p>
        </item>
        <item>
          <p>
	    Ecdh key exchange now validates compressed and
	    uncompressed keys as defined in rfc5656</p>
          <p>
	    Own Id: OTP-13067</p>
        </item>
        <item>
          <p>
	    Search order for the .ssh directory are changed so
	    <c>$HOME</c> is tried before
	    <c>init:get_argument(home)</c>.</p>
          <p>
	    Own Id: OTP-13109</p>
        </item>
        <item>
          <p>
	    The sftp receive window handling is optimized so it will
	    not update the remote end too often. This makes "sftp
	    mget" considerable faster.</p>
          <p>
	    Own Id: OTP-13130</p>
        </item>
        <item>
          <p>
	    The option <c>key_cb</c> is extended to take an optional
	    list that is passed to the callback module as an option.
	    With this it is possible to have different keys depending
	    on which host that is connected. Another possibility is
	    to write a callback module that fetches keys etc from a
	    database.</p>
          <p>
	    Thanks to Vipin Nair.</p>
          <p>
	    Own Id: OTP-13156</p>
        </item>
      </list>
    </section>

</section>

<section><title>Ssh 4.1.3</title>

    <section><title>Known Bugs and Problems</title>
      <list>
        <item>
          <p>
	    SSH_MSG_KEX_DH_GEX_REQUEST_OLD implemented to make PuTTY
	    work with erl server.</p>
          <p>
	    Own Id: OTP-13140</p>
        </item>
      </list>
    </section>

</section>

<section><title>Ssh 4.1.2</title>

    <section><title>Fixed Bugs and Malfunctions</title>
      <list>
        <item>
          <p>
	    Add a 1024 group to the list of key group-exchange groups</p>
          <p>
	    Own Id: OTP-13046</p>
        </item>
      </list>
    </section>

</section>

<section><title>Ssh 4.1.1</title>

    <section><title>Improvements and New Features</title>
      <list>
        <item>
          <p>
	    A new option <c>max_channels</c> limits the number of
	    channels with active server-side subsystems that are
	    accepted.</p>
          <p>
	    Own Id: OTP-13036</p>
        </item>
      </list>
    </section>

</section>

<section><title>Ssh 4.1</title>

    <section><title>Fixed Bugs and Malfunctions</title>
      <list>
        <item>
          <p>
	    Send an understandable disconnect message when the key
	    exchange phase can't find a common algorithm. There are
	    also some test cases added.</p>
          <p>
	    Own Id: OTP-11531</p>
        </item>
        <item>
          <p>
	    The third parameter in <c>ssh_sftp:write_file</c> is now
	    accepting iolists again. Unicode handling adjusted.</p>
          <p>
	    Own Id: OTP-12853 Aux Id: seq12891 </p>
        </item>
      </list>
    </section>


    <section><title>Improvements and New Features</title>
      <list>
        <item>
          <p>
	    First part of ssh test suite re-organization and
	    extension.</p>
          <p>
	    Own Id: OTP-12230</p>
        </item>
        <item>
          <p>
	    The key exchange algorithms 'ecdh-sha2-nistp256',
	    'ecdh-sha2-nistp384' and 'ecdh-sha2-nistp521' are
	    implemented. See RFC 5656.</p>
          <p>
	    This raises the security level considerably.</p>
          <p>
	    Own Id: OTP-12622 Aux Id: OTP-12671, OTP-12672 </p>
        </item>
        <item>
          <p>
	    The key exchange algorithm 'diffie-hellman-group14-sha1'
	    is implemented. See RFC 4253.</p>
          <p>
	    This raises the security level.</p>
          <p>
	    Own Id: OTP-12671 Aux Id: OTP-12672, OTP-12622 </p>
        </item>
        <item>
          <p>
	    The key exchange algorithms
	    'diffie-hellman-group-exchange-sha1' and
	    'diffie-hellman-group-exchange-sha256' are implemented.
	    See RFC 4419.</p>
          <p>
	    This raises the security level.</p>
          <p>
	    Own Id: OTP-12672 Aux Id: OTP-12671, OTP-12622 </p>
        </item>
        <item>
          <p>
	    Adding random length extra padding as recommended in RFC
	    4253 section 6.</p>
          <p>
	    Own Id: OTP-12831</p>
        </item>
        <item>
          <p>
	    New test library for low-level protocol testing. There is
	    also a test suite using it for some preliminary tests.
	    The intention is to build on that for more testing of
	    individual ssh messages. See
	    <c>lib/ssh/test/ssh_trpt_test_lib.erl</c> and
	    <c>ssh_protocol_SUITE.erl</c> in the same directory.</p>
          <p>
	    Own Id: OTP-12858</p>
        </item>
        <item>
          <p>
	    Increased default values for
	    diffie-hellman-group-exchange-sha* to Min = 1024, N =
	    6144, Max = 8192.</p>
          <p>
	    Added 6144 and 8192 bit default gex groups.</p>
          <p>
	    Own Id: OTP-12937</p>
        </item>
        <item>
          <p>
	    The mac algorithm 'hmac-sha2-512' is implemented. See RFC
	    6668.</p>
          <p>
	    Own Id: OTP-12938</p>
        </item>
      </list>
    </section>

</section>

<section><title>Ssh 4.0</title>

    <section><title>Fixed Bugs and Malfunctions</title>
      <list>
        <item>
          <p>
	    Ssh crashed if a message was sent on a channel with
	    packet_size = 0.</p>
          <p>
	    A new option for ssh:daemon is also introduced:
	    <c>minimal_remote_max_packet_size</c>. This option sets
	    the least max packet size declaration that the daemon
	    will accept from a client. The default value is 0 to
	    maintain compatibility with OpenSSH and the rfc:s.</p>
          <p>
	    Own Id: OTP-12645 Aux Id: seq12816 </p>
        </item>
        <item>
          <p>
	    Included test of the 'e' and 'f' parameters in
	    diffie-hellman key exchange as specified in rfc 4253
	    section 8.</p>
          <p>
	    Own Id: OTP-12649</p>
        </item>
        <item>
          <p>
	    Fixes the bug that once the <c>rekey_limit</c> bytes (by
	    default, 1GB) had been transmitted the connection was
	    rekeyed every minute, not after the next transferred
	    'rekey_limit' chunk.</p>
          <p>
	    Thanks to Simon Cornish for the report and the fix!</p>
          <p>
	    Own Id: OTP-12692</p>
        </item>
        <item>
          <p>
	    Fixes a bug that causes an SFTP connection to always fail
	    when {timeout, Timeout} option is used with
	    ssh_sftp:start_channel.</p>
          <p>
	    Thanks to Simon Cornish</p>
          <p>
	    Own Id: OTP-12708</p>
        </item>
        <item>
          <p>
	    Fix various ssh key exchange problems.</p>
          <p>
	    Thanks to Simon Cornish</p>
          <p>
	    Own Id: OTP-12760 Aux Id: <url
	    href="https://github.com/erlang/otp/pull/715">pull req
	    715</url> </p>
        </item>
        <item>
          <p>
	    The options <c>system_dir</c> and <c>user_dir</c> assumes
	    that the value is a path to a directory which is
	    readable. This is now checked early, so <c>ssh:daemon</c>
	    and <c>ssh:connect</c> will fail with an error message
	    immediately.</p>
          <p>
	    Own Id: OTP-12788</p>
        </item>
        <item>
          <p>
	    A daemon now checks that a client doesn't try to
	    authorize with methods not in the option auth_methods.</p>
          <p>
	    Own Id: OTP-12790</p>
        </item>
        <item>
          <p>
	    Disconnectfun now should trigger on all disconnects.</p>
          <p>
	    Own Id: OTP-12811</p>
        </item>
      </list>
    </section>


    <section><title>Improvements and New Features</title>
      <list>
        <item>
          <p>
	    Better usage of binary matching in ssh_auth.erl and
	    ssh_message.erl</p>
          <p>
	    Own Id: OTP-11697</p>
        </item>
        <item>
          <p>
	    A new option 'preferred_algorithms' is available for
	    <c>ssh:daemon</c> and <c>ssh:connect</c>.</p>
          <p>
	    This option defines the algorithms presented to the peer
	    in the algorithm negotiation phase of the ssh protocol. </p>
          <p>
	    The default list can be obtained from the new function
	    <c>ssh:default_algorithms/0</c>.</p>
          <p>
	    *** INCOMPATIBILITY with removed undocumented options
	    'role' and 'compression' ***</p>
          <p>
	    Own Id: OTP-12029</p>
        </item>
        <item>
          <p>
	    The internal group to user_drv protocol has been changed
	    to be synchronous in order to guarantee that output sent
	    to a process implementing the user_drv protocol is
	    printed before replying. This protocol is used by the
	    standard_output device and the ssh application when
	    acting as a client. </p>
          <p>
	    This change changes the previous unlimited buffer when
	    printing to standard_io and other devices that end up in
	    user_drv to 1KB.</p>
          <p>
	    *** POTENTIAL INCOMPATIBILITY ***</p>
          <p>
	    Own Id: OTP-12240</p>
        </item>
        <item>
          <p>
	    If ssh_connection:subsystem/4 fails we do not want to
	    crash but rather terminate gracefully.</p>
          <p>
	    Own Id: OTP-12648 Aux Id: seq12834 </p>
        </item>
        <item>
          <p>
	    New option <c>id_string</c> for <c>ssh:daemon</c> and
	    <c>ssh:connect</c> for limiting banner grabbing attempts.</p>
          <p>
	    The possible values are: <c>{id_string,string()}</c> and
	    <c>{id_string,random}</c>. The latter will make ssh
	    generate a random nonsence id-string for each new
	    connection.</p>
          <p>
	    Own Id: OTP-12659</p>
        </item>
        <item>
          <p>
	    To enable the ssh daemon to run in a virtualized
	    environment, where there can be more that one server that
	    has the same ip-address and port, we add a new option
	    profile.</p>
          <p>
	    Own Id: OTP-12675</p>
        </item>
        <item>
          <p>
	    Upgrade test suite added.</p>
          <p>
	    Own Id: OTP-12676</p>
        </item>
        <item>
          <p>
	    A new option for handling the SSH_MSG_DEBUG message's
	    printouts. A fun could be given in the options that will
	    be called whenever the SSH_MSG_DEBUG message arrives.
	    This enables the user to format the printout or just
	    discard it.</p>
          <p>
	    Own Id: OTP-12738 Aux Id: seq12860 </p>
        </item>
        <item>
          <p>
	    Testcase improvements and corrections:</p>
          <p>
	    * Add testcases for the <c>disconnectfun</c> option on
	    both server and client sides</p>
          <p>
	    * Timeout testcases adjusted for slow machines where they
	    sometimes failed</p>
          <p>
	    Own Id: OTP-12786</p>
        </item>
        <item>
          <p>
	    The option <c>disconnectfun</c> can now be used both on
	    the client and server side.</p>
          <p>
	    Own Id: OTP-12789</p>
        </item>
        <item>
          <p>
	    A new option unknown_msgfun/2 for ssh:connect and
	    ssh:daemon for handling unknown messages. With the option
	    it is possible to intercept before an INFO log message is
	    generated.</p>
          <p>
	    One usage is to filter out messages that are not wanted
	    in the error logger as info reports. An example of such a
	    message is the 'etimedout' tcp error message that will be
	    received if a connection has keep_alive and the peer is
	    restarted.</p>
          <p>
	    Own Id: OTP-12813 Aux Id: seq12881 </p>
        </item>
      </list>
    </section>

</section>

<section><title>Ssh 3.2.4</title>

    <section><title>Fixed Bugs and Malfunctions</title>
      <list>
        <item>
          <p>
	    Gracefully terminate if sockets is unexpectedly closed.</p>
          <p>
	    Own Id: OTP-12782</p>
        </item>
        <item>
          <p>
	    Made Codenomicon Defensics test suite pass:</p> <list>
	    <item>limit number of algorithms in kexinit
	    message</item> <item>check 'e' and 'f' parameters in
	    kexdh</item> <item>implement 'keyboard-interactive' user
	    authentication on server side</item> <item> return plain
	    text message to bad version exchange message</item>
	    </list>
          <p>
	    Own Id: OTP-12784</p>
        </item>
      </list>
    </section>

</section>

<section><title>Ssh 3.2.3</title>

    <section><title>Fixed Bugs and Malfunctions</title>
      <list>
        <item>
          <p>
	    A new option for handling the SSH_MSG_DEBUG message's
	    printouts. A fun could be given in the options that will
	    be called whenever the SSH_MSG_DEBUG message arrives.
	    This enables the user to format the printout or just
	    discard it.</p>
          <p>
	    Own Id: OTP-12738 Aux Id: seq12860 </p>
        </item>
      </list>
    </section>

</section>

<section><title>Ssh 3.2.2</title>

    <section><title>Improvements and New Features</title>
      <list>
        <item>
          <p>
	    New option <c>id_string</c> for <c>ssh:daemon</c> and
	    <c>ssh:connect</c> for limiting banner grabbing attempts.</p>
          <p>
	    The possible values are: <c>{id_string,string()}</c> and
	    <c>{id_string,random}</c>. The latter will make ssh
	    generate a random nonsence id-string for each new
	    connection.</p>
          <p>
	    Own Id: OTP-12659</p>
        </item>
      </list>
    </section>

</section>

<section><title>Ssh 3.2.1</title>

    <section><title>Fixed Bugs and Malfunctions</title>
      <list>
        <item>
          <p>
	    Ssh crashed if a message was sent on a channel with
	    packet_size = 0.</p>
          <p>
	    A new option for ssh:daemon is also introduced:
	    <c>minimal_remote_max_packet_size</c>. This option sets
	    the least max packet size declaration that the daemon
	    will accept from a client. The default value is 0 to
	    maintain compatibility with OpenSSH and the rfc:s.</p>
          <p>
	    Own Id: OTP-12645 Aux Id: seq12816 </p>
        </item>
      </list>
    </section>

</section>

<section><title>Ssh 3.2</title>

    <section><title>Fixed Bugs and Malfunctions</title>
      <list>
        <item>
          <p>
	    If a channel is closed by the peer while using a function
	    with call semantics in ssh_connection.erl return {error,
	    closed}. Document that the functions can return {error,
	    timeout | closed} and not only ssh_request_status()</p>
          <p>
	    Own Id: OTP-12004</p>
        </item>
        <item>
          <p>
	    Bug that causes ssh:connect to return
	    <c>{error,int()}</c> instead of <c>{error,timeout}</c>
	    when ssh handshake takes too long time.</p>
          <p>
	    Own Id: OTP-12369</p>
        </item>
        <item>
          <p>
	    Documentation corrections. (Thanks to Rabbe Fogelholm)</p>
          <p>
	    Own Id: OTP-12399</p>
        </item>
      </list>
    </section>


    <section><title>Improvements and New Features</title>
      <list>
        <item>
          <p>
	    Example of ssh_connection:exec added.</p>
          <p>
	    Own Id: OTP-12558</p>
        </item>
      </list>
    </section>

</section>

<section><title>Ssh 3.1</title>

    <section><title>Fixed Bugs and Malfunctions</title>
      <list>
        <item>
          <p>
	    Make sure the clean rule for ssh, ssl, eunit and otp_mibs
	    actually removes generated files.</p>
          <p>
	    Own Id: OTP-12200</p>
        </item>
        <item>
          <p>
	    Improved Property Tests (Thanks to Thomas, John and
	    Tobias at QuviQ)</p>
          <p>
	    Own Id: OTP-12256</p>
        </item>
        <item>
          <p>
	    Correct typo of renegotiate that could cause rekeying to
	    fail</p>
          <p>
	    Own Id: OTP-12277 Aux Id: seq12736 </p>
        </item>
        <item>
          <p>
	    The {timeout, Timeout} option passed to
	    ssh_sftp:start_channel was not applied to the early
	    phases of the SSH protocol. This patch passes the Timeout
	    through to ssh:connect. In case the timeout occurs during
	    these phases, {error, timeout} is returned. (Thanks to
	    Simon Cornish)</p>
          <p>
	    Own Id: OTP-12306</p>
        </item>
      </list>
    </section>


    <section><title>Improvements and New Features</title>
      <list>
        <item>
          <p>
	    Added API functions ptty_alloc/3 and ptty_alloc/4, to
	    allocate a pseudo tty.</p>
          <p>
	    Own Id: OTP-11542 Aux Id: seq12493, OTP-11631 </p>
        </item>
        <item>
          <p>
	    Supports tar file creation on other media than file
	    systems mounted on the local machine.</p>
          <p>
	    The <c>erl_tar</c> api is extended with
	    <c>erl_tar:init/3</c> that enables usage of user provided
	    media storage routines. A ssh-specific set of such
	    routines is hidden in the new function
	    <c>ssh_sftp:open_tar/3</c> to simplify creating a tar
	    archive on a remote ssh server.</p>
          <p>
	    A chunked file reading option is added to
	    <c>erl_tar:add/3,4</c> to save memory on e.g small
	    embedded systems. The size of the slices read from a file
	    in that case can be specified.</p>
          <p>
	    Own Id: OTP-12180 Aux Id: seq12715 </p>
        </item>
        <item>
          <p>
	    Always send SSH_DISCONNECT protocol messages when peer
	    sends corrupt messages.</p>
          <p>
	    Own Id: OTP-12185</p>
        </item>
        <item>
          <p>
	    Hooks for funs that can change binaries sent to remote
	    sites from erl_tar for renote tar file creation are
	    added. See <c>ssh_sftp:open_tar/3,4</c> for details. The
	    hooks could also be used to read remote tar files that
	    need transformation before file extraction.</p>
          <p>
	    Those hooks are intended for encryption and decryption of
	    tar files. Effort is put into memory, disk and network
	    resource economy.</p>
          <p>
	    Own Id: OTP-12312 Aux Id: OTP-12180 </p>
        </item>
      </list>
    </section>

</section>

<section><title>Ssh 3.0.8</title>

    <section><title>Fixed Bugs and Malfunctions</title>
      <list>
        <item>
          <p>
	    Fixes of login blocking after port scanning.</p>
          <p>
	    Own Id: OTP-12247 Aux Id: seq12726 </p>
        </item>
      </list>
    </section>

</section>

<section><title>Ssh 3.0.7</title>

    <section><title>Fixed Bugs and Malfunctions</title>
      <list>
        <item>
          <p>
	    Add option sftp_vsn to SFTP</p>
          <p>
	    Own Id: OTP-12227</p>
        </item>
      </list>
    </section>


    <section><title>Improvements and New Features</title>
      <list>
        <item>
          <p>
	    Fix option user_interaction to work as expected. When
	    password authentication is implemented with ssh
	    keyboard-interactive method and the password is already
	    supplied, so that we do not need to query user, then
	    connections should succeed even though user_interaction
	    option is set to false.</p>
          <p>
	    Own Id: OTP-11329 Aux Id: seq12420, seq12335 </p>
        </item>
      </list>
    </section>

</section>

<section><title>Ssh 3.0.6</title>

    <section><title>Fixed Bugs and Malfunctions</title>
      <list>
        <item>
          <p>
	    Gracefully handle bad data from the client when expecting
	    ssh version exchange.</p>
          <p>
	    Own Id: OTP-12157 Aux Id: seq12706 </p>
        </item>
        <item>
          <p>
	    When restarting an ssh daemon, that was stopped with
	    ssh:stop_listner/ [1,2] new options given shall replace
	    old ones.</p>
          <p>
	    Own Id: OTP-12168 Aux Id: seq12711 </p>
        </item>
      </list>
    </section>


    <section><title>Improvements and New Features</title>
      <list>
        <item>
          <p>
	    ssh now has a format_status function to avoid printing
	    sensitive information in error loggs.</p>
          <p>
	    Own Id: OTP-12030</p>
        </item>
      </list>
    </section>


    <section><title>Known Bugs and Problems</title>
      <list>
        <item>
          <p>
	    The option <c>parallel_login</c> didn't work with the
	    value <c>true</c>. All logins were serial.</p>
          <p>
	    Own Id: OTP-12194</p>
        </item>
      </list>
    </section>

</section>

<section><title>Ssh 3.0.5</title>

    <section><title>Fixed Bugs and Malfunctions</title>
      <list>
        <item>
          <p>
	    When starting an ssh-daemon giving the option
	    {parallel_login, true}, the timeout for authentication
	    negotiation ({negotiation_timeout, integer()}) was never
	    removed.</p>
          <p>
	    This caused the session to always be terminated after the
	    timeout if parallel_login was set.</p>
          <p>
	    Own Id: OTP-12057 Aux Id: seq12663 </p>
        </item>
      </list>
    </section>


    <section><title>Improvements and New Features</title>
      <list>
        <item>
          <p>
	    Warning: this is experimental and may disappear or change
	    without previous warning.</p>
          <p>
	    Experimental support for running Quickcheck and PropEr
	    tests from common_test suites is added to common_test.
	    See the reference manual for the new module
	    <c>ct_property_testing</c>.</p>
          <p>
	    Experimental property tests are added under
	    <c>lib/{inet,ssh}/test/property_test</c>. They can be run
	    directly or from the commont_test suites
	    <c>inet/ftp_property_test_SUITE.erl</c> and
	    <c>ssh/test/ssh_property_test_SUITE.erl</c>.</p>
          <p>
	    See the code in the <c>test</c> directories and the man
	    page for details.</p>
          <p>
	    (Thanks to Tuncer Ayaz for a patch adding Triq)</p>
          <p>
	    Own Id: OTP-12119</p>
        </item>
      </list>
    </section>

</section>

<section><title>Ssh 3.0.4</title>

    <section><title>Fixed Bugs and Malfunctions</title>
      <list>
        <item>
          <p>
	    When starting an ssh-daemon giving the option
	    {parallel_login, true}, the timeout for authentication
	    negotiation ({negotiation_timeout, integer()}) was never
	    removed.</p>
          <p>
	    This caused the session to always be terminated after the
	    timeout if parallel_login was set.</p>
          <p>
	    Own Id: OTP-12057 Aux Id: seq12663 </p>
        </item>
      </list>
    </section>

</section>

<section><title>Ssh 3.0.3</title>

    <section><title>Fixed Bugs and Malfunctions</title>
      <list>
        <item>
          <p>
	    Removed mail address from error reports and corrected
	    spelling error (Stacktace -&gt; stacktrace)</p>
          <p>
	    Own Id: OTP-11883 Aux Id: seq12586 </p>
        </item>
        <item>
          <p>
	    Decode/encode fixes in SSH_MSG_IGNORE and
	    SSH_MSG_UNIMPLEMENTED.</p>
          <p>
	    Own Id: OTP-11983</p>
        </item>
      </list>
    </section>


    <section><title>Improvements and New Features</title>
      <list>
        <item>
          <p>
	    Accepts that some older OpenSSH clients sends incorrect
	    disconnect messages.</p>
          <p>
	    Own Id: OTP-11972</p>
        </item>
        <item>
          <p>
	    Handle inet and inet6 option correctly</p>
          <p>
	    Own Id: OTP-11976</p>
        </item>
      </list>
    </section>

</section>

<section><title>Ssh 3.0.2</title>

    <section><title>Fixed Bugs and Malfunctions</title>
      <list>
        <item>
          <p>
	    Fixed timeout bug in ssh:connect.</p>
          <p>
	    Own Id: OTP-11908</p>
        </item>
      </list>
    </section>


    <section><title>Improvements and New Features</title>
      <list>
        <item>
          <p>
	    Option <c>max_sessions</c> added to
	    <c>ssh:daemon/{2,3}</c>. This option, if set, limits the
	    number of simultaneous connections accepted by the
	    daemon.</p>
          <p>
	    Own Id: OTP-11885</p>
        </item>
      </list>
    </section>

</section>

<section><title>Ssh 3.0.1</title>

    <section><title>Fixed Bugs and Malfunctions</title>
      <list>
        <item>
          <p>
	    Fixes the problem that ssh_cli in some cases could delay
	    the prompt if a tty was not requested by the client.</p>
          <p>
	    Own Id: OTP-10732</p>
        </item>
        <item>
          <p>
	    The variable NewCol is now correctly calculated allowing
	    for tab-completion of function calls even when preceded
	    with blank space (Thanks to Alexander Demidenko)</p>
          <p>
	    Own Id: OTP-11566</p>
        </item>
        <item>
          <p>
	    Fix incorrect dialyzer spec and types, also enhance
	    documentation. </p>
          <p>
	    Thanks to Ayaz Tuncer.</p>
          <p>
	    Own Id: OTP-11627</p>
        </item>
        <item>
          <p>
	    Fixed a bug when ssh:exec executes a linux command on a
	    linux ssh daemon. If the result is sent back from
	    standard error, the length information was not stripped
	    off correctly.</p>
          <p>
	    Own Id: OTP-11667</p>
        </item>
        <item>
          <p>
	    Fixed a bug with the ssh file 'known_hosts' which made
	    the file grow with many equal entries.</p>
          <p>
	    Own Id: OTP-11671</p>
        </item>
        <item>
          <p>
	    Some local implementations of removing the last element
	    from a list are replaced by <c>lists:droplast/1</c>. Note
	    that this requires at least <c>stdlib-2.0</c>, which is
	    the stdlib version delivered in OTP 17.0. (Thanks to Hans
	    Svensson)</p>
          <p>
	    Own Id: OTP-11678</p>
        </item>
        <item>
          <p>
	    Bug fix for <c>ssh:daemon/2,3</c> so that the failfun is
	    called when it should.</p>
          <p>
	    Own Id: OTP-11680</p>
        </item>
        <item>
          <p>
	    Fixed bug which crashed ssh when SSH_MSG_KEX_DH_GEX_GROUP
	    is received. This could cause a vm-crash for eheap_alloc
	    during garbage collect.</p>
          <p>
	    Own Id: OTP-11696 Aux Id: 12547, 12532 </p>
        </item>
        <item>
          <p>
	    Fixes a bug that breaks keyboard-interactive
	    authentication. Thanks to Simon Cornish for reporting and
	    suggesting a fix.</p>
          <p>
	    Own Id: OTP-11698</p>
        </item>
        <item>
          <p>
	    dialyzer specs are now correct for <c>ssh:start/0</c>,
	    <c>ssh:start/1</c>, <c>ssh:stop/0</c> and
	    <c>ssh_connection_handler:open_channel/5</c>. (Thanks to
	    Johannes Weißl )</p>
          <p>
	    Own Id: OTP-11705</p>
        </item>
        <item>
          <p>
	    Application upgrade (appup) files are corrected for the
	    following applications: </p>
          <p>
	    <c>asn1, common_test, compiler, crypto, debugger,
	    dialyzer, edoc, eldap, erl_docgen, et, eunit, gs, hipe,
	    inets, observer, odbc, os_mon, otp_mibs, parsetools,
	    percept, public_key, reltool, runtime_tools, ssh,
	    syntax_tools, test_server, tools, typer, webtool, wx,
	    xmerl</c></p>
          <p>
	    A new test utility for testing appup files is added to
	    test_server. This is now used by most applications in
	    OTP.</p>
          <p>
	    (Thanks to Tobias Schlager)</p>
          <p>
	    Own Id: OTP-11744</p>
        </item>
        <item>
          <p>
	    Fixed dialyzer warning for <c>ssh_connection:send</c>.</p>
          <p>
	    Own Id: OTP-11821</p>
        </item>
        <item>
          <p>
	    <c>ssh:daemon/2,3</c> : Added options
	    <c>negotiation_timeout</c> and <c>parallel_login</c> to
	    tune the authentication behaviour.</p>
          <p>
	    Own Id: OTP-11823</p>
        </item>
      </list>
    </section>


    <section><title>Improvements and New Features</title>
      <list>
        <item>
          <p>
	    Ssh now fully supports unicode filenames, filecontents,
	    shell and cli. Please note that the underlying os and
	    emulator must also give support for unicode. You may want
	    to start the emulator with "<c>erl +fnu</c>" on Linux.</p>
          <p>
	    Own Id: OTP-10953</p>
        </item>
      </list>
    </section>

</section>

<section><title>Ssh 3.0</title>

    <section><title>Fixed Bugs and Malfunctions</title>
      <list>
        <item>
          <p>
	    The ssh cli is now faster at close and before new prompt.</p>
          <p>
	    Own Id: OTP-11339 Aux Id: seq12423 </p>
        </item>
        <item>
          <p>
	    Ssh process structure was redesigned to better map to
	    what is truly parallel this has solved a lot of strange
	    timing issues that sometimes would occur, for instance a
	    process leak could happen when a lot of connections where
	    taken up and down in parallel in a short period of time.
	    Also backwards compatible clauses to "original" but never
	    supported features has been removed.</p>
          <p>
	    Impact: Increases flow efficiency</p>
          <p>
	    *** POTENTIAL INCOMPATIBILITY ***</p>
          <p>
	    Own Id: OTP-11363</p>
        </item>
        <item>
          <p>
	    Fix various typos in erts, kernel and ssh. Thanks to
	    Martin Hässler.</p>
          <p>
	    Own Id: OTP-11414</p>
        </item>
        <item>
          <p>
	    Correct private_key type documentation in
	    ssh_server_key_api. Thanks to Tristan Sloughter.</p>
          <p>
	    Own Id: OTP-11449</p>
        </item>
        <item>
          <p>
	    The functions in ssh_no_io.erl did not mimic the
	    functions in ssh_io.erl correctly, the arity was
	    incorrect for some functions which caused ssh to fail in
	    the wrong way.</p>
          <p>
	    Own Id: OTP-11490</p>
        </item>
      </list>
    </section>


    <section><title>Improvements and New Features</title>
      <list>
        <item>
          <p>
	    Add option to disallow CLI</p>
          <p>
	    Own Id: OTP-10976</p>
        </item>
        <item>
          <p>
	    Add sockname and user to ssh:connection_info/2</p>
          <p>
	    Own Id: OTP-11296</p>
        </item>
      </list>
    </section>

</section>

<section><title>Ssh 2.1.8</title>

    <section><title>Improvements and New Features</title>
      <list>
        <item>
          <p>
	    Do not chmod ~/.ssh unnecessarily.</p>
          <p>
	    Own Id: OTP-11189</p>
        </item>
        <item>
          <p>
	    Make ssh_cli.erl handle CTRL+C. Thanks to Stefan
	    Zegenhagen.</p>
          <p>
	    Own Id: OTP-11199</p>
        </item>
        <item>
          <p>
	    Clarified timeout options in documentation.</p>
          <p>
	    Own Id: OTP-11249</p>
        </item>
        <item>
          <p>
	    Add openssh_zlib compression type to ssh_transport.
	    Thanks to Louis-Philippe Gauthier.</p>
          <p>
	    Own Id: OTP-11256</p>
        </item>
      </list>
    </section>

</section>

<section><title>Ssh 2.1.7</title>

    <section><title>Fixed Bugs and Malfunctions</title>
      <list>
        <item>
          <p>
	    ssh:daemon will get feeded with an argument even if it is
	    not a valid expression.</p>
          <p>
	    Own Id: OTP-10975</p>
        </item>
      </list>
    </section>


    <section><title>Improvements and New Features</title>
      <list>
        <item>
          <p>
	    Properly ignore everything in lib/ssh/doc/html/. Thanks
	    to Anthony Ramine.</p>
          <p>
	    Own Id: OTP-10983</p>
        </item>
        <item>
          <p>
	    Integrate elliptic curve contribution from Andreas
	    Schultz </p>
          <p>
	    In order to be able to support elliptic curve cipher
	    suites in SSL/TLS, additions to handle elliptic curve
	    infrastructure has been added to public_key and crypto.</p>
          <p>
	    This also has resulted in a rewrite of the crypto API to
	    gain consistency and remove unnecessary overhead. All OTP
	    applications using crypto has been updated to use the new
	    API.</p>
          <p>
	    Impact: Elliptic curve cryptography (ECC) offers
	    equivalent security with smaller key sizes than other
	    public key algorithms. Smaller key sizes result in
	    savings for power, memory, bandwidth, and computational
	    cost that make ECC especially attractive for constrained
	    environments.</p>
          <p>
	    Own Id: OTP-11009</p>
        </item>
      </list>
    </section>

</section>

<section><title>Ssh 2.1.6</title>

    <section><title>Fixed Bugs and Malfunctions</title>
      <list>
        <item>
          <p>
	    Fixed timing rekeying bug.</p>
          <p>
	    Own Id: OTP-10940</p>
        </item>
      </list>
    </section>

</section>

<section><title>Ssh 2.1.5</title>

    <section><title>Fixed Bugs and Malfunctions</title>
      <list>
        <item>
          <p>
	    Bug in rekeying for daemon fixed.</p>
          <p>
	    Own Id: OTP-10911</p>
        </item>
      </list>
    </section>


    <section><title>Improvements and New Features</title>
      <list>
        <item>
          <p>
	    Enhanced error message and added test for ssh clients
	    trying to start non existing subsystems.</p>
          <p>
	    Own Id: OTP-10714</p>
        </item>
      </list>
    </section>

</section>

<section><title>Ssh 2.1.4</title>

    <section><title>Improvements and New Features</title>
      <list>
        <item>
          <p>
	    Better quality on the error messages for when key
	    exchange failed.</p>
          <p>
	    Own Id: OTP-10553 Aux Id: seq12152 </p>
        </item>
        <item>
          <p>
	    Fix link to documentation for ssh:connect/3,4. Thanks to
	    Martin Hässler.</p>
          <p>
	    Own Id: OTP-10862</p>
        </item>
      </list>
    </section>

</section>

<section><title>Ssh 2.1.3</title>

    <section><title>Fixed Bugs and Malfunctions</title>
      <list>
        <item>
          <p>
	    It is now possible to send an empty binary using
	    ssh_connection:send/3, this corner case previously caused
	    ssh_connection:send to hang.</p>
          <p>
	    Own Id: OTP-9478 Aux Id: kunagi-226 [137] </p>
        </item>
        <item>
          <p>
	    Fix typo in keyboard-interactive string. Thanks to Daniel
	    Goertzen</p>
          <p>
	    Own Id: OTP-10456</p>
        </item>
        <item>
          <p>
	    ssh_connectino:send/3 will not return until all data has
	    been sent. Previously it could return too early,
	    resulting in things such premature close of the
	    connection. Also improved error handling of closed SSH
	    channels.</p>
          <p>
	    Own Id: OTP-10467</p>
        </item>
        <item>
	    <p>Fixed ssh_cli.erl crashes because #state.buf is yet
	    'undefined'.</p> <p>Fixed Client terminateing connections
	    due to channel_request message response is sent to the
	    wrong id.</p> <p>Affected SSH clients: - all clients
	    based on SSH-2.0-TrileadSSH2Java_213 (problem #1) - SSH
	    Term Pro (problem #2)</p> <p>Thanks to Stefan Zegenhagen
	    </p>
          <p>
	    Own Id: OTP-10475</p>
        </item>
        <item>
          <p>
	    Fixed various syntax errors in SSH appup file</p>
          <p>
	    Own Id: OTP-10657</p>
        </item>
      </list>
    </section>
    <section><title>Improvements and New Features</title>
      <list>
        <item>
          <p>
	    SSH_FX_FILE_IS_A_DIRECTORY message for sftp implemented</p>
          <p>
	    Own Id: OTP-6406 Aux Id: kunagi-218 [129] </p>
        </item>
        <item>
          <p>
	    SSH Rekeying fixed</p>
          <p>
	    Own Id: OTP-7785 Aux Id: kunagi-220 [131] </p>
        </item>
        <item>
          <p>
	    Added User Guide for the SSH application</p>
          <p>
	    Own Id: OTP-7786 Aux Id: kunagi-221 [132] </p>
        </item>
        <item>
          <p>
	    Documentation regarding failfun, connectfun and
	    disconnectfun provided</p>
          <p>
	    Own Id: OTP-7792 Aux Id: kunagi-222 [133] </p>
        </item>
        <item>
          <p>
	    SSH connection timer implementation</p>
          <p>
	    New option, {idle_time, integer()}, sets a timeout on
	    connection when no channels are active, defaults to
	    infinity</p>
          <p>
	    Own Id: OTP-10514 Aux Id: seq12020 </p>
        </item>
        <item>
	    <p> Some examples overflowing the width of PDF pages have
	    been corrected. </p>
          <p>
	    Own Id: OTP-10665</p>
        </item>
        <item>
          <p>
	    Fixed internal error on when client and server cannot
	    agree o which authmethod to use.</p>
          <p>
	    Own Id: OTP-10731 Aux Id: seq12237 </p>
        </item>
      </list>
    </section>

</section>
<section><title>Ssh 2.1.2.1</title>
<section><title>Improvements and New Features</title>
      <list>
        <item>
          <p>
	    Removed error report in ssh_connection_handler triggered
	    by badmatch failure.</p>
          <p>
	    Own Id: OTP-11188</p>
        </item>
      </list>
    </section>

</section>
<section><title>Ssh 2.1.2</title>

    <section><title>Fixed Bugs and Malfunctions</title>
      <list>
        <item>
          <p>
	    SSH quiet mode</p>
          <p>
	    A new option to ssh:connect/3,4, quiet_mode. If true, the
	    client will not print out anything on authorization.</p>
          <p>
	    Own Id: OTP-10429 Aux Id: kunagi-273 [184] </p>
        </item>
        <item>
          <p>
	    Restrict which key algorithms to use</p>
          <p>
	    A new option to ssh:connect/3,4 is introduced,
	    public_key_algs, where you can restrict which key
	    algorithms to use and in which order to try them.</p>
          <p>
	    Own Id: OTP-10498 Aux Id: kunagi-289 [200] </p>
        </item>
        <item>
          <p>
	    Confidentiality of client password</p>
          <p>
	    Unsets clients password after authentication.</p>
          <p>
	    Own Id: OTP-10511 Aux Id: kunagi-292 [203] </p>
        </item>
        <item>
          <p>
	    Fixed user interaction for SSH</p>
          <p>
	    It's now available to accept hosts and input password</p>
          <p>
	    Own Id: OTP-10513 Aux Id: kunagi-293 [204] </p>
        </item>
      </list>
    </section>

</section>

<section><title>Ssh 2.1.1</title>

    <section><title>Fixed Bugs and Malfunctions</title>
      <list>
        <item>
          <p>
	    Ssh now only sends one channel close message under all
	    circumstances, before it would sometimes incorrectly send
	    two.</p>
          <p>
	    Own Id: OTP-10060</p>
        </item>
        <item>
          <p>
	    The options check mistreated the ip_v6_disable-option,
	    and did not handle some, at the moment, undocumented
	    options correctly.</p>
          <p>
	    Own Id: OTP-10061</p>
        </item>
        <item>
          <p>
	    The channel id in a channel failure message, sent to the
	    peer, is now in all cases the remote channel id</p>
          <p>
	    Own Id: OTP-10062</p>
        </item>
        <item>
          <p>
	    Improved handling of multiple closes to avoid occasional
	    crashes when a channel is closed more than once.</p>
          <p>
	    Own Id: OTP-10112</p>
        </item>
        <item>
          <p>
	    Fix lib/src/test/ssh_basic_SUITE.erl to fix IPv6 option
	    typos</p>
          <p>
	    Fixed incorrect option "ipv6_disable" to "ipv6_disabled"
	    as documented in the ssh manual.</p>
          <p>
	    Own Id: OTP-10219</p>
        </item>
        <item>
          <p>
	    SSH: Make "auth_methods" server option re-usable</p>
          <p>
	    The 'auth_methods' option is used by the server side of
	    the SSH code to tell a connecting SSH client about the
	    authentication methods that are supported by the server.
	    The code still extracts and handles the 'auth_methods'
	    option from Opts in appropriate places, but the Opts
	    checking code in ssh.erl didn't allow that option to be
	    specified.</p>
          <p>
	    Own Id: OTP-10224</p>
        </item>
        <item>
          <p>
	    Use the correct channel id when adjusting the channel
	    window</p>
          <p>
	    Own Id: OTP-10232</p>
        </item>
      </list>
    </section>

</section>

<section><title>Ssh 2.1</title>

    <section><title>Fixed Bugs and Malfunctions</title>
      <list>
        <item>
          <p>
	    All keys in authorized_keys are considerd, wrongly only
	    the first one was before.</p>
          <p>
	    Own Id: OTP-7235</p>
        </item>
        <item>
          <p>
	    ssh daemon now properly handles ras host keys, in
	    previous versions only dsa host keys sufficed to set up a
	    connection.</p>
          <p>
	    Own Id: OTP-7677</p>
        </item>
        <item>
          <p>
	    ssh:shell/3 and ssh:connect/3 does not hang anymore if
	    connection negotiation fails</p>
          <p>
	    Own Id: OTP-8111</p>
        </item>
        <item>
          <p>
	    Improve check so that we will not try to read ssh packet
	    length indicator if not sure we have enough data.</p>
          <p>
	    Own Id: OTP-8380</p>
        </item>
        <item>
          <p>
	    Do not try to use user interaction when it is disabled.</p>
          <p>
	    Own Id: OTP-9466 Aux Id: seq11886 </p>
        </item>
        <item>
          <p>
	    Improved error handling of internal errors i the ssh
	    connection handling process</p>
          <p>
	    Own Id: OTP-9905</p>
        </item>
        <item>
          <p>
	    sftp daemon generates file handles correct</p>
          <p>
	    Own Id: OTP-9948</p>
        </item>
      </list>
    </section>


    <section><title>Improvements and New Features</title>
      <list>
        <item>
          <p>
	    Document supported algorithms</p>
          <p>
	    Own Id: OTP-8109</p>
        </item>
        <item>
          <p>
	    Graceful handling of premature close from an sftp client.</p>
          <p>
	    Own Id: OTP-9391 Aux Id: seq11838 </p>
        </item>
        <item>
          <p>
	    Changed ssh implementation to use the public_key
	    application for all public key handling. This is also a
	    first step for enabling a callback API for supplying
	    public keys and handling keys protected with password
	    phrases. </p>
          <p>
	    Additionally the test suites where improved so that they
	    do not copy the users keys to test server directories as
	    this is a security liability. Also ipv6 and file access
	    issues found in the process has been fixed.</p>
          <p>
	    This change also solves OTP-7677 and OTP-7235</p>
          <p>
	    This changes also involves some updates to public_keys
	    ssh-functions.</p>
          <p>
	    Own Id: OTP-9911</p>
        </item>
        <item>
          <p>
	    Added options for the ssh client to support user keys
	    files that are password protected.</p>
          <p>
	    Own Id: OTP-10036 Aux Id: OTP-6400, Seq10595 </p>
        </item>
      </list>
    </section>

</section>

<section><title>Ssh 2.0.9</title>

    <section><title>Improvements and New Features</title>
      <list>
        <item>
	    <p>Erlang/OTP can now be built using parallel make if you
	    limit the number of jobs, for instance using '<c>make
	    -j6</c>' or '<c>make -j10</c>'. '<c>make -j</c>' does not
	    work at the moment because of some missing
	    dependencies.</p>
          <p>
	    Own Id: OTP-9451</p>
        </item>
        <item>
          <p>
	    Ssh behaviours now use the new directive "-callback".
	    Parameters will be further specified in a later version
	    of ssh.</p>
          <p>
	    Own Id: OTP-9796</p>
        </item>
      </list>
    </section>

</section>

<section><title>Ssh 2.0.8</title>
    <section><title>Fixed Bugs and Malfunctions</title>
      <list>
        <item>
          <p>
            Calling ssh_sftp:stop_channel/1 resulted in that the trap_exit flag was
            set to true for the invoking process.</p>
          <p>
            Own Id: OTP-9386 Aux Id: seq11865</p>
        </item>
      </list>
    </section>
</section>

<section><title>Ssh 2.0.7</title>
    <section><title>Fixed Bugs and Malfunctions</title>
      <list>
        <item>
          <p>
            An unexpected message would crash the ssh_connection_handler and close
            the connection. Now an error message is generated instead.</p>
          <p>
            Own Id: OTP-9273</p>
        </item>
      </list>
    </section>
</section>

<section><title>Ssh 2.0.6</title>
    <section><title>Fixed Bugs and Malfunctions</title>
      <list>
        <item>
          <p>
            A memory leak has been fixed. I.e. per terminated connection the size of
            a pid and the length of a user name string was not cleared.</p>
          <p>
            Own Id: OTP-9232</p>
        </item>
      </list>
    </section>
</section>

<section><title>Ssh 2.0.5</title>
    <section><title>Improvements and New Features</title>
      <list>
        <item>
          <p>
            Strengthened random number generation. (Thanks to Geoff Cant)</p>
          <p>
            Own Id: OTP-9225</p>
        </item>
      </list>
    </section>
</section>

<section><title>Ssh 2.0.4</title>
    <section><title>Fixed Bugs and Malfunctions</title>
      <list>
        <item>
          <p>In some cases SSH returned {error, normal} when a channel was terminated
             unexpectedly. This has now been changed to {error, channel_closed}.</p>
          <p>
            *** POTENTIAL INCOMPATIBILITY ***</p>
          <p>
            Own Id: OTP-8987 Aux Id: seq11748</p>
        </item>
        <item>
          <p>
            SSH did not handle the error reason enetunreach
            when trying to open a IPv6 connection.</p>
          <p>
            Own Id: OTP-9031</p>
        </item>
      </list>
    </section>
    <section><title>Improvements and New Features</title>
      <list>
        <item>
          <p>
            It is now possible to use SSH to sign and verify binary data.</p>
          <p>
            Own Id: OTP-8986</p>
        </item>
        <item>
          <p>
            SSH now ensures that the .ssh directory exists before trying
            to access files located in that directory.</p>
          <p>
            Own Id: OTP-9010</p>
        </item>
      </list>
    </section>
</section>

<section><title>Ssh 2.0.3</title>
    <section><title>Fixed Bugs and Malfunctions</title>
      <list>
        <item>
          <p>
            The fix regarding OTP-8849 was not included in the
            previous version as stated.</p>
          <p>
            Own Id: OTP-8918</p>
        </item>
      </list>
    </section>
</section>

<section><title>Ssh 2.0.2</title>
    <section><title>Fixed Bugs and Malfunctions</title>
      <list>
        <item>
          <p>
            The ssh_system_sup did not catch noproc and shutdown
            messages.</p>
          <p>
            Own Id: OTP-8863</p>
        </item>
        <item>
          <p>
            In some cases a crash report was generated when a
            connection was closing down. This was caused by a race
            condition between two processes.</p>
          <p>
            Own Id: OTP-8881 Aux Id: seq11656, seq11648 </p>
        </item>
      </list>
    </section>
    <section><title>Improvements and New Features</title>
      <list>
        <item>
          <p>
            SSH no longer use deprecated public_key functions.</p>
          <p>
            Own Id: OTP-8849</p>
        </item>
      </list>
    </section>
 </section>
 <section><title>Ssh 2.0.1</title>
    <section><title>Fixed Bugs and Malfunctions</title>
      <list>
        <item>
          <p>
	    SSH in some cases terminated channels with reason normal
	    when it should have been shutdown.</p>
          <p>
	    Own Id: OTP-8714</p>
        </item>
        <item>
          <p>
	    SSH in some cases generated a crash report when a channel
	    was closed in a normal way.</p>
          <p>
	    Own Id: OTP-8735 Aux Id: seq11615 </p>
        </item>
        <item>
          <p>
	    The processes ssh_subsystem_sup and one ssh_channel_sup
	    was not terminated when a connection was closed.</p>
          <p>
	    Own Id: OTP-8807</p>
        </item>
      </list>
    </section>

</section>

<section><title>Ssh 2.0</title>

    <section><title>Fixed Bugs and Malfunctions</title>
      <list>
        <item>
          <p>The function ssh:connect/4 was not exported.</p>
          <p>Own Id: OTP-8550 Aux Id:</p>
        </item>
        <item>
          <p>Aligned error message with used version (SSH_FX_FAILURE vs
             SSH_FX_NOT_A_DIRECTORY, the latter introduced in version 6).</p>
          <p>
            *** POTENTIAL INCOMPATIBILITY ***</p>
          <p>Own Id: OTP-8644 Aux Id: seq11574</p>
        </item>
        <item>
          <p>Resolved race condition when another connection is started
             before a channel is opened in the first connection.</p>
          <p>Own Id: OTP-8645 Aux Id: seq11577</p>
        </item>
      </list>
    </section>

    <section><title>Improvements and New Features</title>
      <list>
        <item>
          <p>The configuration parameter ip_v6_disabled is now available,
             which makes it possible for the user to alter the IP version
             SSH shall use.</p>
          <p>
            *** POTENTIAL INCOMPATIBILITY ***</p>
          <p>Own Id: OTP-8535 Aux Id:</p>
        </item>
        <item>
          <p>The ssh_connection:send operation now accepts infinity as timeout.</p>
          <p>Own Id: OTP-8534 Aux Id:</p>
        </item>
        <item>
          <p>The connection handler now include stack traces when a channel 
             message is not handled correctly.</p>
          <p>Own Id: OTP-8524 Aux Id:</p>
        </item>
        <item>
          <p>Removed deprecated modules (ssh_ssh, ssh_sshd and ssh_cm) and
             functions (ssh_sftp:connect and ssh_sftp:stop).</p>
          <p>
            *** POTENTIAL INCOMPATIBILITY ***</p>
          <p>Own Id: OTP-8596 Aux Id:</p>
        </item>
      </list>
    </section>

 </section>

 <section><title>Ssh 1.1.8</title>

    <section><title>Fixed Bugs and Malfunctions</title>
      <list>
        <item>
          <p>
            In some cases SSH ceased to collect more data from the transport layer.</p>
          <p>
            Own Id: OTP-8401 Aux Id: seq11479</p>
        </item>
      </list>
    </section>

    <section><title>Improvements and New Features</title>
      <list>
        <item>
          <p>Old release notes removed.</p>
          <p>Own Id: OTP-8356 Aux Id:</p>
        </item>
      </list>
    </section>

 </section>

 <section><title>Ssh 1.1.7</title>

    <section><title>Fixed Bugs and Malfunctions</title>
      <list>
        <item>
          <p>
            Now clear all processes when a connnection is terminated.</p>
          <p>
            Own Id: OTP-8121 Aux Id:</p>
        </item>
        <item>
          <p>
            In some rare cases the connection handler could enter an infinite loop.</p>
          <p>
            Own Id: OTP-8277 Aux Id: seq11428</p>
        </item>
        <item>
          <p>
            If an SFTP server did not respond with EOF, the function 
            ssh_sftp:list_dir/2/3 would enter an infinite loop.</p>
          <p>
            Own Id: OTP-8278 Aux Id: seq11450</p>
        </item>
      </list>
    </section>

    <section><title>Improvements and New Features</title>
      <list>
        <item>
          <p>
            The documentation is now built with open source tools (xsltproc and fop) 
            that exists on most platforms. One visible change is that the frames are removed.</p>
          <p>
            Own Id: OTP-8201 Aux Id:</p>
        </item>
      </list>
    </section>

 </section>

 <section><title>Ssh 1.1.6</title>

    <section><title>Fixed Bugs and Malfunctions</title>
      <list>
        <item>
          <p>
            ssh_sftp:start_channel did not handle all possible return 
            values from ssh_channel:start correctly.
          </p>
          <p>
            Own Id: OTP-8176 Aux Id: </p>
        </item>
        <item>
          <p>
            SFTPD did not handle rename command (version 4) correctly.
          </p>
          <p>
            Own Id: OTP-8175 Aux Id: seq11373</p>
        </item>
        <item>
          <p>
            If a connection manager already had been terminated it could cause a channel
            to generate a crash report when it was about to stop.
          </p>
          <p>
            Own Id: OTP-8174 Aux Id: seq11377</p>
        </item>
        <item>
          <p>
            Requests could result in badarg or badmatch EXIT messages in the connection 
            manager if the channel no longer existed.</p>
          <p>
            Own Id: OTP-8173 Aux Id: seq11379</p>
        </item>
        <item>
          <p>
            ssh_transport:unpack/3 could cause a badarg error.</p>
          <p>
            Own Id: OTP-8162 Aux Id:</p>
        </item>
      </list>
    </section>

    <section><title>Improvements and New Features</title>
      <list>
        <item>
          <p>
            The encryption algorithm aes128-cbc is now supported.
            Requires that crypto-1.6.1 is available.</p>
          <p>
            Own Id: OTP-8110 Aux Id:</p>
        </item>
      </list>
    </section>

 </section>


 <section><title>Ssh 1.1.5</title>

    <section><title>Fixed Bugs and Malfunctions</title>
      <list>
        <item>
          <p>
            ssh_sftp:start_channel/3 did not handle timout correctly.</p>
          <p>
            Own Id: OTP-8159 Aux Id: seq11386</p>
        </item>
        <item>
          <p>
            If a progress message was not recieved after invoking ssh:connect/3
            the call could hang for ever. A timeout option has also been added.</p>
          <p>
            Own Id: OTP-8160 Aux Id: seq11386</p>
        </item>
        <item>
          <p>
            A comma has been missing in the ssh.appup file since SSH-1.0.2.</p>
          <p>
            Own Id: OTP-8161 Aux Id:</p>
        </item>
      </list>
    </section>

 </section>

 <section><title>Ssh 1.1.4</title>

    <section><title>Fixed Bugs and Malfunctions</title>
      <list>
        <item>
          <p>
            SSH sometimes caused a crash report at disconnect.</p>
          <p>
            Own Id: OTP-8071 Aux Id: seq11319</p>
        </item>
      </list>
    </section>

 </section>

 <section><title>Ssh 1.1.3</title>

    <section><title>Fixed Bugs and Malfunctions</title>
      <list>
        <item>
          <p>
            The operation ssh_sftp:stop_channel/1 returned an 
            exception if the connection already had been closed.</p>
          <p>
            Own Id: OTP-7996 Aux Id: seq11281</p>
        </item>
        <item>
          <p>
            SSH did not handle if supervisor:start_child/2 returned 
            {error, already_present}.</p>
          <p>
            Own Id: OTP-8034 Aux Id: seq11307</p>
        </item>
        <item>
          <p>
            SSH no longer cause supervisor reports when a connection is 
            terminated in a controlled manner.</p>
          <p>
            Own Id: OTP-8035 Aux Id: seq11308</p>
        </item>
      </list>
    </section>

 </section>

 <section><title>Ssh 1.1.2</title>

    <section><title>Fixed Bugs and Malfunctions</title>
      <list>
        <item>
          <p>
            Ssh confused local and remote channel id's, which in some
            cases resulted in that messages were discarded.</p>
          <p>
            Own Id: OTP-7914 Aux Id: seq11234</p>
        </item>
        <item>
          <p>
            Ssh could not handle echo values other than 0 and 1.</p>
          <p>
            Own Id: OTP-7917 Aux Id: seq11238</p>
        </item>
        <item>
          <p>
            A crash occurred if a non-valid channel reference was received.</p>
          <p>
            Own Id: OTP-7918 Aux Id: seq11238</p>
        </item>
        <item>
          <p>
            Sftpd connections was not closed after receiving eof from a client.</p>
          <p>
            Own Id: OTP-7921 Aux Id: seq11222</p>
        </item>
        <item>
          <p>
            It was not possible to start a SFTP subsystem on certain platforms, 
            i.e. those who do not support symbolic links.</p>
          <p>
            Own Id: OTP-7930 Aux Id: </p>
        </item>
        <item>
          <p>
            In some cases the message {ssh_cm, ssh_connection_ref(), {closed, ssh_channel_id()}}
            was not passed to the registered callback module.</p>
          <p>
            Own Id: OTP-7957 Aux Id: </p>
        </item>
      </list>
    </section>

    <section><title>Improvements and New Features</title>
      <list>
        <item>
          <p>
            By using the sftpd option {max_files, Integer}, the message
            size for READDIR commands can be reduced.</p>
          <p>
            Own Id: OTP-7919 Aux Id: seq11230</p>
        </item>
      </list>
    </section>

 </section>

 <section><title>Ssh 1.1.1</title>

    <section><title>Fixed Bugs and Malfunctions</title>
      <list>
        <item>
          <p>
            The erlang ssh server has presented itself incorrectly,
            using the special version ssh-1.99, although it never has
            supported versions below 2.0. Since ssh-1.1 client
            versions below 2.0 are correctly rejected instead of
            letting the server crash later on. Alas the problem with
            the presentation string was not discovered until after
            ssh.1.1 was released. Now the server will present itself
            as ssh-2.0.</p>
          <p>
            Own Id: OTP-7795</p>
        </item>
        <item>
          <p>
            An internal function call used an incorrect parameter, which
            caused problem when the old listen API was used. This was
            introduced in Ssh-1.1.</p>
          <p>
            Own Id: OTP-7920 Aux Id: seq11211</p>
        </item>
      </list>
    </section>

    <section><title>Improvements and New Features</title>
      <list>
        <item>
          <p>
            Ssh timeouts will now behave as expected i.e. defaults to
            infinity only the user of the ssh application can know of
            a reasonable timeout value for their application.</p>
          <p>
            *** POTENTIAL INCOMPATIBILITY ***</p>
          <p>
            Own Id: OTP-7807</p>
        </item>
        <item>
          <p>
            The implementation of timeouts added as a patch in
            ssh-1.0.1 was slightly changed and is now documented.</p>
          <p>
            Own Id: OTP-7808</p>
        </item>
        <item>
          <p>
            To honor the multiplexing of channels over one ssh
            connection concept ssh_sftp:connect/ [1,2,3] is
            deprecated and replaced by ssh_sftp:start_channel/[1,2,3]
            and ssh_sftp:stop/1 is deprecated and replaced by
            ssh_sftp:stop_channel/1 and to stop the ssh connection
            ssh:close/ 1 should be called.</p>
          <p>
            Own Id: OTP-7809</p>
        </item>
        <item>
          <p>
            Added the message {ssh_channel_up, ChannelId,
            ConnectionManager} that shall be handled by the channel
            callback handle_msg/2. This makes the function
            handle_msg/2 a mandatory function for ssh channels
            implementations which it was not in ssh-1.1.</p>
          <p>
            *** POTENTIAL INCOMPATIBILITY ***</p>
          <p>
            Own Id: OTP-7828</p>
        </item>
      </list>
    </section>

 </section>

  <section><title>Ssh 1.1</title>
  
  <section><title>Fixed Bugs and Malfunctions</title>
  <list>
    <item>
      <p>
	A flaw in the implementation of the supervision tree
	caused the ssh daemon to close the connections to all
	currently logged in users if one user logged out. Another
	problem related to the supervision tree caused the closing
	down of clients to leak processes i.e. all processes was
      not shutdown correctly.</p>
      <p>
      Own Id: OTP-7676</p>
    </item>
    <item>
      <p>
	Tabs could cause ssh_cli to print things in a surprising
      way.</p>
      <p>
      Own Id: OTP-7683 Aux Id: seq11102 </p>
    </item>
    <item>
      <p>
	[sftp, sftpd] - Added patch to make sftp timestamps more
	correct, in the long run it would be nice to have better
	support in file to be able to make it always behave
	correctly now it will be correct 99 % of time instead of
      almost never correct, at least on unix-based platforms.</p>
      <p>
      Own Id: OTP-7685 Aux Id: seq11082 </p>
    </item>
    <item>
      <p>
	[sftpd] - Added patch to further improve handling of
      symbolic links in the sftp-server.</p>
      <p>
      Own Id: OTP-7766 Aux Id: seq11101 </p>
    </item>
    <item>
      <p>
	Ssh incorrectly sent the local id instead of the remote
	id of a channel to the peer. For simpler cases these ids
	often happen to have the same value. One case when they
	do not is when the client sends an exec command two times
	in a raw on the same ssh connection (different channels
	of course as the channel will be closed when the exec
      command has been evaluated) .</p>
      <p>
      Own Id: OTP-7767</p>
    </item>
    <item>
      <p>
	Packet data could be lost under high load due to the fact
	that buffered data was sometimes wrongly discarded before
      it had been sent.</p>
      <p>
      Own Id: OTP-7768</p>
    </item>
    <item>
      <p>
	Improved ipv6-handling as some assumptions about inet
      functions where incorrect.</p>
      <p>
      Own Id: OTP-7770</p>
    </item>
  </list>
  </section>

  
  <section><title>Improvements and New Features</title>
  <list>
    <item>
      <p>
      Added new API function ssh:connection_info/2.</p>
      <p>
      Own Id: OTP-7456</p>
    </item>
    <item>
      <p>
	Now starts ssh channel processes later avoiding
      synchronization problems between processes.</p>
      <p>
      Own Id: OTP-7516</p>
    </item>
    <item>
      <p>
	Ssh now rejects old versions of the ssh protocol for
	security reasons. (Even if they where not correctly
	rejected before the connection would probably have failed
      anyway due to other reasons.)</p>
      <p>
      Own Id: OTP-7645 Aux Id: seq11094 </p>
    </item>
    <item>
      <p>
	New API module ssh_channel has been added. This is a
	behaviour to facilitate the implementation of ssh clients
	and plug in subsystems to the ssh daemon. Note that this
	slightly changes the options to the API function
	ssh:daemon/[1,2,3] deprecating all no longer documented
	options. Note that the new API enforces the "logical way"
	of using the old API i.e. making the subsystem process
	part of the ssh applications supervisor tree, so missuses
      of the old API are not compatible with the new API.</p>
      <p>
      *** POTENTIAL INCOMPATIBILITY ***</p>
      <p>
      Own Id: OTP-7769</p>
    </item>
  </list>
  </section>

  <section><title>Known Bugs and Problems</title>
  <list>
    <item>
      <p>
	Public keys protected by a password are currently not
      handled by the erlang ssh application.</p>
      <p>
      Own Id: OTP-6400 Aux Id: 10595 </p>
    </item>
  </list>
  </section>
  
  </section>
    
    <section><title>Ssh 1.0.2</title>
    
    <section><title>Fixed Bugs and Malfunctions</title>
    <list>
      <item>
	<p>
	  [sftpd] - Listing of symbolic link directories should now
	  work as expected.</p>
	  <p>
	  Own Id: OTP-7141 Aux Id: seq10856 </p>
        </item>
    </list>
    </section>
    
    </section>
    
   <section><title>Ssh 1.0.1</title>

    <section><title>Fixed Bugs and Malfunctions</title>
      <list>
        <item>
          <p>
            [sftp] - When listing a directory with more than 100
            files only the first 100 where listed. This has now been
            fixed.</p>
          <p>
            Own Id: OTP-7318 Aux Id: seq10953 </p>
        </item>
        <item>
          <p>
            When restarting an ssh-system the expected return value
            from ssh_system_sup:restart_acceptor/2 was incorrect,
            this is no longer the case.</p>
          <p>
            Own Id: OTP-7564 Aux Id: seq11055 </p>
        </item>
        <item>
          <p>
            A few minor bugs where fixed in ssh_userreg.erl and
            ssh_connection_manager and a a ssh_cli option was added
            to restore backwards compatibility with the old ssh_cm -
            API.</p>
          <p>
            Own Id: OTP-7565</p>
        </item>
        <item>
          <p>
            Fixed bug in ipv6 support and added option to disable
            ipv6 as a workaround for badly configured computers.</p>
          <p>
            Own Id: OTP-7566</p>
        </item>
      </list>
    </section>

    <section><title>Improvements and New Features</title>
      <list>
        <item>
          <p>
            [sftp] - Option added to set timeout value in sftp.</p>
          <p>
            Own Id: OTP-7305 Aux Id: seq10945 </p>
        </item>
      </list>
    </section>

   </section>

  <section><title>Ssh 1.0</title>

    <section><title>Fixed Bugs and Malfunctions</title>
      <list>
        <item>
          <p>
            Removed some special handling of prompts that made ssh
            behave differently than openssh.</p>
          <p>
            Own Id: OTP-7485 Aux Id: seq11025 </p>
        </item>
        <item>
          <p>
            Bug in encoding of pty opts has been fixed.</p>
          <p>
            Own Id: OTP-7504</p>
        </item>
      </list>
    </section>


    <section><title>Improvements and New Features</title>
      <list>
        <item>
          <p>
            The architecture of the ssh processes has been
            reconstructed to fit in a supervision tree as to become a
            real OTP application and benefit from this when starting
            and stopping.</p>
          <p>
            Own Id: OTP-7356 Aux Id: seq10899 </p>
        </item>
        <item>
          <p>
            Support for pty option echo off added. Requires kernel
            from R12B-4.</p>
          <p>
            *** POTENTIAL INCOMPATIBILITY ***</p>
          <p>
            Own Id: OTP-7502 Aux Id: seq10959 </p>
        </item>
        <item>
          <p>
            The ssh API has been enhanced a lot of old API functions
            has become deprecated.</p>
          <p>
            Own Id: OTP-7503</p>
        </item>
      </list>
    </section>

  </section>
</chapter><|MERGE_RESOLUTION|>--- conflicted
+++ resolved
@@ -30,7 +30,6 @@
     <file>notes.xml</file>
   </header>
 
-<<<<<<< HEAD
 <section><title>Ssh 4.8</title>
 
     <section><title>Fixed Bugs and Malfunctions</title>
@@ -127,9 +126,6 @@
 </section>
 
 <section><title>Ssh 4.7.6.2</title>
-=======
-<section><title>Ssh 4.6.9.5</title>
->>>>>>> edc678d5
 
     <section><title>Fixed Bugs and Malfunctions</title>
       <list>
@@ -146,7 +142,6 @@
 
 </section>
 
-<<<<<<< HEAD
 <section><title>Ssh 4.7.6.1</title>
 
     <section><title>Fixed Bugs and Malfunctions</title>
@@ -505,8 +500,23 @@
     </section>
 </section>
 
-=======
->>>>>>> edc678d5
+<section><title>Ssh 4.6.9.5</title>
+
+    <section><title>Fixed Bugs and Malfunctions</title>
+      <list>
+        <item>
+          <p>
+	    The ssh cli (e.g shell) server behaved strangely when
+	    characters were inserted in a string so that the last
+	    characters tried to wrap the line.</p>
+          <p>
+	    Own Id: OTP-14849 Aux Id: ERL-545 </p>
+        </item>
+      </list>
+    </section>
+
+</section>
+
 <section><title>Ssh 4.6.9.4</title>
 
     <section><title>Fixed Bugs and Malfunctions</title>
