--- conflicted
+++ resolved
@@ -19,10 +19,6 @@
 # %CopyrightEnd%
 
 APPLICATION = inets
-<<<<<<< HEAD
-INETS_VSN   = 6.3.7
-=======
 INETS_VSN   = 6.3.9
->>>>>>> 736de009
 PRE_VSN     =
 APP_VSN     = "$(APPLICATION)-$(INETS_VSN)$(PRE_VSN)"