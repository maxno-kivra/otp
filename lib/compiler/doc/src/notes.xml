<?xml version="1.0" encoding="utf-8" ?>
<!DOCTYPE chapter SYSTEM "chapter.dtd">

<chapter>
  <header>
    <copyright>
      <year>2004</year><year>2020</year>
      <holder>Ericsson AB. All Rights Reserved.</holder>
    </copyright>
    <legalnotice>
      Licensed under the Apache License, Version 2.0 (the "License");
      you may not use this file except in compliance with the License.
      You may obtain a copy of the License at
 
          http://www.apache.org/licenses/LICENSE-2.0

      Unless required by applicable law or agreed to in writing, software
      distributed under the License is distributed on an "AS IS" BASIS,
      WITHOUT WARRANTIES OR CONDITIONS OF ANY KIND, either express or implied.
      See the License for the specific language governing permissions and
      limitations under the License.

    </legalnotice>

    <title>Compiler Release Notes</title>
    <prepared>otp_appnotes</prepared>
    <docno>nil</docno>
    <date>nil</date>
    <rev>nil</rev>
    <file>notes.xml</file>
  </header>
  <p>This document describes the changes made to the Compiler
    application.</p>

<<<<<<< HEAD
<section><title>Compiler 7.6.1</title>
=======
<section><title>Compiler 7.5.4.1</title>
>>>>>>> 2474135c

    <section><title>Fixed Bugs and Malfunctions</title>
      <list>
        <item>
<<<<<<< HEAD
          <p>
	    In rare circumstances, a guard using 'not' could evaluate
	    to the wrong boolean value.</p>
          <p>
	    Own Id: OTP-16652 Aux Id: ERL-1246 </p>
        </item>
        <item>
	    <p>A guard expression that referenced a variable bound to
	    a boolean expression could evaluate to the wrong
	    value.</p>
          <p>
	    Own Id: OTP-16657 Aux Id: ERL-1253 </p>
        </item>
      </list>
    </section>

</section>

<section><title>Compiler 7.6</title>

    <section><title>Fixed Bugs and Malfunctions</title>
      <list>
        <item>
	    <p><c>erlang:fun_info(fun foo/1, name/1)</c> used to
	    return a function name based on the name of the function
	    that <c>fun foo/1</c> was used in. The name returned is
	    now <c>-fun.foo/1-</c>.</p>
          <p>
	    Own Id: OTP-15837</p>
        </item>
        <item>
	    <p> Initialization of record fields using <c>_</c> is no
	    longer allowed if the number of affected fields is zero.
	    </p>
          <p>
	    Own Id: OTP-16516</p>
        </item>
      </list>
    </section>


    <section><title>Improvements and New Features</title>
      <list>
        <item>
	    <p>EEP-52 has been implemented.</p>
	    <p>In binary matching, the size of the segment to be
	    matched is now allowed to be a guard expression, and
	    similarly in map matching the keys can now be guard
	    expressions. See the Erlang Reference Manual and
	    Programming Examples for more details.</p>
	    <p>Language compilers or code generators that generate
	    Core Erlang code may need to be updated to be compatible
	    with the compiler in OTP 23. For more details, see the
	    section Backwards Compatibility in <url
	    href="http://erlang.org/eeps/eep-0052.html">EEP
	    52</url>.</p>
          <p>
	    Own Id: OTP-14708</p>
        </item>
        <item>
	    <p> Allow underscores in numeric literals to improve
	    readability. Examples: <c>123_456_789</c>,
	    <c>16#1234_ABCD</c>. </p>
          <p>
	    Own Id: OTP-16007 Aux Id: PR-2324 </p>
        </item>
        <item>
	    <p>Improved the type optimization pass' inference of
	    types that depend on themselves, giving us more accurate
	    types and letting us track the content types of
	    lists.</p>
          <p>
	    Own Id: OTP-16214 Aux Id: PR-2460 </p>
        </item>
        <item>
          <p>
	    Support message queue optimization also for references
	    returned from the new <seemfa
	    marker="erts:erlang#spawn_request/5"><c>spawn_request()</c></seemfa>
	    BIFs.</p>
          <p>
	    Own Id: OTP-16367 Aux Id: OTP-15251 </p>
        </item>
        <item>
	    <p>The compiler will now raise a warning when inlining is
	    used in modules that load NIFs.</p>
          <p>
	    Own Id: OTP-16429 Aux Id: ERL-303 </p>
        </item>
        <item>
	    <p>Refactored the internal handling of deprecated and
	    removed functions.</p>
          <p>
	    Own Id: OTP-16469</p>
        </item>
        <item>
	    <p>Line information was sometimes incorrect for
	    floating-point math exceptions.</p>
          <p>
	    Own Id: OTP-16505 Aux Id: ERL-1178 </p>
        </item>
        <item>
	    <p>The <c>debug_info</c> option can now be specified in
	    <c>-compile()</c> attributes.</p>
          <p>
	    Own Id: OTP-16523 Aux Id: ERL-1058 </p>
        </item>
        <item>
	    <p>Reduced the resource usage of <c>erlc</c> in parallel
	    builds (e.g. <c>make -j128</c>).</p>
          <p>
	    Own Id: OTP-16543 Aux Id: ERL-1186 </p>
=======
	    <p>Fixed a bug that could cause the compiler to crash on
	    code that constructed binaries.</p>
          <p>
	    Own Id: OTP-16747 Aux Id: ERL-1290 </p>
>>>>>>> 2474135c
        </item>
      </list>
    </section>

</section>

<section><title>Compiler 7.5.4</title>

    <section><title>Fixed Bugs and Malfunctions</title>
      <list>
        <item>
	    <p>Fixed a bug in the validator that could cause it to
	    reject valid code.</p>
          <p>
	    Own Id: OTP-16580 Aux Id: ERL-1212 </p>
        </item>
      </list>
    </section>

</section>

<section><title>Compiler 7.5.3</title>

    <section><title>Fixed Bugs and Malfunctions</title>
      <list>
        <item>
	    <p>A '<c>receive</c>' with an '<c>after 0</c>' clause
	    would prevent the optimization that can avoid scanning
	    the entire receive queue when matching on a newly created
	    reference.</p>
          <p>
	    Own Id: OTP-16350</p>
        </item>
        <item>
	    <p>HiPE can again handle modules with <c>catch</c> and
	    <c>try</c> constructs.</p>
          <p>
	    Own Id: OTP-16418</p>
        </item>
        <item>
	    <p>Fixed a bug in bit-syntax optimization that could
	    crash the compiler.</p>
          <p>
	    Own Id: OTP-16515</p>
        </item>
      </list>
    </section>

</section>

<section><title>Compiler 7.5.2</title>

    <section><title>Fixed Bugs and Malfunctions</title>
      <list>
        <item>
	    <p>Fixed a bug that could cause the compiler to reject
	    valid code that used the <c>is_map_key/2</c> BIF.</p>
          <p>
	    Own Id: OTP-16452 Aux Id: ERL-1161 </p>
        </item>
        <item>
	    <p>Fixed a bug that could cause the compiler to reject
	    valid code that matched the same map key several
	    times.</p>
          <p>
	    Own Id: OTP-16456 Aux Id: ERL-1163 </p>
        </item>
        <item>
	    <p>The compiler could crash when compiling a convoluted
	    <c>receive</c> statement.</p>
          <p>
	    Own Id: OTP-16466 Aux Id: ERL-1170 </p>
        </item>
        <item>
	    <p>The compiler could crash when a fun was created but
	    never used.</p>
	    <p>The compiler could crash when compiling the expression
	    <c>true = 0 / X</c>.</p>
          <p>
	    Own Id: OTP-16467 Aux Id: ERL-1166, ERL-1167 </p>
        </item>
      </list>
    </section>

</section>

<section><title>Compiler 7.5.1</title>

    <section><title>Fixed Bugs and Malfunctions</title>
      <list>
        <item>
	    <p>Fixed a bug in the compiler that could cause it to
	    reject valid code.</p>
          <p>
	    Own Id: OTP-16385 Aux Id: ERL-1128 </p>
        </item>
      </list>
    </section>

</section>

<section><title>Compiler 7.5</title>

    <section><title>Fixed Bugs and Malfunctions</title>
      <list>
        <item>
	    <p>Fixed a bug in the linter where list and binary
	    comprehensions could suppress unsafe variable errors.</p>
          <p>
	    Own Id: OTP-16053 Aux Id: ERL-1039 </p>
        </item>
        <item>
	    <p>When a compilation starts from Core Erlang code, the
	    <c>core_lint</c> pass will always be run and the
	    compilation will be aborted if any errors are found.</p>
          <p>
	    Own Id: OTP-16181 Aux Id: ERL-1065 </p>
        </item>
      </list>
    </section>


    <section><title>Improvements and New Features</title>
      <list>
        <item>
          <p>
	    The warning message that appears when the compiler
	    detects a non-utf-8 encoded source file without an
	    encoding string in the beginning of the file has been
	    changed to contain information about that support for
	    latin1 encoded source files without an encoding string
	    will be removed in Erlang/OTP 24.</p>
          <p>
	    Own Id: OTP-16054 Aux Id: OTP-11791 </p>
        </item>
      </list>
    </section>

</section>

<section><title>Compiler 7.4.9</title>

    <section><title>Fixed Bugs and Malfunctions</title>
      <list>
        <item>
	    <p>Fixed a performance bug that caused repeated matches
	    of large records to take a very long time to compile.</p>
          <p>
	    Own Id: OTP-16259 Aux Id: ERIERL-436 </p>
        </item>
      </list>
    </section>

</section>

<section><title>Compiler 7.4.8</title>

    <section><title>Fixed Bugs and Malfunctions</title>
      <list>
        <item>
	    <p>The compiler could do an unsafe optimization of
	    receives, which would cause a receive to only scan part
	    of the message queue.</p>
	    <p>This bug fix in the compiler fixes a bug in the socket
	    module.</p>
          <p>
	    Own Id: OTP-16219 Aux Id: ERL-1076 </p>
        </item>
      </list>
    </section>

</section>

<section><title>Compiler 7.4.7</title>

    <section><title>Fixed Bugs and Malfunctions</title>
      <list>
        <item>
	    <p>Fixed a bug where the compiler could generate
	    incorrect code for a '<c>receive</c>' statement inside a
	    '<c>try</c>'.</p>
          <p>
	    Own Id: OTP-16199</p>
        </item>
      </list>
    </section>

</section>

<section><title>Compiler 7.4.6</title>

    <section><title>Fixed Bugs and Malfunctions</title>
      <list>
        <item>
	    <p>Fixed a bug in the bit-syntax optimization pass that
	    could crash the compiler.</p>
          <p>
	    Own Id: OTP-16103 Aux Id: ERL-1050 </p>
        </item>
      </list>
    </section>

</section>

<section><title>Compiler 7.4.5</title>

    <section><title>Fixed Bugs and Malfunctions</title>
      <list>
        <item>
	    <p>Code such as the following would crash the compiler in
	    OTP 22: <c>[some_atom = fun some_function/1]</c></p>
          <p>
	    Own Id: OTP-15833</p>
        </item>
        <item>
	    <p>Compilation could get really slow (in the order of
	    minutes instead of seconds) when compiling huge
	    functions. (Thanks to Kostis Sagonas for reporting this
	    bug.)</p>
          <p>
	    Own Id: OTP-15923</p>
        </item>
        <item>
	    <p>Fixed a bug in the validator that could reject valid
	    code.</p>
          <p>
	    Own Id: OTP-15954 Aux Id: ERL-995 </p>
        </item>
        <item>
	    <p>In rare circumstances, when two clauses had identical
	    bodies and guard tests that tested a single boolean
	    variable, the guard test for the second clause could be
	    discarded, executing the second clause unconditionally if
	    the first clause was not executed.</p>
          <p>
	    Own Id: OTP-15963</p>
        </item>
        <item>
	    <p>Fixed extremely slow compilation for huge functions
	    doing predominantly pattern matching.</p>
          <p>
	    Own Id: OTP-15966 Aux Id: ERL-1014 </p>
        </item>
        <item>
	    <p>The compiler could generate unsafe code (that would
	    crash the runtime system) for map pattern matching. The
	    code could be unsafe if the matched key was not present
	    in the map at runtime. </p>
          <p>
	    Own Id: OTP-15968 Aux Id: ERL-1017 </p>
        </item>
        <item>
	    <p>Correct code using try/after could fail to compile
	    when using the option '<c>no_type_opt</c>'.</p>
          <p>
	    Own Id: OTP-15969 Aux Id: ERL-997 </p>
        </item>
        <item>
	    <p>The compiler could crash when compiling code that
	    called '<c>length/1</c>' on a binary extracted using the
	    binary syntax.</p>
          <p>
	    Own Id: OTP-15970 Aux Id: ERL-1013 </p>
        </item>
        <item>
	    <p>Fixed a bug where the compiler could fail with an
	    internal consistency failure error when compiling receive
	    statements.</p>
          <p>
	    Own Id: OTP-15982 Aux Id: ERL-1022 </p>
        </item>
        <item>
	    <p>Fixed a problem where the compiler would crash when
	    compiling binary matching in a function head.</p>
          <p>
	    Own Id: OTP-15985 Aux Id: ERL-1026 </p>
        </item>
      </list>
    </section>

</section>

<section><title>Compiler 7.4.4</title>

    <section><title>Fixed Bugs and Malfunctions</title>
      <list>
        <item>
	    <p>Fixed a compiler crash introduced in <c>22.0.6</c>
	    (OTP-15952).</p>
          <p>
	    Own Id: OTP-15953 Aux Id: ERL-999 </p>
        </item>
      </list>
    </section>

</section>

<section><title>Compiler 7.4.3</title>

    <section><title>Fixed Bugs and Malfunctions</title>
      <list>
        <item>
	    <p>Fixed an unsafe optimization when matching
	    <c>tuple_size/1</c> outside of guards, which could crash
	    the emulator if the argument was not a tuple.</p>
          <p>
	    Own Id: OTP-15945</p>
        </item>
        <item>
	    <p>Fixed a rare bug that could cause the wrong kind of
	    exception to be thrown when a BIF failed in a function
	    that matched bitstrings.</p>
          <p>
	    Own Id: OTP-15946</p>
        </item>
        <item>
	    <p>Fixed a bug where receive statements inside try/catch
	    blocks could return incorrect results.</p>
          <p>
	    Own Id: OTP-15952</p>
        </item>
      </list>
    </section>

</section>

<section><title>Compiler 7.4.2</title>

    <section><title>Fixed Bugs and Malfunctions</title>
      <list>
        <item>
	    <p>Fixed an incorrect type determination for constructed
	    binaries, which could cause <c>is_binary</c> checks to
	    succeed when they shouldn't have.</p>
          <p>
	    Own Id: OTP-15872</p>
        </item>
      </list>
    </section>

</section>

<section><title>Compiler 7.4.1</title>

    <section><title>Fixed Bugs and Malfunctions</title>
      <list>
        <item>
	    <p>The type optimization pass of the compiler could hang
	    or loop for a long time when analyzing a
	    <c>setelement/3</c> call with a varible position.</p>
          <p>
	    Own Id: OTP-15828 Aux Id: ERL-948 </p>
        </item>
        <item>
	    <p>Certain complex receive statements would result in an
	    internal compiler failure.</p>
          <p>
	    Own Id: OTP-15832 Aux Id: ERL-950 </p>
        </item>
        <item>
	    <p>Fixed an unsafe type optimization.</p>
          <p>
	    Own Id: OTP-15838</p>
        </item>
        <item>
	    <p>Fixed a crash when optimizing compiler-generated
	    exceptions (like badmatch) whose offending term was a
	    constructed binary.</p>
          <p>
	    Own Id: OTP-15839 Aux Id: ERL-954 </p>
        </item>
        <item>
	    <p>Fixed a bad optimization related to the <c>++/2</c>
	    operator, where the compiler assumed that it always
	    produced a list (<c>[] ++ RHS</c> returns <c>RHS</c>
	    verbatim, even if it's not a list).</p>
          <p>
	    Own Id: OTP-15841</p>
        </item>
        <item>
	    <p>An <c>is_binary/1</c> test followed by
	    <c>is_bitstring/1</c> (or vice versa) could fail because
	    of an usafe optimization.</p>
          <p>
	    Own Id: OTP-15845</p>
        </item>
        <item>
	    <p>A Core Erlang module where the last clause in a
	    <c>case</c> matched a map would fail to load.</p>
          <p>
	    Own Id: OTP-15846 Aux Id: ERL-955 </p>
        </item>
        <item>
	    <p>Fixed a bug that could cause the compiler to crash
	    when compiling complex nested case expressions.</p>
          <p>
	    Own Id: OTP-15848 Aux Id: ERL-956 </p>
        </item>
      </list>
    </section>

</section>

<section><title>Compiler 7.4</title>

    <section><title>Fixed Bugs and Malfunctions</title>
      <list>
        <item>
	    <p><c>record_info/2</c> is a pseudo-function that
	    requires literal arguments known at compile time.
	    Therefore, the following usage is illegal: <c>fun
	    record/info/2</c>. The compiler would crash when during
	    compilation of that kind of code. Corrected to issue a
	    compilation error.</p>
          <p>
	    Own Id: OTP-15760 Aux Id: ERL-907 </p>
        </item>
      </list>
    </section>


    <section><title>Improvements and New Features</title>
      <list>
        <item>
          <p>
	    The compiler has been rewritten to internally use an
	    intermediate representation based on Static Single
	    Assignment (SSA). The new intermediate representation
	    makes more optimizations possible.</p>
          <p>
	    Most noticeable is that the binary matching optimizations
	    are now applicable in many more circumstances than
	    before.</p>
          <p>
	    Another noticeable change is that type optimizations are
	    now applied across local function calls, and will remove
	    a lot more redundant type tests than before.</p>
          <p>
	    Own Id: OTP-14894 Aux Id: ERL-714 </p>
        </item>
        <item>
	    <p>Funs are no longer created when they are only used
	    locally, greatly improving the performance of named funs
	    and "fun-wrapped" macros.</p>
          <p>
	    Own Id: OTP-15273 Aux Id: ERL-639 </p>
        </item>
        <item>
	    <p>All compiler options that can be given in the source
	    file can now also be given in the option list or from the
	    command line for <c>erlc</c>.</p>
	    <p>Specifically, the option
	    <c>{nowarn_deprecated_function,MFAs}</c> was only
	    recognized when given in the file with the attribute
	    <c>-compile()</c>. The option
	    <c>{nowarn_unused_function,FAs}</c> was incorrectly
	    documented to only work in a file, but it also worked
	    when given in the option list.</p>
          <p>
	    Own Id: OTP-15456</p>
        </item>
        <item>
	    <p> Do not allow function specifications for functions
	    residing in other modules. </p>
          <p>
	    *** POTENTIAL INCOMPATIBILITY ***</p>
          <p>
	    Own Id: OTP-15563 Aux Id: ERL-845, OTP-15562 </p>
        </item>
        <item>
	    <p>Internal documentation has now been added to the
	    <em>Erts</em> and <em>Compiler</em> applications.</p>
	    <p>The internal documents for <em>Erts</em> describe
	    miscellaneous interesting implementation details. Those
	    details can change at any time.</p>
	    <p>The internal documentation for <em>Compiler</em>
	    documents the API for the Core Erlang modules. While we
	    will not change those APIs without good reason, we don't
	    give the same guarantees about backward compatibility as
	    for the rest of the APIs in OTP.</p>
          <p>
	    Own Id: OTP-15715</p>
        </item>
        <item>
	    <p> There are new compiler options <c>nowarn_removed</c>
	    and <c>{nowarn_removed,Items}</c> to suppress warnings
	    for functions and modules that have been removed from
	    OTP.</p>
          <p>
	    Own Id: OTP-15749 Aux Id: ERL-904 </p>
        </item>
      </list>
    </section>

</section>

<section><title>Compiler 7.3.2</title>

    <section><title>Fixed Bugs and Malfunctions</title>
      <list>
        <item>
	    <p>An expression such as <c>(A / B) band 16#ff</c> would
	    crash the compiler.</p>
          <p>
	    Own Id: OTP-15518 Aux Id: ERL-829 </p>
        </item>
        <item>
	    <p>There could be an incorrect warning when the
	    <c>tuple_calls</c> option was given. The generated code
	    would be correct. Here is an example of code that would
	    trigger the warning:</p>
	    <p><c>(list_to_atom("prefix_" ++
	    atom_to_list(suffix))):doit(X)</c>.</p>
          <p>
	    Own Id: OTP-15552 Aux Id: ERL-838 </p>
        </item>
        <item>
	    <p>Optimize (again) Dialyzer's handling of
	    left-associative use of <c>andalso</c> and <c>orelse</c>
	    in guards.</p>
          <p>
	    Own Id: OTP-15577 Aux Id: ERL-851, PR-2141, PR-1944 </p>
        </item>
      </list>
    </section>

</section>

<section><title>Compiler 7.3.1</title>

    <section><title>Fixed Bugs and Malfunctions</title>
      <list>
        <item>
	    <p>An optimization that avoided allocation of a stack
	    frame for some <c>case</c> expressions was introduced in
	    OTP 21. (ERL-504/OTP-14808) It turns out that in rare
	    circumstances, this optimization is not safe. Therefore,
	    this optimization has been disabled.</p>
	    <p>A similar optimization will be included in OTP 22 in a
	    safe way.</p>
          <p>
	    Own Id: OTP-15501 Aux Id: ERL-807, ERL-514, OTP-14808 </p>
        </item>
      </list>
    </section>

</section>

<section><title>Compiler 7.3</title>

    <section><title>Fixed Bugs and Malfunctions</title>
      <list>
        <item>
	    <p>Fixed a rare internal consistency failure caused by a
	    bug in the <c>beam_jump</c> pass. (Thanks to Simon
	    Cornish for reporting this bug.)</p>
          <p>
	    Own Id: OTP-15400 Aux Id: ERL-759 </p>
        </item>
        <item>
	    <p>The compiler could fail with an internal consistency
	    check failure when compiling code that used the
	    <c>is_function/2</c> BIF.</p>
          <p>
	    Own Id: OTP-15435 Aux Id: ERL-778 </p>
        </item>
        <item>
	    <p>When an external fun was used, warnings for unused
	    variables could be suppressed.</p>
          <p>
	    Own Id: OTP-15437 Aux Id: ERL-762 </p>
        </item>
        <item>
	    <p>The compiler would crash when compiling an
	    <c>after</c> block that called <c>erlang:raise/3</c> like
	    this: <c>erlang:raise(Class, Stacktrace,
	    Stacktrace)</c></p>
          <p>
	    Own Id: OTP-15481</p>
        </item>
      </list>
    </section>


    <section><title>Improvements and New Features</title>
      <list>
        <item>
	    <p>When specified, the <c>+{source,Name}</c> option will
	    now override the actual file name in stack traces,
	    instead of only affecting the return value of
	    <c>Mod:module_info()</c>.</p>
	    <p>The <c>+deterministic</c> flag will also affect stack
	    traces now, omitting all path information except the file
	    name, fixing a long-standing issue where deterministic
	    builds required deterministic paths.</p>
          <p>
	    Own Id: OTP-15245 Aux Id: ERL-706 </p>
        </item>
      </list>
    </section>

</section>

<section><title>Compiler 7.2.7</title>

    <section><title>Fixed Bugs and Malfunctions</title>
      <list>
        <item>
	    <p>Fixed a bug where incorrect code was generated
	    following a binary match guard.</p>
          <p>
	    Own Id: OTP-15353 Aux Id: ERL-753 </p>
        </item>
      </list>
    </section>

</section>

<section><title>Compiler 7.2.6</title>

    <section><title>Fixed Bugs and Malfunctions</title>
      <list>
        <item>
	    <p>In rare circumstances, the matched out tail of a
	    binary could be the entire original binary. (There was
	    partial correction to this problem in version 7.2.5 of
	    the compiler application.)</p>
          <p>
	    Own Id: OTP-15335 Aux Id: ERL-689, OTP-15219 </p>
        </item>
      </list>
    </section>

</section>

<section><title>Compiler 7.2.5</title>

    <section><title>Fixed Bugs and Malfunctions</title>
      <list>
        <item>
	    <p>Fixed a bug that prevented certain variable-sized
	    binary comprehensions from compiling.</p>
          <p>
	    Own Id: OTP-15186 Aux Id: ERL-665 </p>
        </item>
        <item>
	    <p>When compiling from Core Erlang, funs created in
	    certain expressions that were only used for their
	    side-effects were subtly broken.</p>
          <p>
	    Own Id: OTP-15188 Aux Id: ERL-658 </p>
        </item>
        <item>
	    <p>There could be an internal consistency failure when a
	    <c>receive</c> was nested in a
	    <c>try</c>/<c>catch</c>.</p>
          <p>
	    Own Id: OTP-15218 Aux Id: ERL-684 </p>
        </item>
        <item>
	    <p>In rare circumstances, the matched out tail of a
	    binary could be the entire original binary.</p>
          <p>
	    Own Id: OTP-15219 Aux Id: ERL-689 </p>
        </item>
        <item>
	    <p>When <c>is_map_key/2</c> was used in a guard together
	    with the <c>not/1</c> or <c>or/2</c> operators, the error
	    behavior could be wrong when <c>is_map_key/2</c> was
	    passed a non-map as the second argument. </p>
	    <p>In rare circumstances, compiling code that uses
	    <c>is_map_key/2</c> could cause an internal consistency
	    check failure.</p>
          <p>
	    Own Id: OTP-15227 Aux Id: ERL-699 </p>
        </item>
        <item>
	    <p>The compiler could crash when compiling a function
	    with multiple receives in multiple clauses.</p>
          <p>
	    Own Id: OTP-15235 Aux Id: ERL-703 </p>
        </item>
      </list>
    </section>

</section>

<section><title>Compiler 7.2.4</title>

    <section><title>Fixed Bugs and Malfunctions</title>
      <list>
        <item>
	    <p>Fix a regression in OTP-15204 that removed
	    <c>.beam</c> file metadata that some external build tools
	    relied on.</p>
          <p>
	    Own Id: OTP-15292</p>
        </item>
      </list>
    </section>

</section>

<section><title>Compiler 7.2.3</title>

    <section><title>Fixed Bugs and Malfunctions</title>
      <list>
        <item>
	    <p>Fixed an issue where files compiled with the
	    <c>+deterministic</c> option differed if they were
	    compiled in a different directory but were otherwise
	    identical.</p>
          <p>
	    Own Id: OTP-15204 Aux Id: ERL-679 </p>
        </item>
      </list>
    </section>

</section>

<section><title>Compiler 7.2.2</title>

    <section><title>Fixed Bugs and Malfunctions</title>
      <list>
        <item>
	    <p>In rare cases involving matching of binary literal
	    strings, the compiler could optimize away code that
	    should be executed.</p>
          <p>
	    Own Id: OTP-15156 Aux Id: ERL-655 </p>
        </item>
        <item>
	    <p>There could be an internal consistency check failure
	    when compiling code that called <c>map_get(Key, Map)</c>
	    and then updated the same map.</p>
          <p>
	    Own Id: OTP-15157</p>
        </item>
        <item>
	    <p>In rare circumstances, the compiler could crash in
	    <c>beam_jump</c> when compiling a floating point
	    operation.</p>
          <p>
	    Own Id: OTP-15166 Aux Id: ERL-660 </p>
        </item>
      </list>
    </section>

</section>

<section><title>Compiler 7.2.1</title>

    <section><title>Fixed Bugs and Malfunctions</title>
      <list>
        <item>
	    <p>The could could crash when compiling a complicated
	    function that used the binary syntax.</p>
          <p>
	    Own Id: OTP-15150 Aux Id: ERL-650 </p>
        </item>
      </list>
    </section>

</section>

<section><title>Compiler 7.2</title>

    <section><title>Fixed Bugs and Malfunctions</title>
      <list>
        <item>
	    <p>Fixed an error in an optimization pass that caused
	    impossible tuple matching.</p>
          <p>
	    Own Id: OTP-14855 Aux Id: ERL-549 </p>
        </item>
        <item>
	    <p>The exception thrown when a list comprehension was
	    given a non-list term was not always correct.</p>
          <p>
	    Own Id: OTP-14992 Aux Id: ERL-572 </p>
        </item>
        <item>
	    <p>The compiler could produce incorrect code in rare
	    circumstances when the <c>[{inline,F/A}]</c> option was
	    used.</p>
          <p>
	    Own Id: OTP-15115 Aux Id: PR-1831 </p>
        </item>
      </list>
    </section>


    <section><title>Improvements and New Features</title>
      <list>
        <item>
	    <p>Changed the default behaviour of <c>.erlang</c>
	    loading: <c>.erlang</c> is no longer loaded from the
	    current directory. <c>c:erlangrc(PathList)</c> can be
	    used to search and load an <c>.erlang</c> file from user
	    specified directories.</p> <p><c>escript</c>,
	    <c>erlc</c>, <c>dialyzer</c> and <c>typer</c> no longer
	    load an <c>.erlang</c> at all.</p>
          <p>
	    *** POTENTIAL INCOMPATIBILITY ***</p>
          <p>
	    Own Id: OTP-14439</p>
        </item>
        <item>
	    <p>Support for "tuple calls" have been removed from the
	    run-time system. Tuple calls was an undocumented and
	    unsupported feature which allowed the module argument for
	    an apply operation to be a tuple: <c>Var = dict:new(),
	    Var:size()</c>. This "feature" frequently caused
	    confusion, especially when such call failed. The
	    stacktrace would point out functions that don't exist in
	    the source code.</p>
	    <p>For legacy code that need to use parameterized modules
	    or tuple calls for some other reason, there is a new
	    compiler option called <c>tuple_calls</c>. When this
	    option is given, the compiler will generate extra code
	    that emulates the old behavior for calls where the module
	    is a variable.</p>
          <p>
	    *** POTENTIAL INCOMPATIBILITY ***</p>
          <p>
	    Own Id: OTP-14497</p>
        </item>
        <item>
	    <p>In code such as <c>example({ok, Val}) -&gt; {ok,
	    Val}.</c> a tuple would be built. The compiler will now
	    automatically rewrite the code to
	    <c>example({ok,Val}=Tuple) -&gt; Tuple.</c> which will
	    reduce code size, execution time, and remove GC
	    pressure.</p>
          <p>
	    Own Id: OTP-14505</p>
        </item>
        <item>
	    <p>The optimization of <c>case</c> expression where only
	    one of the case arms can execute successfully has been
	    improved.</p>
          <p>
	    Own Id: OTP-14525</p>
        </item>
        <item>
	    <p>Some uses of binary matching has been slightly
	    improved, eliminating unnecessary register shuffling.</p>
          <p>
	    Own Id: OTP-14594 Aux Id: ERL-444 </p>
        </item>
        <item>
	    <p>There is a new <c>{compile_info,Info}</c> option for
	    the compiler that allows BEAM-based languages such as
	    Elixir and LFE to add their own compiler versions.</p>
          <p>
	    Own Id: OTP-14615 Aux Id: PR-1558 </p>
        </item>
        <item>
	    <p>Loaded BEAM code in a 64-bit system requires less
	    memory because of better packing of operands for
	    instructions.</p>
	    <p>These memory savings were achieved by major
	    improvements to the <c>beam_makeops</c> scripts used when
	    building the run time system and BEAM compiler. There is
	    also new for documentation for <c>beam_makeops</c> that
	    describes how new BEAM instructions and loader
	    transformations can be implemented. The documentation is
	    found in here in a source directory or git repository:
	    erts/emulator/internal_doc/beam_makeops.md. An online
	    version can be found here:
	    https://github.com/erlang/otp/blob/master/erts/emulator/internal_doc/beam_makeops.md</p>
          <p>
	    Own Id: OTP-14626</p>
        </item>
        <item>
	    <p>Size calculations for binary constructions has been
	    somewhat optimized, producing smaller code.</p>
          <p>
	    Own Id: OTP-14654</p>
        </item>
        <item>
	    <p>When the value returned from a '<c>catch</c>'
	    expression is ignored, no stacktrace will be built if an
	    exception is caught. That will save time and produce less
	    garbage. There are also some minor optimizations of
	    '<c>try</c>/<c>catch</c>' both in the compiler and
	    run-time system.</p>
          <p>
	    Own Id: OTP-14683</p>
        </item>
        <item>
	    <p>There is a new syntax in '<c>try/catch</c>' for
	    retrieving the stacktrace without calling
	    '<c>erlang:get_stacktrace/0</c>'. See the reference
	    manual for a description of the new syntax. The
	    '<c>erlang:get_stacktrace/0</c>' BIF is now
	    deprecated.</p>
          <p>
	    Own Id: OTP-14692</p>
        </item>
        <item>
	    <p>The following is an internal change in the compiler,
	    that is not noticeable for normal use of the compiler:
	    The module <c>v3_life</c> has been removed. Its
	    functionality has been simplified and integrated into
	    <c>v3_codegen</c>.</p>
          <p>
	    Own Id: OTP-14712</p>
        </item>
        <item>
	    <p>The optimization of binary matching that delays
	    creation of sub binaries (see the Efficiency Guide) could
	    be thwarted by the argument order and could be necessary
	    to change the argument order. The compiler has now become
	    smarter and can handle any argument order.</p>
          <p>
	    Own Id: OTP-14774</p>
        </item>
        <item>
	    <p>When the compiler was faced with complex case
	    expressions it would unnecessarily allocate stack
	    elements and shuffle data between x and y registers.
	    Improved code generation to only allocate a stack frame
	    when strictly necessary.</p>
          <p>
	    Own Id: OTP-14808 Aux Id: ERL-514 </p>
        </item>
        <item>
	    <p>There is a new option '<c>makedep_side_effect</c>' for
	    the compiler and <c>-MMD</c> for '<c>erlc</c>' that
	    generates dependencies and continues to compile as
	    normal.</p>
          <p>
	    Own Id: OTP-14830</p>
        </item>
        <item>
	    <p>When compiling modules with huge functions, the
	    compiler would generate a lot of atoms for its internal,
	    sometimes so many that the atom table would overflow. The
	    compiler has been rewritten to generate far less internal
	    atoms to avoid filling the atom table.</p>
          <p>
	    Own Id: OTP-14968 Aux Id: ERL-563 </p>
        </item>
        <item>
	    <p>External funs with literal values for module, name,
	    and arity (e.g. <c>erlang:abs/1</c>) are now treated as
	    literals. That means more efficient code that produces
	    less garbage on the heap.</p>
          <p>
	    Own Id: OTP-15003</p>
        </item>
        <item>
	    <p>Two new guards BIFs operating on maps have been added:
	    <c>map_get/2</c> and <c>is_map_key/2</c>. They do the
	    same as <c>maps:get/2</c> and <c>maps:is_key/2</c>,
	    respectively, except that they are allowed to be used in
	    guards.</p>
          <p>
	    Own Id: OTP-15037 Aux Id: PR-1784, PR-1802 </p>
        </item>
        <item>
	    <p>A call or apply of a literal external fun will be
	    replaced with a direct call.</p>
          <p>
	    Own Id: OTP-15044 Aux Id: ERL-614 </p>
        </item>
        <item>
	    <p>Part of EEP-44 has been implemented.</p>
	    <p>There is a new predefined macro called
	    <c>OTP_RELEASE</c> which is an integer indicating the OTP
	    release number (its value is <c>21</c> in this
	    release).</p>
	    <p>There are new preprocessor directives
	    <c>-if(Condition).</c> and <c>-elif(Condition).</c>. The
	    <c>if/elif</c> supports the builtin function
	    <c>defined(Symbol)</c>.</p>
          <p>
	    Own Id: OTP-15087 Aux Id: PR-1810 </p>
        </item>
      </list>
    </section>

</section>

<section><title>Compiler 7.1.5.2</title>

    <section><title>Fixed Bugs and Malfunctions</title>
      <list>
        <item>
	    <p>Fix a regression in OTP-15204 that removed
	    <c>.beam</c> file metadata that some external build tools
	    relied on.</p>
          <p>
	    Own Id: OTP-15292</p>
        </item>
      </list>
    </section>

</section>

<section><title>Compiler 7.1.5.1</title>

    <section><title>Fixed Bugs and Malfunctions</title>
      <list>
        <item>
	    <p>Fixed an issue where files compiled with the
	    <c>+deterministic</c> option differed if they were
	    compiled in a different directory but were otherwise
	    identical.</p>
          <p>
	    Own Id: OTP-15204 Aux Id: ERL-679 </p>
        </item>
      </list>
    </section>

</section>

<section><title>Compiler 7.1.5</title>

    <section><title>Fixed Bugs and Malfunctions</title>
      <list>
        <item>
	    <p>The internal compiler pass (<c>beam_validator</c>)
	    that validates the generated code has been
	    strengthened.</p>
	    <p>When compiling from BEAM assembly code, the
	    <c>beam_type</c> optimizer pass could make the code
	    unsafe. Corrected.</p>
          <p>
	    Own Id: OTP-14863</p>
        </item>
        <item>
	    <p>Corrected optimizations of integers matched out from
	    binaries and used in bit operations.</p>
          <p>
	    Own Id: OTP-14898</p>
        </item>
      </list>
    </section>

</section>

<section><title>Compiler 7.1.4</title>

    <section><title>Fixed Bugs and Malfunctions</title>
      <list>
        <item>
	    <p>The '<c>deterministic</c>' option was not recognized
	    when given in a <c>-compile()</c> attribute in the source
	    code.</p>
          <p>
	    Own Id: OTP-14773 Aux Id: ERL-498 </p>
        </item>
      </list>
    </section>

</section>

<section><title>Compiler 7.1.3</title>

    <section><title>Fixed Bugs and Malfunctions</title>
      <list>
        <item>
	    <p>The compiler could issue an incorrect internal
	    consistency failure diagnostic for some complicated bit
	    syntax maches.</p>
          <p>
	    Own Id: OTP-14640 Aux Id: ERL-490 </p>
        </item>
      </list>
    </section>

</section>

<section><title>Compiler 7.1.2</title>

    <section><title>Fixed Bugs and Malfunctions</title>
      <list>
        <item>
	    <p>Fail labels on guard BIFs weren't taken into account
	    during an optimization pass, and a bug in the validation
	    pass sometimes prevented this from being noticed when a
	    fault occurred.</p>
          <p>
	    Own Id: OTP-14522 Aux Id: ERIERL-48 </p>
        </item>
        <item>
          <p>
	    When compiling from Core Erlang, an 'apply' with a nested
	    apply in the function position would be treated as an
	    invalid call. Corrected. (Thanks to Mikael Pettersson for
	    reporting this bug.)</p>
          <p>
	    Own Id: OTP-14526</p>
        </item>
        <item>
	    <p>Fixed checking of binary matching in the
	    <c>beam_validator</c> module to ensure that potential
	    compiler bugs are found at compile-time instead as
	    emulator crash at run-time.</p>
          <p>
	    Own Id: OTP-14591</p>
        </item>
        <item>
	    <p>There could be false warnings for
	    <c>erlang:get_stacktrace/0</c> being used outside of a
	    <c>try</c> block when using multiple <c>catch</c>
	    clauses.</p>
          <p>
	    Own Id: OTP-14600 Aux Id: ERL-478 </p>
        </item>
      </list>
    </section>


    <section><title>Improvements and New Features</title>
      <list>
        <item>
	    <p> The Erlang code linter no longer checks that the
	    functions mentioned in <c>nowarn_deprecated_function</c>
	    options are declared in the module. </p>
          <p>
	    Own Id: OTP-14378</p>
        </item>
      </list>
    </section>

</section>

<section><title>Compiler 7.1.1</title>

    <section><title>Fixed Bugs and Malfunctions</title>
      <list>
        <item>
	    <p>Fail labels on guard BIFs weren't taken into account
	    during an optimization pass, and a bug in the validation
	    pass sometimes prevented this from being noticed when a
	    fault occurred.</p>
          <p>
	    Own Id: OTP-14522 Aux Id: ERIERL-48 </p>
        </item>
      </list>
    </section>

</section>

<section><title>Compiler 7.1</title>

    <section><title>Fixed Bugs and Malfunctions</title>
      <list>
        <item>
	    <p>For many releases, it has been legal to override a BIF
	    with a local function having the same name. However,
	    calling a local function with the same name as guard BIF
	    as filter in a list comprehension was not allowed.</p>
          <p>
	    Own Id: OTP-13690</p>
        </item>
        <item>
	    <p>compile:forms/2 would not return the module name as
	    documented when one of the options '<c>from_core</c>',
	    '<c>from_asm</c>', or '<c>from_beam</c>' was given. Also,
	    the compiler would crash if one of those options was
	    combined with '<c>native</c>'.</p>
          <p>
	    Own Id: OTP-14408 Aux Id: ERL-417 </p>
        </item>
      </list>
    </section>


    <section><title>Improvements and New Features</title>
      <list>
        <item>
          <p>
	    Optimized test for tuples with an atom as first element.</p>
          <p>
	    Own Id: OTP-12148</p>
        </item>
        <item>
          <p>
	    Compilation of modules with huge literal binary strings
	    is now much faster.</p>
          <p>
	    Own Id: OTP-13794</p>
        </item>
        <item>
	    <p>Replaced usage of deprecated symbolic <seetype
	    marker="erts:erlang#time_unit"><c>time
	    unit</c></seetype> representations.</p>
          <p>
	    Own Id: OTP-13831 Aux Id: OTP-13735 </p>
        </item>
        <item>
	    <p>The undocumented and unsupported module
	    <c>sys_pre_expand</c> has been removed. As a partial
	    replacement for the functionality, there is a new
	    function <c>erl_internal:add_predefined_functions/1</c>
	    and <c>erl_expand_records</c> will now add a module
	    prefix to calls to BIFs and imported functions.</p>
          <p>
	    Own Id: OTP-13856</p>
        </item>
        <item>
	    <p>The internal compiler passes now start all generated
	    variables with "@" to avoid any conflicts with variables
	    in languages such as Elixir or LFE.</p>
          <p>
	    Own Id: OTP-13924</p>
        </item>
        <item>
	    <p>The function <c>fmod/2</c> has been added to the
	    <c>math</c> module.</p>
          <p>
	    Own Id: OTP-14000</p>
        </item>
        <item>
	    <p>Code generation for complicated guards have been
	    improved.</p>
          <p>
	    Own Id: OTP-14042</p>
        </item>
        <item>
          <p>
	    The compiler has new warnings for repeated identical map
	    keys.</p>
          <p>
	    A map expression such as,</p>
          <p>
	    <c> #{'a' => 1, 'b' => 2, 'a' => 3}.</c></p>
          <p>
	    will produce a warning for the repeated key 'a'.</p>
          <p>
	    Own Id: OTP-14058</p>
        </item>
        <item>
	    <p>By default, there will now be a warning when
	    <c>export_all</c> is used. The warning can be disabled
	    using <c>nowarn_export_all</c>.</p>
          <p>
	    Own Id: OTP-14071</p>
        </item>
        <item>
          <p>
	    Optimize maps pattern matching by only examining the
	    common keys in each clause first instead of all keys.
	    This will reduce the number of lookups of each key in
	    maps pattern matching.</p>
          <p>
	    Own Id: OTP-14072</p>
        </item>
        <item>
	    <p>There is a new '<c>deterministic</c>' option to omit
	    '<c>source</c>' and '<c>options</c>' tuples in the BEAM
	    file.</p>
          <p>
	    Own Id: OTP-14087</p>
        </item>
        <item>
          <p>
	    Analyzing modules with binary construction with huge
	    strings is now much faster. The compiler also compiles
	    such modules slightly faster.</p>
          <p>
	    Own Id: OTP-14125 Aux Id: ERL-308 </p>
        </item>
        <item>
	    <p>Atoms may now contain arbitrary Unicode
	    characters.</p>
          <p>
	    Own Id: OTP-14178</p>
        </item>
        <item>
	    <p><c>compile:file/2</c> now accepts the option
	    <c>extra_chunks</c> to include extra chunks in the BEAM
	    file.</p>
          <p>
	    Own Id: OTP-14221</p>
        </item>
        <item>
	    <p>The format of debug information that is stored in BEAM
	    files (when <c>debug_info</c> is used) has been changed.
	    The purpose of the change is to better support other
	    BEAM-based languages such as Elixir or LFE.</p>
	    <p>All tools included in OTP (dialyzer, debugger, cover,
	    and so on) will handle both the new format and the
	    previous format. Tools that retrieve the debug
	    information using <c>beam_lib:chunk(Beam,
	    [abstract_code])</c> will continue to work with both the
	    new and old format. Tools that call
	    <c>beam_lib:chunk(Beam, ["Abst"])</c> will not work with
	    the new format.</p>
	    <p>For more information, see the description of
	    <c>debug_info</c> in the documentation for
	    <c>beam_lib</c> and the description of the
	    <c>{debug_info,{Backend,Data}}</c> option in the
	    documentation for <c>compile</c>.</p>
          <p>
	    Own Id: OTP-14369 Aux Id: PR-1367 </p>
        </item>
        <item>
	    <p>In a future release, <c>erlang:get_stacktrace/0</c>
	    will probably only work when called from within a
	    '<c>try</c>' expression (otherwise it will return
	    <c>[]</c>.</p>
	    <p>To help prepare for that change, the compiler will now
	    by default warn if '<c>get_stacktrace/0</c>' is used in a
	    way that will not work in the future. Note that the
	    warning will not be issued if '<c>get_stacktrace/0</c>'
	    is used in a function that uses neither '<c>catch</c>'
	    nor '<c>try</c>' (because that could be a legal use if
	    the function is called from within a '<c>try</c>'.</p>
          <p>
	    Own Id: OTP-14401</p>
        </item>
      </list>
    </section>

</section>

<section><title>Compiler 7.0.4.1</title>

    <section><title>Fixed Bugs and Malfunctions</title>
      <list>
        <item>
	    <p>Fail labels on guard BIFs weren't taken into account
	    during an optimization pass, and a bug in the validation
	    pass sometimes prevented this from being noticed when a
	    fault occurred.</p>
          <p>
	    Own Id: OTP-14522 Aux Id: ERIERL-48 </p>
        </item>
      </list>
    </section>

</section>

<section><title>Compiler 7.0.4</title>

    <section><title>Fixed Bugs and Malfunctions</title>
      <list>
        <item>
          <p>
	    Minor internal changes. A typo in the documentation was
	    also fixed.</p>
          <p>
	    Own Id: OTP-14240</p>
        </item>
      </list>
    </section>

</section>

<section><title>Compiler 7.0.3</title>

    <section><title>Fixed Bugs and Malfunctions</title>
      <list>
        <item>
          <p>
	    Fixed a compiler crash when maps were matched.</p>
          <p>
	    Own Id: OTP-13931 Aux Id: ERL-266 </p>
        </item>
        <item>
          <p>
	    Fixed a compiler crash having to with the delayed
	    sub-creation optimization. (Thanks to Jose Valim for
	    reporting this bug.)</p>
          <p>
	    Own Id: OTP-13947 Aux Id: ERL-268 </p>
        </item>
        <item>
	    <p>The compiler option <c>inline_list_funcs</c>
	    accidentally turned off some other optimizations.</p>
          <p>
	    Own Id: OTP-13985</p>
        </item>
        <item>
	    <p>The compiler could sometimes generate spurious
	    warnings when inlining was enabled.</p>
          <p>
	    Own Id: OTP-14040 Aux Id: ERL-301 </p>
        </item>
      </list>
    </section>

</section>

<section><title>Compiler 7.0.2</title>

    <section><title>Fixed Bugs and Malfunctions</title>
      <list>
        <item>
          <p>
	    If the compiler fails to write the BEAM file, it will now
	    report the reason of the error for the write operation.</p>
          <p>
	    Own Id: OTP-13701</p>
        </item>
        <item>
          <p>
	    Fixed an internal compiler error. (Thanks to Svilen
	    Ivanov for reporting this bug.)</p>
          <p>
	    Own Id: OTP-13780 Aux Id: ERL-202 </p>
        </item>
        <item>
          <p>
	    The compiler could crash when trying to compile a
	    complicated expression with multiple catches all on one
	    line . (Thanks to Thomas Arts for reporting this bug.)</p>
          <p>
	    Own Id: OTP-13804 Aux Id: ERL-209 </p>
        </item>
        <item>
          <p>
	    Eliminated a few internal compiler failures.</p>
          <p>
	    Own Id: OTP-13863</p>
        </item>
      </list>
    </section>

</section>

<section><title>Compiler 7.0.1</title>

    <section><title>Fixed Bugs and Malfunctions</title>
      <list>
        <item>
          <p>
	    A literal binary matching regression was introduced in
	    19.0 where a match could fail to resolve to the right
	    clause. This has now been fixed.</p>
          <p>
	    Own Id: OTP-13738</p>
        </item>
      </list>
    </section>

</section>

<section><title>Compiler 7.0</title>

    <section><title>Fixed Bugs and Malfunctions</title>
      <list>
        <item>
	    <p><c>compile:forms/1,2</c> would crash when used in a
	    working directory that had been deleted by another
	    process.</p>
          <p>
	    Own Id: OTP-13430 Aux Id: ERL-113 </p>
        </item>
        <item>
	    <p>Dialyzer no longer crashes when there is an invalid
	    function call such as <c>42(7)</c> in a module being
	    analyzed. The compiler will now warn for invalid function
	    calls such as <c>X = 42, x(7)</c>.</p>
          <p>
	    Own Id: OTP-13552 Aux Id: ERL-138 </p>
        </item>
      </list>
    </section>


    <section><title>Improvements and New Features</title>
      <list>
        <item>
          <p>
	    Optimization of tuple matching has been slightly
	    improved.</p>
          <p>
	    Own Id: OTP-12951</p>
        </item>
        <item>
	    <p>Five deprecated and undocumented functions in the
	    module <c>core_lib</c> have been removed. The functions
	    are: <c>get_anno/{1,2}</c>, <c>is_literal/1</c>,
	    <c>is_literal_list/1</c>, and <c>literal_value</c>. Use
	    the appropriate functions in the <c>cerl</c> module
	    instead.</p>
          <p>
	    Own Id: OTP-12979</p>
        </item>
        <item>
	    <p>The pre-processor can now expand the ?FUNCTION_NAME
	    and ?FUNCTION_ARITY macros.</p>
          <p>
	    Own Id: OTP-13059</p>
        </item>
        <item>
	    <p>The function mapfold/4 has been added to the
	    <c>cerl_trees</c> module.</p>
          <p>
	    Own Id: OTP-13280</p>
        </item>
        <item>
	    <p>Bitstring comprehensions have been generalized to
	    allow arbitrary expressions in the construction part.</p>
          <p>
	    Own Id: OTP-13289</p>
        </item>
        <item>
	    <p>The compiler will now produce warnings for binary
	    patterns that will never match (example:
	    <c>&lt;&lt;-1/unsigned&gt;&gt; = Bin</c>). </p>
          <p>
	    Own Id: OTP-13374 Aux Id: ERL-44 </p>
        </item>
        <item>
	    <p>The compiler will no longer put the compilation date
	    and time into BEAM files. That means that two BEAM files
	    compiled on the same computer from the same source code
	    and compilation options will be identical.</p>
	    <p>Note: If you want to find out whether a BEAM file on
	    disk is different from the loaded code, compared the MD5
	    value obtained from <c>Mod:module_info(md5)</c> with the
	    MD5 value obtained from
	    <c>beam_lib:md5(BeamFileForMod)</c></p>.
          <p>
	    *** POTENTIAL INCOMPATIBILITY ***</p>
          <p>
	    Own Id: OTP-13504</p>
        </item>
        <item>
	    <p>The function <c>compile:env_compiler_options/0</c> has
	    been added to allow tools to pick up the same default
	    compiler options as the compiler itself.</p>
          <p>
	    Own Id: OTP-13654</p>
        </item>
      </list>
    </section>

</section>


<section><title>Compiler 6.0.3.1</title>
    <section><title>Fixed Bugs and Malfunctions</title>
      <list>
        <item>
	    <p>Fail labels on guard BIFs weren't taken into account
	    during an optimization pass, and a bug in the validation
	    pass sometimes prevented this from being noticed when a
	    fault occurred.</p>
          <p>
	    Own Id: OTP-14522 Aux Id: ERIERL-48 </p>
        </item>
      </list>
    </section>
</section>

<section><title>Compiler 6.0.3</title>

    <section><title>Fixed Bugs and Malfunctions</title>
      <list>
        <item>
          <p>
	    An complicated guard expression in a function call could
	    crash the compiler. (Thanks to Thomas Arts for reporting
	    this bug.)</p>
          <p>
	    Own Id: OTP-13208</p>
        </item>
        <item>
	    <p>Constructing a map in a guard in a catch could crash
	    the compiler. (Thanks to Thomas Arts for reporting this
	    bug.)</p>
          <p>
	    Own Id: OTP-13223</p>
        </item>
        <item>
	    <p>Updating a fun as if it were a map would cause the
	    compiler to crash. (Thanks to Thomas Arts for reporting
	    this bug.)</p>
          <p>
	    Own Id: OTP-13231</p>
        </item>
        <item>
          <p>
	    Fix pretty printing of Core Maps</p>
          <p>
	    Literal maps could cause Dialyzer to crash when pretty
	    printing the results.</p>
          <p>
	    Own Id: OTP-13238</p>
        </item>
        <item>
          <p>
	    A complex combination of bit syntax matching operations
	    would cause an internal consistency check failure during
	    compilation. (Thanks to Jose Valim for reporting this
	    bug.)</p>
          <p>
	    Own Id: OTP-13309</p>
        </item>
      </list>
    </section>

</section>

<section><title>Compiler 6.0.2</title>

    <section><title>Fixed Bugs and Malfunctions</title>
      <list>
        <item>
          <p>
	    Fix cerl_trees:label/2 bug with map K/V swap</p>
          <p>
	    Own Id: OTP-13091</p>
        </item>
        <item>
          <p>
	    Warnings produced when the '<c>bin_opt_info</c>' option
	    was given could sometimes lack filenames and line
	    numbers. (Thanks to José Valim for reporting this bug.)</p>
          <p>
	    Own Id: OTP-13113</p>
        </item>
      </list>
    </section>

</section>

<section><title>Compiler 6.0.1</title>

    <section><title>Fixed Bugs and Malfunctions</title>
      <list>
        <item>
          <p>
	    Fix <c>get_map_elements</c> register corruption</p>
          <p>
	    Instruction <c>get_map_elements</c> might destroy target
	    registers when the fail-label is taken. Only seen for
	    patterns with two, and only two, target registers.
	    Specifically if we copy one register and then jump.</p>
          <p>
	    Own Id: OTP-12967</p>
        </item>
      </list>
    </section>

</section>

<section><title>Compiler 6.0</title>

    <section><title>Fixed Bugs and Malfunctions</title>
      <list>
        <item>
          <p>
	    The compiler optimizes away building of terms that are
	    never actually used. As a result, the compiler in OTP 18
	    may produce more warnings for terms that are built but
	    not used than the compiler in OTP 17.</p>
          <p>
	    Own Id: OTP-12453</p>
        </item>
        <item>
          <p>
	    Using a map could incorrectly suppress warnings for
	    unused variables.</p>
          <p>
	    Own Id: OTP-12515</p>
        </item>
        <item>
          <p>
	    The compiler now properly reports unknown parse
	    transforms. That is, <c>undef</c> exceptions coming from
	    the parse transform itself is reported differently from
	    the absence of the parse transform.</p>
          <p>
	    Own Id: OTP-12723</p>
        </item>
        <item>
          <p>
	    Allow for 'creation of sub binary delayed' optimization
	    if maps instructions are in a clause.</p>
          <p>
	    Own Id: OTP-12758</p>
        </item>
      </list>
    </section>


    <section><title>Improvements and New Features</title>
      <list>
        <item>
          <p>
	    The <c>cerl</c> and <c>cerl_trees</c> modules in the
	    Compiler application are now documented.</p>
          <p>
	    Own Id: OTP-11978</p>
        </item>
        <item>
          <p>
	    The deprecated '<c>asm</c>' option has been removed.</p>
          <p>
	    *** POTENTIAL INCOMPATIBILITY ***</p>
          <p>
	    Own Id: OTP-12100</p>
        </item>
        <item>
          <p>
	    Support variables as Map keys in expressions and patterns</p>
	    <p>Erlang will accept any expression as keys in Map
	    expressions and it will accept literals or bound
	    variables as keys in Map patterns.</p>
          <p>
	    Own Id: OTP-12218</p>
        </item>
        <item>
          <p>
	    Infer Map type information in beam_type compiler
	    optimization pass.</p>
          <p>
	    Own Id: OTP-12253</p>
        </item>
        <item>
          <p>
	    Compiler optimizations have been improved.</p>
          <p>
	    Own Id: OTP-12393</p>
        </item>
        <item>
          <p>
	    Five undocumented functions in the module <c>core_lib</c>
	    have been deprecated and will be removed in the next
	    major release. The functions are: <c>get_anno/{1,2}</c>,
	    <c>is_literal/1</c>, <c>is_literal_list/1</c>, and
	    <c>literal_value</c>. Use the appropriate functions in
	    the <c>cerl</c> module instead.</p>
          <p>
	    Own Id: OTP-12497</p>
        </item>
        <item>
          <p>
	    Change some internal data structures to Maps in order to
	    speed up compilation time. Measured speed up is around
	    10%-15%.</p>
          <p>
	    Own Id: OTP-12774</p>
        </item>
        <item>
          <p>
	    Fix beam_bool pass for Maps instruction get_map_elements</p>
          <p>
	    Before beam_split the get_map_elements instruction is
	    still in blocks and the helper function in beam_jump did
	    not reflect this.</p>
          <p>
	    Own Id: OTP-12844 Aux Id: 17 </p>
        </item>
      </list>
    </section>

</section>

<section><title>Compiler 5.0.4</title>

    <section><title>Fixed Bugs and Malfunctions</title>
      <list>
        <item>
          <p>
	    Matching out a map from a record and then updating the
	    record could cause a 'badarg' exception at run-time.
	    (Thanks to Dmitry Aleksandrov for reporting this bug.)</p>
          <p>
	    Own Id: OTP-12402</p>
        </item>
        <item>
	    <p>The compiler would crash when compiling some complex,
	    nonsensical guards such as:</p>
	    <p> ... <c>when {{X}}, -X</c>...</p>
          <p>
	    Own Id: OTP-12410</p>
        </item>
        <item>
          <p>
	    In rare circumstances, using binary pattern in the value
	    part of a map pattern would cause the compiler to crash.</p>
          <p>
	    Own Id: OTP-12414</p>
        </item>
        <item>
	    <p>Case expressions where a map was wrapped in a tuple or
	    list such as:</p>
	    <p><c>case {a,Map} of</c><br/> <c>{a,#{k:=_}}=Tuple -&gt;
	    Tuple</c><br/> <c>end.</c></p>
	    <p>would be unsafely "optimized" to either cause an
	    exception at run-time or would return an empty map.</p>
          <p>
	    Own Id: OTP-12451</p>
        </item>
        <item>
	    <p>When a variable was compared to a literal map using
	    the '<c>==</c>' operator, the compiler would change the
	    operator to '<c>=:=</c>' since it is more efficient.
	    However, this optimization is not safe if the map literal
	    has numeric keys or values. The compiler will now only do
	    the optimization if all keys and values are
	    non-numeric.</p>
          <p>
	    Own Id: OTP-12456</p>
        </item>
      </list>
    </section>

</section>

<section><title>Compiler 5.0.3</title>

    <section><title>Fixed Bugs and Malfunctions</title>
      <list>
        <item>
          <p>
	    Named funs with the same name and arity could get mixed
	    up with each other.</p>
          <p>
	    Own Id: OTP-12262</p>
        </item>
        <item>
          <p>
	    Coalesce map keys in dialyzer mode</p>
          <p>
	    This fixes a regression introduced in commit
	    805f9c89fc01220bc1bb0f27e1b68fd4eca688ba The problem
	    occurred with compounded map keys compiled with dialyzer
	    option turned on, '+dialyzer'.</p>
          <p>
	    Reported by: Ivan Uemlianin</p>
          <p>
	    Own Id: OTP-12347</p>
        </item>
      </list>
    </section>

</section>

<section><title>Compiler 5.0.2</title>

    <section><title>Fixed Bugs and Malfunctions</title>
      <list>
        <item>
          <p>
	    Corrected a bug with incorrect code generation when
	    inlining was turned on.</p>
          <p>
	    Own Id: OTP-12132</p>
        </item>
      </list>
    </section>

</section>

<section><title>Compiler 5.0.1</title>

    <section><title>Fixed Bugs and Malfunctions</title>
      <list>
        <item>
          <p>
	    A Dialyzer crash involving analysis of Map types has now
	    been fixed.</p>
          <p>
	    Own Id: OTP-11947</p>
        </item>
        <item>
	    <p>The compiler would fail to compile a file with a
	    latin-1 character in the false branch of an <c>-ifdef</c>
	    or <c>-indef</c>.</p>
          <p>
	    Own Id: OTP-11987</p>
        </item>
      </list>
    </section>

</section>

<section><title>Compiler 5.0</title>

    <section><title>Fixed Bugs and Malfunctions</title>
      <list>
        <item>
          <p>
	    Line numbers would not be correct when a binary
	    construction such as
	    '<c>&lt;&lt;Bin/binary,...&gt;&gt;</c>' fails. (Thanks to
	    Stanislav Seletskiy for reporting this bug.)</p>
          <p>
	    Own Id: OTP-11572</p>
        </item>
        <item>
          <p>
	    The compiler now properly annotates the code in value in
	    the '<c>after</c>' clause for a '<c>try</c>' so that
	    Dialyzer no longer generates a false warning for an
	    unmatched return.</p>
          <p>
	    Own Id: OTP-11580</p>
        </item>
        <item>
          <p>
	    Some case statements where no clause would match could
	    cause an internal error in the compiler. (Thanks to Erik
	    Soe Sorensen for reporting this bug.)</p>
          <p>
	    Own Id: OTP-11610</p>
        </item>
        <item>
          <p>
	    With <c>--Wunmatched_returns</c>, dialyzer will no longer
	    warn when the value of a list comprehension is ignored,
	    provided that the each value in the list would be an
	    atomic value (such as integer or atoms, as opposed to
	    tuples and lists). Example: ignoring '<c>[io:format(...)
	    || ...]</c>' will not cause a warning, while ignoring
	    '<c>[file:close(Fd) || ...]</c>' will.</p>
          <p>
	    Own Id: OTP-11626</p>
        </item>
        <item>
          <p>
	    Matching out a binary and applying the binary as if it
	    were a fun would crash the run-time system. (Thanks to
	    Loïc Hoguin.)</p>
          <p>
	    Own Id: OTP-11672</p>
        </item>
        <item>
          <p>
	    Some local implementations of removing the last element
	    from a list are replaced by <c>lists:droplast/1</c>. Note
	    that this requires at least <c>stdlib-2.0</c>, which is
	    the stdlib version delivered in OTP 17.0. (Thanks to Hans
	    Svensson)</p>
          <p>
	    Own Id: OTP-11678</p>
        </item>
        <item>
          <p>
	    Allow all auto imports to be suppressed at once.
	    Introducing the no_auto_import attribute:
	    -compile(no_auto_import). Useful for code generation
	    tools that always use the qualified function names and
	    want to avoid the auto imported functions clashing with
	    local ones. (Thanks to José Valim.)</p>
          <p>
	    Own Id: OTP-11682</p>
        </item>
        <item>
          <p>
	    Application upgrade (appup) files are corrected for the
	    following applications: </p>
          <p>
	    <c>asn1, common_test, compiler, crypto, debugger,
	    dialyzer, edoc, eldap, erl_docgen, et, eunit, gs, hipe,
	    inets, observer, odbc, os_mon, otp_mibs, parsetools,
	    percept, public_key, reltool, runtime_tools, ssh,
	    syntax_tools, test_server, tools, typer, webtool, wx,
	    xmerl</c></p>
          <p>
	    A new test utility for testing appup files is added to
	    test_server. This is now used by most applications in
	    OTP.</p>
          <p>
	    (Thanks to Tobias Schlager)</p>
          <p>
	    Own Id: OTP-11744</p>
        </item>
        <item>
          <p>
	    Adapt 'asm' deprecation message to new version scheme.
	    (Thanks to Tuncer Ayaz)</p>
          <p>
	    Own Id: OTP-11751</p>
        </item>
        <item>
          <p>
	    A number of compiler errors where unusual or nonsensical
	    code would crash the compiler have been reported by Ulf
	    Norell and corrected by Anthony Ramine.</p>
          <p>
	    Own Id: OTP-11770</p>
        </item>
      </list>
    </section>


    <section><title>Improvements and New Features</title>
      <list>
        <item>
          <p>
	    Compilation times for modules with a huge number for
	    record accesses using the dot operator has been improved.</p>
          <p>
	    Own Id: OTP-10652</p>
        </item>
        <item>
          <p>
	    The compiler can generate somewhat better code by moving
	    let expressions into sequences. (Thanks to Anthony
	    Ramine.)</p>
          <p>
	    Own Id: OTP-11056</p>
        </item>
        <item>
          <p>
	    Forbid unsized fields in patterns of binary generators
	    and simplified v3_core's translation of bit string
	    generators. (Thanks to Anthony Ramine.)</p>
          <p>
	    Own Id: OTP-11186</p>
        </item>
        <item>
          <p>
	    Funs can now be a given a name. Thanks to to Richard
	    O'Keefe for the idea (EEP37) and to Anthony Ramine for
	    the implementation.</p>
          <p>
	    Own Id: OTP-11537</p>
        </item>
        <item>
          <p>
	    Using the <c>from_asm</c> option to produce a BEAM file
	    starting from BEAM assembly code would often fail because
	    early optimization passes would not understand
	    instructions that later optimization passes would
	    introduce. (Thanks to Anthony Ramine.)</p>
          <p>
	    Own Id: OTP-11544</p>
        </item>
        <item>
          <p>
	    The <c>.core</c> and <c>.S</c> extensions are now
	    documented in the <c>erlc</c> documentation, and the
	    '<c>from_core</c>' and '<c>from_asm</c>' options are now
	    documented in the compiler documentation. (Thanks to
	    Tuncer Ayaz.)</p>
          <p>
	    Own Id: OTP-11547</p>
        </item>
        <item>
	    <p>Optimization of case expressions that build tuples or
	    lists have been improved.</p>
          <p>
	    Own Id: OTP-11584</p>
        </item>
        <item>
          <p>
	    EEP43: New data type - Maps</p>
          <p>
	    With Maps you may for instance:</p>
          <taglist>
            <tag/> <item><c>M0 = #{ a =&gt; 1, b =&gt; 2}, % create
	      associations</c></item>
            <tag/><item><c>M1 = M0#{ a := 10 }, % update values</c></item>
            <tag/><item><c>M2 = M1#{ "hi" =&gt;
	      "hello"}, % add new associations</c></item>
            <tag/><item><c>#{ "hi" := V1, a := V2, b := V3} = M2.
               % match keys with values</c></item>
          </taglist>
		<p>
	    For information on how to use Maps please see Map Expressions in the
		<seeguide marker="system/reference_manual:expressions#map_expressions">
			Reference Manual</seeguide>.</p>
          <p>
	    The current implementation is without the following
	    features:</p>
          <taglist>
            <tag/><item>No variable keys</item>
	    <tag/><item>No single value access</item>
            <tag/><item>No map comprehensions</item>
          </taglist>
          <p>
	    Note that Maps is <em>experimental</em> during OTP 17.0.</p>
          <p>
	    Own Id: OTP-11616</p>
        </item>
        <item>
          <p>
	    Some function specs are corrected or moved and some edoc
	    comments are corrected in order to allow use of edoc.
	    (Thanks to Pierre Fenoll)</p>
          <p>
	    Own Id: OTP-11702</p>
        </item>
        <item>
          <p>
	    Thanks to Anthony Ramine for several improvements to the
	    optimizations in the BEAM compiler and for cleaning up
	    the code the code that transforms list and binary
	    comprehensions to Core Erlang.</p>
          <p>
	    Own Id: OTP-11720</p>
        </item>
        <item>
          <p>
	    The default encoding for Erlang source files is now
	    UTF-8. As a temporary measure to ease the transition from
	    the old default of latin-1, if the compiler encounters
	    byte sequences that are not valid UTF-8 sequences, the
	    compiler will re-try the compilation in latin-1 mode.
	    This workaround will be removed in a future release.</p>
          <p>
	    Own Id: OTP-11791</p>
        </item>
      </list>
    </section>

</section>

<section><title>Compiler 4.9.4</title>

    <section><title>Fixed Bugs and Malfunctions</title>
      <list>
        <item>
          <p>
	    Typo fix ambigous -&gt; ambiguous. Thanks to Leo Correa.</p>
          <p>
	    Own Id: OTP-11455</p>
        </item>
      </list>
    </section>


    <section><title>Improvements and New Features</title>
      <list>
        <item>
          <p>
	    Lift 'after' blocks to zeroary functions. Thanks to
	    Anthony Ramine.</p>
          <p>
	    Own Id: OTP-11267</p>
        </item>
      </list>
    </section>

</section>

<section><title>Compiler 4.9.3</title>

    <section><title>Fixed Bugs and Malfunctions</title>
      <list>
        <item>
          <p>
	    Expressions such as <c>'B = is_integer(V), if B and B
	    -&gt; ok end'</c> would crash the compiler.</p>
          <p>
	    Own Id: OTP-11240</p>
        </item>
        <item>
          <p>
	    <c>compile:file2/2</c> with the option
	    <c>report_errors</c> could return ErrorInfo tuples with
	    only two elements, while the documentation says that the
	    ErrorInfo tuple always has three elements. Also updated
	    the documentation to add that the first element may be
	    '<c>none</c>' if no line number is applicable.</p>
          <p>
	    Own Id: OTP-11304 Aux Id: seq12412 </p>
        </item>
      </list>
    </section>


    <section><title>Improvements and New Features</title>
      <list>
        <item>
          <p>
	    Fix matching of floating point middle-endian machines.
	    Thanks to Johannes Weissl.</p>
          <p>
	    Own Id: OTP-11201</p>
        </item>
        <item>
          <p>
	    Restrict inlining of local fun references. Thanks to
	    Anthony Ramine.</p>
          <p>
	    Own Id: OTP-11211</p>
        </item>
        <item>
          <p>
	    Silence a misleading warning with some comprehensions.
	    Thanks to Anthony Ramine.</p>
          <p>
	    Own Id: OTP-11212</p>
        </item>
        <item>
          <p>
	    Forbid returning a match context in beam_validator.
	    Thanks to Anthony Ramine.</p>
          <p>
	    Own Id: OTP-11247</p>
        </item>
      </list>
    </section>

</section>

<section><title>Compiler 4.9.2</title>

    <section><title>Fixed Bugs and Malfunctions</title>
      <list>
        <item>
          <p>
	    Compiling functions with complex boolean operations in
	    guards could be very slow. (Thanks to Magnus Muller for
	    reporting this issue.)</p>
          <p>
	    Own Id: OTP-10939</p>
        </item>
        <item>
          <p>
	    Certain guard expressions used in a receive statement
	    could cause the compiler to crash.</p>
          <p>
	    Own Id: OTP-11119 Aux Id: seq12342 </p>
        </item>
      </list>
    </section>


    <section><title>Improvements and New Features</title>
      <list>
        <item>
          <p>
	    Fix optimization of some binary comprehensions. Thanks to
	    Anthony Ramine.</p>
          <p>
	    Own Id: OTP-11005</p>
        </item>
        <item>
          <p>
	    Use a set to store ref registers in beam_receive. Thanks
	    to Anthony Ramine.</p>
          <p>
	    Own Id: OTP-11069</p>
        </item>
        <item>
          <p>
	    Fix renaming of bs_put_string instructions. Thanks to
	    Anthony Ramine.</p>
          <p>
	    Own Id: OTP-11129</p>
        </item>
      </list>
    </section>

</section>

<section><title>Compiler 4.9.1</title>

    <section><title>Fixed Bugs and Malfunctions</title>
      <list>
        <item>
          <p>
	    The compiler would crash attempting to compile
	    expressions such as "element(2, not_tuple)".</p>
          <p>
	    Own Id: OTP-10794</p>
        </item>
        <item>
          <p>
	    Forbid multiple values in Core Erlang sequence arguments.
	    Thanks to José Valim and Anthony Ramine.</p>
          <p>
	    Own Id: OTP-10818</p>
        </item>
        <item>
          <p>
	    An unsafe optimization would cause the compiler to crash
	    with an internal error for certain complex code
	    sequences.</p>
          <p>
	    Own Id: OTP-10825 Aux Id: seq12247 </p>
        </item>
      </list>
    </section>


    <section><title>Improvements and New Features</title>
      <list>
        <item>
	    <p>Integers in expression that will give a floating point
	    result (such as "<c>X / 2</c>" will now be converted to
	    floating point at compile-time. (Suggested by Richard
	    O'Keefe.)</p>
	    <p>Identical floating points constans in a module will
	    now be coalesced to one entry in the constant pool.</p>
          <p>
	    Own Id: OTP-10788</p>
        </item>
      </list>
    </section>

</section>

<section><title>Compiler 4.9</title>

    <section><title>Improvements and New Features</title>
      <list>
        <item>
          <p>
	    The compiler optimizations have been polished, so that
	    the code quality will be slightly better in some cases.</p>
          <p>
	    Own Id: OTP-10193</p>
        </item>
        <item>
	    <p> Support for Unicode has been implemented. </p>
          <p>
	    Own Id: OTP-10302</p>
        </item>
        <item>
	    <p>Where necessary a comment stating encoding has been
	    added to Erlang files. The comment is meant to be removed
	    in Erlang/OTP R17B when UTF-8 becomes the default
	    encoding. </p>
          <p>
	    Own Id: OTP-10630</p>
        </item>
        <item>
          <p>
	    Fix some wrong warnings triggered by the option
	    inline_list_funcs. Thanks to Anthony Ramine.</p>
          <p>
	    Own Id: OTP-10690</p>
        </item>
        <item>
          <p>
	    Forbid local fun variables in Core Erlang guards. Thanks
	    to Anthony Ramine.</p>
          <p>
	    Own Id: OTP-10706</p>
        </item>
        <item>
          <p>
	    Binary syntax matches could cause an internal consistency
	    error in in the compiler. (Thanks to Viktor Sovietov for
	    reporting this bug.)</p>
          <p>
	    Own Id: OTP-10724</p>
        </item>
      </list>
    </section>

</section>

<section><title>Compiler 4.8.2</title>

    <section><title>Fixed Bugs and Malfunctions</title>
      <list>
        <item>
          <p>
	    Modules with very many functions would compile very
	    slowly.</p>
          <p>
	    Own Id: OTP-10123</p>
        </item>
        <item>
          <p>
	    <c>compile:forms/2</c> will now use a
	    {source,SourceFilePath} to set the source returned by
	    <c>module_info(compile)</c> (Thanks to José Valim)</p>
          <p>
	    Own Id: OTP-10150</p>
        </item>
        <item>
          <p>
	    A process which had enabled trap_exit would receive EXIT
	    messages after calling the compiler. (Thanks to Jeremy
	    Heater.)</p>
          <p>
	    Own Id: OTP-10171</p>
        </item>
        <item>
          <p>
	    Fix messages ordering with column numbers</p>
          <p>
	    Own Id: OTP-10183</p>
        </item>
        <item>
          <p>
	    sys_pre_expand: Fix BASE never being set</p>
          <p>
	    Commit a612e99fb5aaa934fe5a8591db0f083d7fa0b20a turned
	    module attributes from 2-tuples to 3-tuples but forgot to
	    update get_base/1, breaking BASE for parametric modules.</p>
          <p>
	    Own Id: OTP-10184</p>
        </item>
        <item>
          <p>
	    The compiler will now issue a warning if literal tuple
	    funs are used. For example, {erlang,is_tuple}(X) will now
	    generate a warning.</p>
          <p>
	    Own Id: OTP-10185</p>
        </item>
        <item>
          <p>
	    The compiler will now warn for illegal sizes for segments
	    in binary construction. For example,
	    &lt;&lt;X:(2.5)&gt;&gt; will now cause the compiler to
	    issue a warning.</p>
          <p>
	    Own Id: OTP-10197</p>
        </item>
        <item>
          <p>
	    Fix the erlc -MP flag</p>
          <p>
	    Because of a copy-and-paste error in erlc.c, the -MP flag
	    had the same effect as -MG. As a workaround, you had to
	    pass +makedep_phony to enable the MP option. This patch
	    makes -MP work as intended.</p>
          <p>
	    Own Id: OTP-10211</p>
        </item>
      </list>
    </section>

</section>

<section><title>Compiler 4.8.1</title>

    <section><title>Fixed Bugs and Malfunctions</title>
      <list>
        <item>
          <p>
	    In rare circumstance, the compiler could crash when
	    compiling a case statement. (Thanks to Hakan Mattsson.)</p>
          <p>
	    Own Id: OTP-9842</p>
        </item>
        <item>
	    <p>Calling a guard test (such as is_list/1) from the
	    top-level in a guard, would cause a compiler crash if
	    there was a local definition with the same name.
	    Corrected to reject the program with an error
	    message.</p>
          <p>
	    Own Id: OTP-9866</p>
        </item>
        <item>
	    <p>Using <c>get/1</c> in a <c>try</c> block could in some
	    cases cause an internal compiler error. (Thanks to Eric
	    Merritt.)</p>
          <p>
	    Own Id: OTP-9867</p>
        </item>
        <item>
          <p>
	    An unexported on_load function would not get run if the
	    module was compiled with the <c>inline</c> option.
	    (Thanks to Yiannis Tsiouris.)</p>
          <p>
	    Own Id: OTP-9910</p>
        </item>
        <item>
          <p>
	    Fixed a discrepancy in compile_info</p>
          <p>
	    The BEAM disassembler used the atom 'none' to signify the
	    absence of a compile_info chunk in a .beam file. This
	    clashed with the type declaration of the compile_info
	    field of a #beam_file{} record as containing a list. Now
	    [] signifies the absence of this chunk. This simplifies
	    the code and avoids a dialyzer warning.</p>
          <p>
	    Own Id: OTP-9917</p>
        </item>
        <item>
          <p>
	    Fix typo in `compile' doc: unmatched parenthesis (Thanks
	    to Ricardo Catalinas Jiménez)</p>
          <p>
	    Own Id: OTP-9919</p>
        </item>
        <item>
	    <p>In a <c>try</c>...<c>catch</c> statement that always
	    returned <c>false</c>, the compiler would remove calls to
	    BIFs that could not cause an exception (such as
	    <c>put/2</c>). Example of such code: <c>try put(K, V),
	    false catch _:_ -&gt; false end.</c></p>
          <p>
	    Own Id: OTP-9982</p>
        </item>
      </list>
    </section>

</section>

<section><title>Compiler 4.8</title>

    <section><title>Fixed Bugs and Malfunctions</title>
      <list>
        <item>
          <p>
	    Add '-callback' attributes in stdlib's behaviours</p>
          <p>
	    Replace the behaviour_info(callbacks) export in stdlib's
	    behaviours with -callback' attributes for all the
	    callbacks. Update the documentation with information on
	    the callback attribute Automatically generate
	    'behaviour_info' function from '-callback' attributes</p>
          <p>
	    'behaviour_info(callbacks)' is a special function that is
	    defined in a module which describes a behaviour and
	    returns a list of its callbacks.</p>
          <p>
	    This function is now automatically generated using the
	    '-callback' specs. An error is returned by lint if user
	    defines both '-callback' attributes and the
	    behaviour_info/1 function. If no type info is needed for
	    a callback use a generic spec for it. Add '-callback'
	    attribute to language syntax</p>
          <p>
	    Behaviours may define specs for their callbacks using the
	    familiar spec syntax, replacing the '-spec' keyword with
	    '-callback'. Simple lint checks are performed to ensure
	    that no callbacks are defined twice and all types
	    referred are declared.</p>
          <p>
	    These attributes can be then used by tools to provide
	    documentation to the behaviour or find discrepancies in
	    the callback definitions in the callback module.</p>
          <p>
	    Add callback specs into 'application' module in kernel
	    Add callback specs to tftp module following internet
	    documentation Add callback specs to inets_service module
	    following possibly deprecated comments</p>
          <p>
	    Own Id: OTP-9621</p>
        </item>
        <item>
          <p>
	    The calculation of the 'uniq' value for a fun (see
	    <c>erlang:fun_info/1</c>) was too weak and has been
	    strengthened. It used to be based on the only the code
	    for the fun body, but it is now based on the MD5 of the
	    BEAM code for the module.</p>
          <p>
	    Own Id: OTP-9667</p>
        </item>
      </list>
    </section>


    <section><title>Improvements and New Features</title>
      <list>
        <item>
	    <p>Variables are now now allowed in '<c>fun M:F/A</c>' as
	    suggested by Richard O'Keefe in EEP-23.</p>
	    <p>The representation of '<c>fun M:F/A</c>' in the
	    abstract format has been changed in an incompatible way.
	    Tools that directly read or manipulate the abstract
	    format (such as parse transforms) may need to be updated.
	    The compiler can handle both the new and the old format
	    (i.e. extracting the abstract format from a pre-R15 BEAM
	    file and compiling it using compile:forms/1,2 will work).
	    The <c>syntax_tools</c> application can also handle both
	    formats.</p>
          <p>
	    *** POTENTIAL INCOMPATIBILITY ***</p>
          <p>
	    Own Id: OTP-9643</p>
        </item>
        <item>
          <p>
	    <c>filename:find_src/1,2</c> will now work on stripped
	    BEAM files (reported by Per Hedeland). The HiPE compiler
	    will also work on stripped BEAM files. The BEAM compiler
	    will no longer include compilation options given in the
	    source code itself in <c>M:module_info(compile)</c>
	    (because those options will be applied anyway if the
	    module is re-compiled).</p>
          <p>
	    Own Id: OTP-9752</p>
        </item>
        <item>
	    <p>Inlining binary matching could cause an internal
	    compiler error. (Thanks to Rene Kijewski for reporting
	    this bug.)</p>
          <p>
	    Own Id: OTP-9770</p>
        </item>
      </list>
    </section>

</section>

<section><title>Compiler 4.7.5</title>

    <section><title>Fixed Bugs and Malfunctions</title>
      <list>
        <item>
          <p>
	    Compiler options given in the source code using a
	    <c>-compile()</c> attribute used to be included twice in
	    <c>Mod:module_info(compile)</c>. They are now only
	    included once at the beginning of the list of options.</p>
          <p>
	    Own Id: OTP-9534</p>
        </item>
        <item>
          <p>
	    beam_disasm: Handle stripped BEAM files</p>
          <p>
	    beam_disasm:file/1 would crash if asked to disassemble a
	    stripped BEAM file without an "Attr" chunk. (Thanks to
	    Haitao Li)</p>
          <p>
	    Own Id: OTP-9571</p>
        </item>
      </list>
    </section>

</section>

<section><title>Compiler 4.7.4</title>

    <section><title>Fixed Bugs and Malfunctions</title>
      <list>
        <item>
          <p>
	    If a variable is matched out in binary matching and used
	    as the size for a binary element, it would seem to be
	    unbound if used in a subsequent match operation. (Thanks
	    to Bernard Duggan.)</p>
          <p>
	    Own Id: OTP-9134</p>
        </item>
        <item>
	    <p>Eliminate incorrect warning in
	    <c>sys_core_fold</c></p>
          <p>
	    Own Id: OTP-9152</p>
        </item>
      </list>
    </section>

</section>

<section><title>Compiler 4.7.3</title>

    <section><title>Fixed Bugs and Malfunctions</title>
      <list>
        <item>
          <p>
	    The <c>-export_type()</c> directive is no longer included
	    among the attributes.</p>
          <p>
	    Own Id: OTP-8998</p>
        </item>
      </list>
    </section>


    <section><title>Improvements and New Features</title>
      <list>
        <item>
          <p>
	    The maximum number of allowed arguments for an Erlang
	    function has been lowered from 256 to 255, so that the
	    number of arguments can now fit in a byte.</p>
          <p>
	    Own Id: OTP-9049</p>
        </item>
        <item>
          <p>
	    Dependency generation for Makefiles has been added to the
	    compiler and erlc. See the manual pages for
	    <c>compile</c> and <c>erlc</c>. (Thanks to Jean-Sebastien
	    Pedron.)</p>
          <p>
	    Own Id: OTP-9065</p>
        </item>
      </list>
    </section>

</section>

<section><title>Compiler 4.7.2</title>

    <section><title>Fixed Bugs and Malfunctions</title>
      <list>
        <item>
          <p>
	    Two compiler bugs (that would cause the compiler to
	    terminate) reported by Christopher Williams have been
	    fixed.</p>
          <p>
	    Own Id: OTP-8949</p>
        </item>
      </list>
    </section>


    <section><title>Improvements and New Features</title>
      <list>
        <item>
	    <p>The compiler would translate binary comprehensions
	    containing tail segments in a way that would would
	    confuse Dialyzer. For instance:</p>
	    <p><c>[42 || &lt;&lt;_:8/integer, _/bits&gt;&gt; &lt;=
	    Bits]</c></p>
          <p>
	    would produce a Dialyzer warning.</p>
          <p>
	    Own Id: OTP-8864</p>
        </item>
        <item>
          <p>
	    Code such as <c>foo(A) -&gt; &lt;&lt;A:0&gt;&gt;</c>
	    would crash the compiler.</p>
          <p>
	    Own Id: OTP-8865</p>
        </item>
        <item>
          <p>
	    The compiler could fail with an internal error when
	    variables were exported from a receive block but the
	    return value of the receive block were not used. (Thanks
	    to Jim Engquist for reporting this error.)</p>
          <p>
	    Own Id: OTP-8888</p>
        </item>
      </list>
    </section>

</section>

<section><title>Compiler 4.7.1</title>

    <section><title>Improvements and New Features</title>
      <list>
        <item>
          <p>
	    Eliminated warnings for auto-imported BIF clashes.</p>
          <p>
	    Own Id: OTP-8840</p>
        </item>
      </list>
    </section>

</section>

<section><title>Compiler 4.7</title>

    <section><title>Fixed Bugs and Malfunctions</title>
      <list>
        <item>
          <p>
	    Several problems in the inliner have been fixed.</p>
          <p>
	    Own Id: OTP-8552</p>
        </item>
      </list>
    </section>


    <section><title>Improvements and New Features</title>
      <list>
        <item>
          <p>
	    The module binary from EEP31 (and EEP9) is implemented.</p>
          <p>
	    Own Id: OTP-8217</p>
        </item>
        <item>
	    <p>Local and imported functions now override the
	    auto-imported BIFs when the names clash. The pre R14
	    behaviour was that auto-imported BIFs would override
	    local functions. To avoid that old programs change
	    behaviour, the following will generate an error:</p>
	    <list><item><p>Doing a call without explicit module name
	    to a local function having a name clashing with the name
	    of an auto-imported BIF that was present (and
	    auto-imported) before OTP R14A</p></item>
	    <item><p>Explicitly importing a function having a name
	    clashing with the name of an autoimported BIF that was
	    present (and autoimported) before OTP R14A</p></item>
	    <item><p>Using any form of the old compiler directive
	    <c>nowarn_bif_clash</c></p></item> </list> <p>If the BIF
	    was added or auto-imported in OTP R14A or later,
	    overriding it with an import or a local function will
	    only result in a warning,</p> <p>To resolve clashes, you
	    can either use the explicit module name <c>erlang</c> to
	    call the BIF, or you can remove the auto-import of that
	    specific BIF by using the new compiler directive
	    <c>-compile({no_auto_import,[F/A]}).</c>, which makes all
	    calls to the local or imported function without explicit
	    module name pass without warnings or errors.</p> <p>The
	    change makes it possible to add auto-imported BIFs
	    without breaking or silently changing old code in the
	    future. However some current code ingeniously utilizing
	    the old behaviour or the <c>nowarn_bif_clash</c> compiler
	    directive, might need changing to be accepted by the
	    compiler.</p>
          <p>
	    *** POTENTIAL INCOMPATIBILITY ***</p>
          <p>
	    Own Id: OTP-8579</p>
        </item>
        <item>
	    <p>The undocumented, unsupport, and deprecated function
	    <c>lists:flat_length/1</c> has been removed.</p>
          <p>
	    Own Id: OTP-8584</p>
        </item>
        <item>
	    <p>Nested records can now be accessed without
	    parenthesis. See the Reference Manual for examples.
	    (Thanks to YAMASHINA Hio and Tuncer Ayaz.)</p>
          <p>
	    Own Id: OTP-8597</p>
        </item>
        <item>
	    <p>It is now possible to suppress the warning in code
	    such as "<c>list_to_integer(S), ok</c>" by assigning the
	    ignored value "_" like this: "<c>_ = list_to_integer(S),
	    ok</c>".</p>
          <p>
	    Own Id: OTP-8602</p>
        </item>
        <item>
	    <p><c>receive</c> statements that can only read out a
	    newly created reference are now specially optimized so
	    that it will execute in constant time regardless of the
	    number of messages in the receive queue for the process.
	    That optimization will benefit calls to
	    <c>gen_server:call()</c>. (See <c>gen:do_call/4</c> for
	    an example of a receive statement that will be
	    optimized.)</p>
          <p>
	    Own Id: OTP-8623</p>
        </item>
        <item>
	    <p>The compiler optimizes record operations better.</p>
          <p>
	    Own Id: OTP-8668</p>
        </item>
      </list>
    </section>

</section>

<section><title>Compiler 4.6.5</title>

    <section><title>Fixed Bugs and Malfunctions</title>
      <list>
        <item>
          <p>
	    Using complex boolean expressions in ifs could cause the
	    compiler to either crash or teminate with an internal
	    error. (Thanks to Simon Cornish.)</p>
          <p>
	    Own Id: OTP-8338</p>
        </item>
        <item>
	    <p>Bit string comprehensions can now be used in
	    parameterized modules. (Thanks to Jebu Ittiachen.)</p>
          <p>
	    Own Id: OTP-8447</p>
        </item>
      </list>
    </section>


    <section><title>Improvements and New Features</title>
      <list>
        <item>
          <p>
	    The expected return value for an on_load function has
	    been changed. (See the section about code loading in the
	    Reference manual.)</p>
          <p>
	    *** POTENTIAL INCOMPATIBILITY ***</p>
          <p>
	    Own Id: OTP-8339</p>
        </item>
        <item>
          <p>
	    In rare circumstances when using garbaging collecting
	    guard BIFs, the validation pass (beam_validator) would
	    signal that the code was unsafe, when it in fact was
	    correct. (Thanks to Kiran Khaladkar.)</p>
          <p>
	    Own Id: OTP-8378</p>
        </item>
        <item>
          <p>
	    The <c>-Werror</c> option for <c>erlc</c> and the
	    compiler option <c>warnings_as_errors</c> will cause
	    warnings to be treated as errors. (Thanks to Christopher
	    Faulet.)</p>
          <p>
	    Own Id: OTP-8382</p>
        </item>
        <item>
	    <p>Macros overloading has been implemented. (Thanks to
	    Christopher Faulet.)</p>
          <p>
	    Own Id: OTP-8388</p>
        </item>
      </list>
    </section>

</section>

<section><title>Compiler 4.6.4</title>

    <section><title>Fixed Bugs and Malfunctions</title>
      <list>
        <item>
	    <p>The compiler's 'E' option now works with modules with
	    types and specifications.</p>
          <p>
	    Own Id: OTP-8238 Aux Id: OTP-8150 </p>
        </item>
        <item>
          <p>
	    Certain uses of binary matching in a
	    <c>begin</c>-<c>end</c> in a list comprehension could
	    cause the compiler to crash or generate incorrect code.</p>
          <p>
	    Own Id: OTP-8271</p>
        </item>
      </list>
    </section>


    <section><title>Improvements and New Features</title>
      <list>
        <item>
          <p>
	    The documentation is now built with open source tools
	    (xsltproc and fop) that exists on most platforms. One
	    visible change is that the frames are removed.</p>
          <p>
	    Own Id: OTP-8201</p>
        </item>
        <item>
          <p>
	    The compiler could crash if invalid calls to is_record/2
	    was used in (for example) a list comprehension. (Thanks
	    to Tobias Lindahl.)</p>
          <p>
	    Own Id: OTP-8269</p>
        </item>
        <item>
	    <p>The -on_load() directive can be used to run a function
	    when a module is loaded. It is documented in the section
	    about code loading in the Reference Manual.</p>
          <p>
	    Own Id: OTP-8295</p>
        </item>
      </list>
    </section>

</section>

<section><title>Compiler 4.6.3</title>

    <section><title>Improvements and New Features</title>
      <list>
        <item>
	    <p>Corrected liveness optimization to eliminate a
	    compiler crash that could occur when compiling bit syntax
	    construction code. (Thanks to Mikage Sawatari.)</p>
	    <p>Calling BIFs such as <c>length/1</c> in guard context
	    in a try/catch block could cause a compiler crash.
	    (Thanks to Paul Fisher.)</p>
	    <p>Using filter expressions containing <c>andalso</c> or
	    <c>orelse</c> in a list comprehension could cause a
	    compiler crash. (Thanks to Martin Engström.)</p>
          <p>
	    Own Id: OTP-8054</p>
        </item>
        <item>
          <p>
	    A guard with nested 'not' operators could cause the
	    compiler to crash. (Thanks to Tuncer Ayaz.)</p>
          <p>
	    Own Id: OTP-8131</p>
        </item>
      </list>
    </section>

</section>

<section><title>Compiler 4.6.2</title>

    <section><title>Fixed Bugs and Malfunctions</title>
      <list>
        <item>
          <p>
	    The compiler would crash while compiling certain complex
	    function bodies containing <c>receive after</c> due to a
	    bug in the jump optimizer (a label that had only had
	    backward references could still be removed). (Thanks to
	    Vincent de Phily.)</p>
          <p>
	    Own Id: OTP-7980</p>
        </item>
      </list>
    </section>

</section>

<section><title>Compiler 4.6.1</title>

    <section><title>Fixed Bugs and Malfunctions</title>
      <list>
        <item>
          <p>
	    Miscellaneous minor bugs fixed.</p>
          <p>
	    Own Id: OTP-7937</p>
        </item>
      </list>
    </section>


    <section><title>Improvements and New Features</title>
      <list>
        <item>
          <p>
	    There will be more efficient code if there is a clause
	    that matches the empty binary and no other clauses that
	    matches non-empty binaries.</p>
          <p>
	    Own Id: OTP-7924</p>
        </item>
        <item>
	    <p>There is new option to allow a module to have a module
	    name other than the filename. Do not use it unless you
	    know what you are doing.</p>
          <p>
	    Own Id: OTP-7927</p>
        </item>
      </list>
    </section>

</section>

<section><title>Compiler 4.6.0.1</title>

    <section><title>Fixed Bugs and Malfunctions</title>
      <list>
        <item>
            <p>Using <c>andalso</c>/<c>orelse</c> or record access in
            a <c>try</c>...<c>catch</c> could cause a compiler
            crash.</p>
            <p>Som large and complex functions could require
            extremely long compilation times (hours or days).</p>
          <p>
            Own Id: OTP-7905</p>
        </item>
      </list>
    </section>

</section>

<section><title>Compiler 4.6</title>

    <section><title>Fixed Bugs and Malfunctions</title>
      <list>
        <item>
          <p>
	    For some complex guards which used
	    <c>andalso</c>/<c>orelse</c>, the compiler would crash.
	    (Thanks to Hunter Morris.)</p>
          <p>
	    Own Id: OTP-7679</p>
        </item>
        <item>
          <p>
	    Code that (incorrectly) used the the value of nested
	    applications of <c>setelement/3</c> in bit syntax
	    construction could crash the compiler.</p>
          <p>
	    Own Id: OTP-7690</p>
        </item>
        <item>
	    <p>Modules containing huge integers (consisting of
	    several hundreds of thousands of digits or more) could be
	    slow to compile. This problem has been corrected.</p>
          <p>
	    Own Id: OTP-7707 Aux Id: seq11129 </p>
        </item>
        <item>
	    <p>If the generator in a list comprehension is given a
	    non-list term, there will now be <c>function_clause</c>
	    exception instead of a <c>case_clause</c> exception (as
	    it was in all releases before R12B).</p>
          <p>
	    Own Id: OTP-7844</p>
        </item>
      </list>
    </section>


    <section><title>Improvements and New Features</title>
      <list>
        <item>
          <p>
	    The compiler could crash if the size for a binary segment
	    in matching was a complex literal such as binary or
	    tuple.</p>
          <p>
	    Own Id: OTP-7650</p>
        </item>
        <item>
          <p>
	    The compiler generates more compact and faster code for
	    matching of complex constants (such as constant lists and
	    tuples).</p>
          <p>
	    Own Id: OTP-7655</p>
        </item>
        <item>
          <p>
	    The undocumented, unsupported, and deprecated guard BIF
	    <c>is_constant/1</c> has been removed.</p>
          <p>
	    *** INCOMPATIBILITY with R12B ***</p>
          <p>
	    Own Id: OTP-7673</p>
        </item>
        <item>
	    <p>The compiler generates better code for many guard
	    expressions, and especially for guards that use
	    <c>andalso</c>/<c>orelse</c> or record fields.</p>
	    <p>(In technical terms, <c>andalso</c>/<c>orelse</c> in a
	    guard would case the creation of a stack frame and saving
	    of all x registers that could potentially be alive after
	    the guard and restoring all x registers before leaving
	    the guard. For certain guards, far too many x registers
	    were saved and subsequently restored. In this version of
	    the compiler, no stack frame is created and no x
	    registers are saved and restored.)</p>
          <p>
	    Own Id: OTP-7718</p>
        </item>
        <item>
	    <p>The default size for the resulting binary created by a
	    binary comprehension was 64Kb in R12B (it would grow if
	    needed). This was often far too much. In this release,
	    the default is changed to 256 bytes. Furthermore, for
	    most binary comprehensions without filters, the exact
	    size of the resulting binary can be calculated beforehand
	    and the compiler now generates code that does that
	    calculation.</p>
          <p>
	    Own Id: OTP-7737</p>
        </item>
        <item>
	    <p>The short-circuit operators <c>andalso</c> and
	    <c>orelse</c> no longer guarantees that their second
	    argument is either <c>true</c> or <c>false</c>. As a
	    consequence, <c>andalso</c>/<c>orelse</c> are now
	    tail-recursive.</p>
          <p>
	    *** POTENTIAL INCOMPATIBILITY ***</p>
          <p>
	    Own Id: OTP-7748</p>
        </item>
        <item>
	    <p>The compiler will refuse to a compile file where the
	    module name in the file differs from the output file
	    name.</p>
	    <p>When compiling using <c>erlc</c>, the current working
	    directory will no be included in the code path (unless
	    explicitly added using "-pa .").</p>
          <p>
	    *** POTENTIAL INCOMPATIBILITY ***</p>
          <p>
	    Own Id: OTP-7793</p>
        </item>
        <item>
	    <p>There will no longer be any warnings for list
	    comprehensions without generators, as such list
	    comprehension have turned out to be useful.</p>
          <p>
	    Own Id: OTP-7846</p>
        </item>
        <item>
	    <p>Warnings for obsolete guard tests are now turned on.
	    (That is, writing <c>list(L)</c> in a guard instead of
	    <c>is_list(L)</c> will generate a warning.)</p>
	    <p>The warnings can be turned off using the
	    <c>nowarn_obsolete_guard</c> option.</p>
          <p>
	    Own Id: OTP-7850</p>
        </item>
        <item>
	    <p>The copyright notices have been updated.</p>
          <p>
	    Own Id: OTP-7851</p>
        </item>
        <item>
	    <p>If a module contains an exported function with the
	    same name as an auto-imported BIF (such as
	    <c>length/1</c>), any calls to the BIF must have an
	    explicit <c>erlang:</c> prefix, or there will be a
	    compilation error (such calls would only generate a
	    warning in previous releases).</p>
	    <p>(The reason for the change is to avoid breaking code
	    in a future major release, R14 or R15, in which we plan
	    to make calls without a module prefix always call the
	    local function in the same module even if there is an
	    auto-imported BIF with the same name.)</p>
          <p>
	    *** POTENTIAL INCOMPATIBILITY ***</p>
          <p>
	    Own Id: OTP-7873</p>
        </item>
      </list>
    </section>

</section>

<section><title>Compiler 4.5.5</title>

    <section><title>Fixed Bugs and Malfunctions</title>
      <list>
        <item>
	    <p>Matching on a zero-width segment in the bit syntax
	    would crash the compiler. (Thanks to Will.)</p>
          <p>
	    Own Id: OTP-7591</p>
        </item>
      </list>
    </section>


    <section><title>Improvements and New Features</title>
      <list>
        <item>
          <p>
	    In bit syntax expressions which started with a binary
	    segment, and was followed by at least two segments of
	    variable size, too little space could be allocated for
	    the binary, leading to memory corruption.</p>
          <p>
	    Own Id: OTP-7556</p>
        </item>
        <item>
	    <p>In user-defined attributes, <c>Name/Arity</c> is now
	    allowed and will be translated to <c>{Name,Arity}</c>.
	    (An implementation of EEP-24 by Richard O'Keefe.)</p>
	    <p>The <c>module_info/{0,1}</c> functions automatically
	    inserted into each compiled modules are now documented in
	    the Modules section in the Reference Manual.</p>
          <p>
	    Own Id: OTP-7586</p>
        </item>
      </list>
    </section>

</section>

<section><title>Compiler 4.5.4</title>

    <section><title>Improvements and New Features</title>
      <list>
        <item>
          <p>
	    Certain complex bit syntax matching operations matching
	    out binaries and having several clauses could give
	    incorrect results (the matched out binaries were too
	    short). (Thanks to Christian von Roques for bug report
	    and correction.)</p>
          <p>
	    Own Id: OTP-7498</p>
        </item>
      </list>
    </section>

</section>

<section><title>Compiler 4.5.3</title>

    <section><title>Improvements and New Features</title>
      <list>
        <item>
          <p>
	    New option <c>warn_export_all</c> to warn for a module
	    using <c>export_all</c>. (Thanks to Richard Carlsson.)</p>
          <p>
	    Own Id: OTP-7392</p>
        </item>
      </list>
    </section>

</section>

<section><title>Compiler 4.5.2.1</title>

    <section><title>Fixed Bugs and Malfunctions</title>
      <list>
        <item>
          <p>
            In rare circumstances, the length/1 BIF (and a few other
            guard BIFs) would seem to return an incorrect value (of
            any type).</p>
          <p>
            Own Id: OTP-7345 Aux Id: seq10962 </p>
        </item>
      </list>
    </section>

</section>
<section><title>Compiler 4.5.2</title>

    <section><title>Fixed Bugs and Malfunctions</title>
      <list>
        <item>
	    <p>A bug in the old inliner has been fixed. Some
	    undocumented functionality has been removed.</p>
          <p>
	    Own Id: OTP-7223</p>
        </item>
        <item>
	    <p>Matching several binary patterns in parallel using the
	    '=' operator is not allowed (an implementation
	    limitation), but the compiler did not reject all such
	    attempts (depending on the patterns, the generated code
	    might or might not work correctly). Now the compiler
	    rejects all binary patterns joined by '='.</p>
          <p>
	    Own Id: OTP-7227</p>
        </item>
        <item>
	    <p>Complex combinations of record operations and binary
	    matching could cause the compiler to crash. (Thanks to
	    Vladimir Klebansky.)</p>
          <p>
	    Own Id: OTP-7233</p>
        </item>
        <item>
          <p>
	    In rare circumstances, mixing binary matching clauses
	    with clauses matching other data types, the compiler
	    could crash.</p>
          <p>
	    Own Id: OTP-7240 Aux Id: seq10916 </p>
        </item>
      </list>
    </section>

</section>

<section><title>Compiler 4.5.1.1</title>

    <section><title>Fixed Bugs and Malfunctions</title>
      <list>
        <item>
          <p>
	    Corrected a compiler bug that could cause a complex
	    binary matching operation to fail when it shouldn't.
	    (Thanks to Tomas Stejskal.)</p>
          <p>
	    Own Id: OTP-7188</p>
        </item>
        <item>
          <p>
	    In unusual circumstances, the environment for a fun could
	    bind wrong values.</p>
          <p>
	    Own Id: OTP-7202 Aux Id: seq10887 </p>
        </item>
        <item>
	    <p>Long sequences of list comprehensions without
	    generators joined by the '++' operator would cause a code
	    expansion explosion, which could cause the compiler to
	    run out of memory. To resolve this problem, in
	    '<c>[...||...]++Expr</c>', <c>Expr</c> is now evaluated
	    before the list comprehension. This change <em>is</em>
	    backwards compatible (see the following note about
	    evaluation order if you have doubts).</p>
	    <p>Note about evaluation order: The Reference manual says
	    that subexpressions are evaluated <em>in any order</em>
	    before the expression itself. Therefore, in an expression
	    such as '<c>LeftExpr++RightExpr</c>', you should not
	    depend on <c>LeftExpr</c> being evaluated before
	    <c>RightExpr</c> or vice versa. The evaluation order is
	    only important if the expressions contains and/or depends
	    on operations with side-effects, such as message passing
	    or ETS operations.</p>
          <p>
	    Own Id: OTP-7206</p>
        </item>
      </list>
    </section>

</section>


<section><title>Compiler 4.5.1</title>

    <section><title>Fixed Bugs and Malfunctions</title>
      <list>
        <item>
          <p>
	    A match expression inside a function call could cause a
	    false "a term is constructed but never used" warning.</p>
          <p>
	    Own Id: OTP-7018 Aux Id: seq10824 </p>
        </item>
        <item>
	    <p>The compiler could crash if a binary tail was matched
	    out, and then used in a binary append operation. (Thanks
	    to Oleg Avdeev.)</p>
	    <p>Similarly, the compiler could crash if a binary tail
	    was matched out, and then used (incorrectly) in binary
	    construction in an integer field. (Thanks to Fredrik
	    Svahn.) Or was incorrectly used in a float field. Or was
	    used in a binary field with a given length. (Thanks to
	    Chih - Wei Yu.) </p>
          <p>
	    Own Id: OTP-7022</p>
        </item>
        <item>
          <p>
	    Matching an empty binary in a record and then using the
	    same record again could cause a compiler crash. (Thanks
	    to Fredrik Thulin.)</p>
          <p>
	    Own Id: OTP-7029</p>
        </item>
        <item>
	    <p>In rare circumstances, constants containing floating
	    points and integers could be confused. Example:</p>
	    <p><c>f(a) -> [1]; f(b) -> [1.0].</c></p>
	    <p>Both <c>f(a)</c> and <c>f(b)</c> would return
	    <c>[1]</c>.</p>
          <p>
	    Own Id: OTP-7073</p>
        </item>
        <item>
	    <p>Some bit syntax code such as</p>
	    <p><c>matching d(_,&lt;$lt;$gt;$gt;) -> one; d(0,&lt;$lt;D$gt;$gt;)
	    ->two.</c></p>
	    <p>could crash the compiler. (Thanks to Simon
	    Cornish.)</p>
          <p>
	    Own Id: OTP-7094</p>
        </item>
        <item>
          <p>
	    In unusual circumstances, a call to a fun could fail due
	    to an unsafe optimization. (Thanks to Simon Cornish.)</p>
          <p>
	    Own Id: OTP-7102</p>
        </item>
        <item>
          <p>
	    Bit syntax matching with a guard containing two or more
	    uses of andalso/orelse could cause the compiler to crash.
	    (Thanks to Mateusz Berezecki.)</p>
          <p>
	    Own Id: OTP-7113</p>
        </item>
        <item>
          <p>
	    This was only a problem if you generated or wrote your
	    own Core Erlang code: The Core Erlang optimizer code
	    could move nested calls such as
	    <c>erlang:'$lt;'(erlang:length(L), 2)</c> as case expression
	    into a guard, which would change the semantics. (Thanks
	    to Robert Virding.)</p>
          <p>
	    Own Id: OTP-7117</p>
        </item>
      </list>
    </section>


    <section><title>Improvements and New Features</title>
      <list>
        <item>
          <p>
	    The compiler could generate suboptimal code for record
	    updates if the record update code consisted of multiple
	    source code lines.</p>
          <p>
	    Own Id: OTP-7101</p>
        </item>
      </list>
    </section>

</section>

<section><title>Compiler 4.5</title>

    <section><title>Fixed Bugs and Malfunctions</title>
      <list>
        <item>
	    <p>The compiler used to allow that a binary field without
	    size could be used in other positions than at the end in
	    bit syntax pattern. For instance,
	    <c><![CDATA[<<B/binary,EmptyBinary/binary>> = Bin]]></c>
	    used to compile, but now the compilation will fail with
	    an an error message.</p>
	    <p>Also, it is now longer permitted to give a literal
	    string in a binary pattern a type or a size; for
	    instance, <c><![CDATA[<<"abc"/binary>> = Bin]]></c> will
	    no longer compile. (In previous releases, there would
	    always be a <c>badmatch</c> exception at run-time.)</p>
          <p>
	    Own Id: OTP-6885</p>
        </item>
      </list>
    </section>


    <section><title>Improvements and New Features</title>
      <list>
        <item>
          <p>
	    Bitstrings (bit-level) binaries and binary comprehensions
	    are now part of the language. See the Reference Manual.</p>
          <p>
	    Own Id: OTP-6558</p>
        </item>
        <item>
          <p>
	    The '<c>compressed</c>' option for the compiler has been
	    documented.</p>
          <p>
	    Own Id: OTP-6801</p>
        </item>
        <item>
	    <p>If the value of a list comprehension is not used, such
	    as in '<c>[do_something(X) || X &lt;- List], ok</c>', a
	    result list will no longer be built. For more details,
	    see the Efficiency Guide.</p>
	    <p>If the value of an expression is not used, and the
	    expression has no side effects except for possibly
	    throwing an exception, a warning will be generated.
	    Examples: '<c>self(),ok</c>' and
	    '<c>{error,Reason},ok</c>'.</p>
          <p>
	    Own Id: OTP-6824</p>
        </item>
        <item>
          <p>
	    Three new functions have been added to the <c>compile</c>
	    module: <c>noenv_file/2</c>, <c>noenv_forms/2</c>, and
	    <c>noenv_output_generated/1</c>.</p>
          <p>
	    Own Id: OTP-6829</p>
        </item>
        <item>
	    <p>Many bit syntax operations, both construction and
	    matching, are faster. For further information, see the
	    Efficiency Guide.</p>
          <p>
	    Own Id: OTP-6838</p>
        </item>
        <item>
	    <p>Literal lists, tuples, and binaries are no longer
	    constructed at run-time as they used to be, but are
	    stored in a per-module constant pool. Literals that are
	    used more than once are stored only once.</p>
	    <p>This is not a change to the language, only in the
	    details of its implementation. Therefore, the
	    implications of this change is described in the
	    Efficiency Guide.</p>
	    <p>Example 1: In the expression <c>element(BitNum-1,
	    {1,2,4,8,16,32,64,128})</c>, the tuple used to be
	    constructed every time the expression was executed, which
	    could be detrimental to performance in two ways if the
	    expression was executed in a loop: the time to build the
	    tuple itself and the time spent in garbage collections
	    because the heap filled up with garbage faster.</p>
	    <p>Example 2: Literal strings, such as <c>"abc"</c>, used
	    to be stored in the compiled code compactly as a byte
	    string and expanded to a list at run-time. Now all
	    strings will be stored expanded to lists (such as
	    <c>[$a,$b,$c]</c>) in the constant pool. That means that
	    the string will be faster to use at run-time, but that it
	    will require more space even when not used. If space is
	    an issue, you might want to use binary literals (that is,
	    <c>&lt;&lt;"abc"&lt;&lt;</c>) instead of string literals for
	    infrequently used long strings (such as error
	    messages).</p>
          <p>
	    Own Id: OTP-6850</p>
        </item>
        <item>
          <p>
	    Recursive calls now usually consume less stack than in
	    R11B. See the Efficiency Guide.</p>
          <p>
	    Own Id: OTP-6862 Aux Id: seq10746 </p>
        </item>
        <item>
	    <p>Two new guard BIFs have been introduced as a
	    recommended replacement for <c>size/1</c>. (The
	    <c>size/1</c> BIF will be removed no earlier than in
	    R14B.) The BIFs are <c>tuple_size/1</c> to calculate the
	    size of a tuple and <c>byte_size/1</c> to calculate the
	    number of bytes needed for the contents of the binary or
	    bitstring (rounded up to the nearest number of bytes if
	    necessary).</p>
	    <p>There is also a new <c>bit_size/1</c> BIF that returns
	    the exact number of bits that a binary or bitstring
	    contains.</p>
          <p>
	    Own Id: OTP-6902</p>
        </item>
        <item>
          <p>
	    The two internal functions <c>erl_bifs:is_bif/3</c> and
	    <c>erl_bifs:is_guard/3</c> have been removed. They were
	    unsupported, undocumented, and unmaintained.</p>
          <p>
	    Own Id: OTP-6966</p>
        </item>
      </list>
    </section>

</section>

  <section>
    <title>Compiler 4.4.5</title>

    <section>
      <title>Fixed Bugs and Malfunctions</title>
      <list type="bulleted">
        <item>
          <p>The compiler would crash if you tried to combine to
            non-list literals with '<c><![CDATA[++]]></c>' (for instance,
            <c><![CDATA[an_atom++"string"]]></c>).</p>
          <p>Own Id: OTP-6630 Aux Id: seq10635 </p>
        </item>
      </list>
    </section>

    <section>
      <title>Improvements and New Features</title>
      <list type="bulleted">
        <item>
          <p>Minor Makefile changes.</p>
          <p>Own Id: OTP-6689</p>
        </item>
      </list>
    </section>
  </section>

  <section>
    <title>Compiler 4.4.4</title>

    <section>
      <title>Fixed Bugs and Malfunctions</title>
      <list type="bulleted">
        <item>
          <p>Incorrect code could be generated for bit syntax matching
            if the old inliner was used with aggressive settings.</p>
          <p>Own Id: OTP-6461</p>
        </item>
      </list>
    </section>
  </section>

  <section>
    <title>Compiler 4.4.3</title>

    <section>
      <title>Fixed Bugs and Malfunctions</title>
      <list type="bulleted">
        <item>
          <p>The R10B compiler could generate unsafe
            <c><![CDATA[bs_save/bs_restore]]></c> instructions that could cause
            memory corruption. (The R11B compiler does not have that
            problem.) The erlang emulator will now refuse to load
            R10B-compiled modules that contain such unsafe
            <c><![CDATA[bs_save/bs_restore]]></c> instructions. In addition, the
            beam_validator module in the compiler will also reject
            such instructions (in case it is used to validate R10B
            code). (Thanks to Matthew Reilly.)</p>
          <p>Own Id: OTP-6386</p>
        </item>
      </list>
    </section>

    <section>
      <title>Improvements and New Features</title>
      <list type="bulleted">
        <item>
          <p>Directives for parse transforms that have been run are
            now removed from the abstract code stored when the
            debug_info option is given, to prevent the parse
            transforms to be run again.</p>
          <p>Own Id: OTP-5344</p>
        </item>
        <item>
          <p>Minor improvements in code generation for some guards
            expression involving boolean expressions.</p>
          <p>Own Id: OTP-6347</p>
        </item>
      </list>
    </section>
  </section>

  <section>
    <title>Compiler 4.4.2.1</title>

    <section>
      <title>Fixed Bugs and Malfunctions</title>
      <list type="bulleted">
        <item>
          <p>The compiler could generate incorrect code for bit syntax
            matching consisting of several clauses.</p>
          <p>Own Id: OTP-6392 Aux Id: seq10539 </p>
        </item>
      </list>
    </section>
  </section>

  <section>
    <title>Compiler 4.4.2</title>

    <section>
      <title>Fixed Bugs and Malfunctions</title>
      <list type="bulleted">
        <item>
          <p>Defining a fun itself containing a fun in an
            <c><![CDATA[after]]></c> block of a <c><![CDATA[try]]></c> would cause the
            compiler to crash or generate incorrect code. (Thanks to
            Tim Rath.)</p>
          <p>Shorter compilation times for modules containing with
            an extreme number of functions (10000 functions or more).</p>
          <p>(The compiled could generate deprecated instructions
            for certain bit syntax matching operations.)</p>
          <p>Own Id: OTP-6212 Aux Id: seq10446 </p>
        </item>
        <item>
          <p>Fixed several bugs that would cause warnings to be shown
            without file name and line number.</p>
          <p>Own Id: OTP-6260 Aux Id: seq10461 </p>
        </item>
      </list>
    </section>

    <section>
      <title>Improvements and New Features</title>
      <list type="bulleted">
        <item>
          <p>The <c><![CDATA[strict_record_tests]]></c> option is now default;
            that is, reading a field from a record using the
            <c><![CDATA[Record#record_tag.field]]></c> syntax will fail if
            <c><![CDATA[Record]]></c> is not a record of the correct type.</p>
          <p>If necessary, the record tests can be turned off by
            giving the <c><![CDATA[no_strict_record_tests]]></c> option. To avoid
            editing Makefiles, the environment variable
            <c><![CDATA[ERL_COMPILER_OPTIONS]]></c> can be set to
            "<c><![CDATA[no_strict_record_tests]]></c>".</p>
          <p>The <c><![CDATA[no_strict_record_tests]]></c> option will probably
            be removed in the R12B release.</p>
          <p>*** POTENTIAL INCOMPATIBILITY ***</p>
          <p>Own Id: OTP-6294</p>
        </item>
      </list>
    </section>
  </section>

  <section>
    <title>Compiler 4.4.1</title>

    <section>
      <title>Fixed Bugs and Malfunctions</title>
      <list type="bulleted">
        <item>
          <p>The compiler used to crash if a module contained code
            similar to '<c><![CDATA[fun(1=0) -> ok end]]></c>'. (Thanks to
            Richard Carlsson.)</p>
          <p>The compiler would spend really long time compiling
            bit syntax expressions such as
            '<c><![CDATA[<<1:(50*1024*1024)>>]]></c>' and produce a huge .beam
            file. Corrected.</p>
          <p>The compiler would compile list comprehensions with
            many generators really, really slow. (Thanks to Thomas
            Raes.)</p>
          <p>Module attributes would be stored in reverse order
            compared to the order in the source code. (Thus,
            <c><![CDATA[M:module_info(attributes)]]></c> would also return the
            attributes in reversed order.)</p>
          <p>Defining a fun in an <c><![CDATA[after]]></c> block of a
            <c><![CDATA[try]]></c> would cause the compiler to crash or generate
            incorrect code. (Thanks to Martin Bjorklund.)</p>
          <p>The combination of binary pattern and a guard with
            andalso/orelse could cause the compiler to crash.</p>
          <p>Own Id: OTP-6121 Aux Id: seq10400 </p>
        </item>
      </list>
    </section>
  </section>

  <section>
    <title>Compiler 4.4</title>

    <section>
      <title>Fixed Bugs and Malfunctions</title>
      <list type="bulleted">
        <item>
          <p>When a <c><![CDATA[.hrl]]></c> file is included using
            <c><![CDATA[-include_lib]]></c>, the include path is temporarily
            updated to include the directory the <c><![CDATA[.hrl]]></c> file was
            found in, which will allow that <c><![CDATA[.hrl]]></c> file to itself
            include files from the same directory using
            <c><![CDATA[-include]]></c>. (Thanks to Richard Carlsson.)</p>
          <p>Own Id: OTP-5944</p>
        </item>
      </list>
    </section>

    <section>
      <title>Improvements and New Features</title>
      <list type="bulleted">
        <item>
          <p>The <c><![CDATA[andalso]]></c> and <c><![CDATA[orelse]]></c> operators are
            now allowed to be used in guards. That also applies to
            match specifications.</p>
          <p>Own Id: OTP-5894 Aux Id: OTP-5149 </p>
        </item>
        <item>
          <p>When given the new option
            <c><![CDATA[strict_record_tests]]></c>, the compiler will generate
            code that verifies the record type for
            <c><![CDATA[R#record.field]]></c> operations in guards. Code that
            verifies record types in bodies has already been
            generated since R10B, but in this release there will be a
            <c><![CDATA[{badrecord,RecordTag}]]></c> instead of a
            <c><![CDATA[badmatch]]></c> if the record verification test fails.
            See <c><![CDATA[compile(3)]]></c> for more information.</p>
          <p>The Erlang shell always applies strict record tests.</p>
          <p>Own Id: OTP-5915 Aux Id: OTP-5714 </p>
        </item>
        <item>
          <p>The BIF <c><![CDATA[is_record/3]]></c> can now be used in guards.
            Also, <c><![CDATA[is_record/3]]></c> can now be called without an
            <c><![CDATA[erlang:]]></c> module prefix for consistency with the other
            <c><![CDATA[is_*]]></c> functions.</p>
          <p>Own Id: OTP-5916</p>
        </item>
        <item>
          <p>The compiler options <c><![CDATA[ignore_try]]></c> and
            <c><![CDATA[ignore_cond]]></c>, which allowed code that used
            unquoted <c><![CDATA[try]]></c> or <c><![CDATA[cond]]></c> as atoms or record
            tags, has been removed. Old code that depended on the
            options need to be revised to have occurrences of
            <c><![CDATA[try]]></c> or <c><![CDATA[cond]]></c> as atom or record tags
            single-quoted. (Note: Although <c><![CDATA[cond]]></c> is a reserved
            keyword, there is no <c><![CDATA[cond]]></c> statement. It might be
            introduced in a future release.)</p>
          <p>*** POTENTIAL INCOMPATIBILITY ***</p>
          <p>Own Id: OTP-6058</p>
        </item>
      </list>
    </section>
  </section>

  <section>
    <title>Compiler 4.3.12</title>

    <section>
      <title>Improvements and New Features</title>
      <list type="bulleted">
        <item>
          <p>The following code would crash the compiler: <c><![CDATA[case T of #r{s = ""} -> T #r{s = "x"} end]]></c>. (Thanks to
            Richard Carlsson.)</p>
          <p>The compiler could crash if binaries were constructed
            in certain guards involving boolean operators (including
            semicolon). (Thanks to Torbjorn Tornkvist.)</p>
          <p>Own Id: OTP-5872</p>
        </item>
        <item>
          <p>The compiler will now warn that the
            <c><![CDATA[megaco:format_versions/1]]></c> function is deprecated.</p>
          <p>Own Id: OTP-5976</p>
        </item>
      </list>
    </section>
  </section>

  <section>
    <title>Compiler 4.3.11</title>

    <section>
      <title>Improvements and New Features</title>
      <list type="bulleted">
        <item>
          <p>The compiler would assume that some patterns with
            aliases ('=') would not match if they were split into
            several lines. (Thanks to Peter Nagy/Mats Cronqvist.)</p>
          <p>Minor cleanups to eliminate Dialyzer warnings.</p>
          <p>Own Id: OTP-5791 Aux Id: seq10141 </p>
        </item>
      </list>
    </section>
  </section>

  <section>
    <title>Compiler 4.3.10</title>

    <section>
      <title>Fixed Bugs and Malfunctions</title>
      <list type="bulleted">
        <item>
          <p>When given the new option
            <c><![CDATA[strict_record_tests]]></c>, the compiler will generate
            code that verifies the record type for
            <c><![CDATA[R#record.field]]></c> operations (in body context only,
            not in guards). See the documentation for the
            <c><![CDATA[compile]]></c> module for more information.</p>
          <p>The beam validator pass of the compiler could crash
            given in rare circumstances when given certain
            combinations of catches and record operations. (Thanks to
            Mats Cronqvist.)</p>
          <p>Attributes containing binaries (such as -a(&lt;&lt;1,2,3&gt;&gt;))
            would crash the compiler. (Thanks to Roger Price.)</p>
          <p>Multiple behaviours in the same module will no longer
            generate a warning, unless one or more callbacks for the
            behaviours overlap. For instance, using both the
            <c><![CDATA[application]]></c> and <c><![CDATA[supervisor]]></c> behaviours
            in the same module will NOT generate any warning, but
            using <c><![CDATA[gen_server]]></c> and <c><![CDATA[gen_fsm]]></c> will.</p>
          <p>Own Id: OTP-5714 Aux Id: seq10073 </p>
        </item>
        <item>
          <p>The pre-processor used to complain that the macro
            definition <c><![CDATA[-define(S(S), ??S).]]></c> was circular,
            which it isn't. (Thanks to Richard Carlsson.)</p>
          <p>Own Id: OTP-5777</p>
        </item>
      </list>
    </section>
  </section>

  <section>
    <title>Compiler 4.3.9</title>

    <section>
      <title>Fixed Bugs and Malfunctions</title>
      <list type="bulleted">
        <item>
          <p>Updating at least two fields of a record with a literal
            string could cause the compiler to generate dangerous
            code that could cause a crash at run-time (e.g.
            <c><![CDATA[R#r{a="abc",b=1}]]></c>). (Thanks to Mikael Karlsson.)</p>
          <p>Unecessary tests (such as a 'case' with two case
            branches that were identical) could cause the compiler to
            crash. (Thanks to Fredrik Thulin.)</p>
          <p>The validation pass of the compiler could generate an
            error for correct code when floating point operations
            were used in try/catch statements.</p>
          <p>In bit syntax construction, any field following a
            binary field would always be marked as "aligned" (which
            may or may not be correct). That would cause the hipe
            native compiler to generate incorrect code if the field
            was in fact unaligned. (Thanks to Per Gustafsson.)</p>
          <p>Some complex guard expressions (such as <c><![CDATA[A#a.b==""; A#a.b==undefined]]></c>) would crash the compiler. (Thanks
            to Sean Hinde.)</p>
          <p>Compilation speed has been increased for modules with
            many functions and/or atoms (such as modules generated by
            the Asn1 application or other code generators).</p>
          <p>Own Id: OTP-5632 Aux Id: seq10057 </p>
        </item>
      </list>
    </section>
  </section>

  <section>
    <title>Compiler 4.3.8</title>

    <section>
      <title>Fixed Bugs and Malfunctions</title>
      <list type="bulleted">
        <item>
          <p>In some circumstances, having two try/catch constructs
            following each in a function body, would cause an
            internal error to be generated (when in fact the
            generated code was correct). (Thanks to Fredrik Thulin.)</p>
          <p>Incorrect calls such as <c><![CDATA[M:42()]]></c> would crash the
            compiler. The compiler now generates a warning. (Thanks
            to Ulf Wiger.)</p>
          <p>Own Id: OTP-5553</p>
        </item>
      </list>
    </section>

    <section>
      <title>Improvements and New Features</title>
      <list type="bulleted">
        <item>
          <p>The new <c><![CDATA[fun M:F/A]]></c> construct creates a fun that
            refers to the latest version of <c><![CDATA[M:F/A]]></c>. This syntax is
            meant to replace tuple funs <c><![CDATA[{M,F}]]></c> which have many
            problems.</p>
          <p>The new type test <c><![CDATA[is_function(Fun, A)]]></c> (which may be
            used in guards) test whether <c><![CDATA[Fun]]></c> is a fun that can be
            applied with <c><![CDATA[A]]></c> arguments. (Currently, <c><![CDATA[Fun]]></c> can
            also be a tuple fun.)</p>
          <p>Own Id: OTP-5584</p>
        </item>
      </list>
    </section>
  </section>

  <section>
    <title>Compiler 4.3.7</title>

    <section>
      <title>Improvements and New Features</title>
      <list type="bulleted">
        <item>
          <p>Further improvements of encrypted debug info: New option
            <c><![CDATA[encrypt_debug_info]]></c> for compiler.</p>
          <p>Own Id: OTP-5541 Aux Id: seq9837 </p>
        </item>
      </list>
    </section>
  </section>

  <section>
    <title>Compiler 4.3.6</title>

    <section>
      <title>Fixed Bugs and Malfunctions</title>
      <list type="bulleted">
        <item>
          <p>Fixed a bug in the validator of the generated code
            (beam_validator) which caused an internal compiler error
            even though the generated code was indeed correct.</p>
          <p>Own Id: OTP-5481 Aux Id: seq9798 </p>
        </item>
      </list>
    </section>

    <section>
      <title>Improvements and New Features</title>
      <list type="bulleted">
        <item>
          <p>It is now possible to encrypt the debug information in
            Beam files, to help keep the source code secret. See the
            documentation for <c><![CDATA[compile]]></c> on how to provide the key
            for encrypting, and the documentation for <c><![CDATA[beam_lib]]></c>
            on how to provide the key for decryption so that tools such
            as the Debugger, Xref, or Cover can be used.</p>
          <p>The <c><![CDATA[beam_lib:chunks/2]]></c> functions now accepts an
            additional chunk type <c><![CDATA[compile_info]]></c> to retrieve
            the compilation information directly as a term. (Thanks
            to Tobias Lindahl.)</p>
          <p>Own Id: OTP-5460 Aux Id: seq9787 </p>
        </item>
      </list>
    </section>
  </section>

  <section>
    <title>Compiler 4.3.5</title>

    <section>
      <title>Fixed Bugs and Malfunctions</title>
      <list type="bulleted">
        <item>
          <p>Complex functions could cause the internal validator in
            the compiler to generate an internal error even though
            the generated code was correct.</p>
          <p>Own Id: OTP-5436 Aux Id: seq9781 </p>
        </item>
      </list>
    </section>
  </section>

  <section>
    <title>Compiler 4.3.4</title>

    <section>
      <title>Fixed Bugs and Malfunctions</title>
      <list type="bulleted">
        <item>
          <p>In rare circumstances, incorrect code for record or
            tuple access could be generated. The incorrect code would
            either trigger an internal error in the compiler or cause
            an exception at run time. (Thanks to Martin Bjorklund.)</p>
          <p>Corrected a bug in in bit syntax matching where
            clauses could match in the wrong order. (Thanks to Ulf
            Wiger.)</p>
          <p>Own Id: OTP-5404 Aux Id: seq9767 </p>
        </item>
      </list>
    </section>
  </section>

  <section>
    <title>Compiler 4.3.3</title>

    <section>
      <title>Improvements and New Features</title>
      <list type="bulleted">
        <item>
          <p>Given bit syntax construction in certain complex
            contexts involving a catch, the compiler would either
            crash or terminate due to failure in an internal
            consistency check. (Thanks to Fredrik Thulin.)</p>
          <p>Matches such as
            <c><![CDATA[<<103133:64/float>> = <<103133:64/float>>]]></c>
            used to fail. Now they succeed.</p>
          <p>Shadowing of variables in bit syntax matches in fun heads
            such as in
            <c><![CDATA[L = 8, F = fun(<<L:L,B:L>>) -> B end]]></c> was
            handled incorrectly by the compiler. The fun used to be
            compiled as if it was written
            '<c><![CDATA[>fun(<<8:8,B:8>>)]]></c>, while it should be
            compiled in the same way as <c><![CDATA[fun(<<L:8,B:L>>)]]></c>.</p>
          <p>A bug in the validation pass has been corrected. It
            sometimes occurred when the compiler optimized by reusing
            code for causing an exception when the reused code was
            called from within catch or try-catch statements. Then the
            validator refused to approve the code and complained about
            <c><![CDATA[fun(<<L:L,B:L>>) -> B end]]></c> was handled
            incorrectly by the in the same way as
            <c><![CDATA[fun(<<L:8,B:L>>)]]></c>.</p>
          <p>A bug in the unknown_catch_try_state.</p>
          <p>Corrected a bug in the optimizer that would cause
            the compiler to crash. (Thanks to Peter-Henry Mander.)</p>
          <p>There are now warnings generated if a bit syntax
            construction will fail at run-time because of a type
            mismatch (e.g. <c><![CDATA[<<an_atom:8>>]]></c>).</p>
          <p>Own Id: OTP-5342 Aux Id: OTP-5118, OTP-5270, OTP-5323 </p>
        </item>
        <item>
          <p>Binary pattern matching such as
            <c><![CDATA[t(<<A:8>> = <<A:8>)]]></c> used to silently
            fail at runtime (i.e. never match). The compiler now
            generates an error for any such patterns.</p>
          <p>Own Id: OTP-5371</p>
        </item>
      </list>
    </section>
  </section>

  <section>
    <title>Compiler 4.3.2</title>

    <section>
      <title>Fixed Bugs and Malfunctions</title>
      <list type="bulleted">
        <item>
          <p>In rare cases, the code compiler code generate code
            for a tuple match that could crash the emulator if passed
            a term that was not a tuple.</p>
          <p>If a bit syntax construction failed within a catch,
            previously assigned variables could get the wrong value.</p>
          <p>The compiler now runs a validation pass on the
            generated code and aborts before writing a Beam file if
            any suspect code is found. In particular, the validation
            pass checks for incorrect code that may cause emulator
            crashes or other strange symptoms in the emulator.</p>
          <p>Some corrections to the unsupported feature
            parameterized modules by Richard Carlsson (HiPE).</p>
          <p>Own Id: OTP-5247 Aux Id: OTP-5235 </p>
        </item>
      </list>
    </section>
  </section>

  <section>
    <title>Compiler 4.3.1</title>

    <section>
      <title>Fixed Bugs and Malfunctions</title>
      <list type="bulleted">
        <item>
          <p>Corrected the release note regarding <c><![CDATA[try/catch]]></c> below.
            <c><![CDATA[try/catch]]></c> DOES work in the initial R10B release.</p>
          <p>A few minor issues code generation issues were corrected.
            Although the generated code was correct, it was slightly
            slower and larger than it needed to be.</p>
          <p>A debug printout (that could be seen in rare
            circumstances) has been removed.</p>
          <p><c><![CDATA[not record_test(not_a_tuple, RecordTag)]]></c> and
            similar expressions in a guard would fail.</p>
          <p>New options <c><![CDATA[basic_validation]]></c> and
            <c><![CDATA[strong_validation]]></c> to do a quick check of the code
            of a module.</p>
          <p>The <c><![CDATA[inline]]></c> option was not recognized if it
            appeared in a <c><![CDATA[-compile()]]></c> directive inside the
            module.</p>
          <p>Corrected some bugs in the undocumented feature
            "parameterized modules".</p>
          <p>Own Id: OTP-5198</p>
        </item>
        <item>
          <p>When the undocumented feature "parameterized modules" was
            used, the <c><![CDATA[?MODULE]]></c> macro did not work correctly.</p>
          <p>Own Id: OTP-5224</p>
        </item>
      </list>
    </section>
  </section>
</chapter>
<|MERGE_RESOLUTION|>--- conflicted
+++ resolved
@@ -32,16 +32,11 @@
   <p>This document describes the changes made to the Compiler
     application.</p>
 
-<<<<<<< HEAD
 <section><title>Compiler 7.6.1</title>
-=======
-<section><title>Compiler 7.5.4.1</title>
->>>>>>> 2474135c
-
-    <section><title>Fixed Bugs and Malfunctions</title>
-      <list>
-        <item>
-<<<<<<< HEAD
+
+    <section><title>Fixed Bugs and Malfunctions</title>
+      <list>
+        <item>
           <p>
 	    In rare circumstances, a guard using 'not' could evaluate
 	    to the wrong boolean value.</p>
@@ -154,12 +149,21 @@
 	    builds (e.g. <c>make -j128</c>).</p>
           <p>
 	    Own Id: OTP-16543 Aux Id: ERL-1186 </p>
-=======
+        </item>
+      </list>
+    </section>
+
+</section>
+
+<section><title>Compiler 7.5.4.1</title>
+
+    <section><title>Fixed Bugs and Malfunctions</title>
+      <list>
+        <item>
 	    <p>Fixed a bug that could cause the compiler to crash on
 	    code that constructed binaries.</p>
           <p>
 	    Own Id: OTP-16747 Aux Id: ERL-1290 </p>
->>>>>>> 2474135c
         </item>
       </list>
     </section>
@@ -4368,4 +4372,4 @@
       </list>
     </section>
   </section>
-</chapter>
+</chapter>