<<<<<<< HEAD
COMPILER_VSN = 7.4.7
=======
COMPILER_VSN = 7.4.8
>>>>>>> 1ebb35ec
<|MERGE_RESOLUTION|>--- conflicted
+++ resolved
@@ -1,5 +1 @@
-<<<<<<< HEAD
-COMPILER_VSN = 7.4.7
-=======
-COMPILER_VSN = 7.4.8
->>>>>>> 1ebb35ec
+COMPILER_VSN = 7.4.8