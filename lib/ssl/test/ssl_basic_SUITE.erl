%%
%% %CopyrightBegin%
%%
%% Copyright Ericsson AB 2007-2017. All Rights Reserved.
%%
%% Licensed under the Apache License, Version 2.0 (the "License");
%% you may not use this file except in compliance with the License.
%% You may obtain a copy of the License at
%%
%%     http://www.apache.org/licenses/LICENSE-2.0
%%
%% Unless required by applicable law or agreed to in writing, software
%% distributed under the License is distributed on an "AS IS" BASIS,
%% WITHOUT WARRANTIES OR CONDITIONS OF ANY KIND, either express or implied.
%% See the License for the specific language governing permissions and
%% limitations under the License.
%%
%% %CopyrightEnd%
%%

%%

-module(ssl_basic_SUITE).

%% Note: This directive should only be used in test suites.
-compile(export_all).

-include_lib("common_test/include/ct.hrl").
-include_lib("public_key/include/public_key.hrl").

-include("ssl_api.hrl").
-include("ssl_internal.hrl").
-include("ssl_alert.hrl").
-include("ssl_internal.hrl").
-include("tls_record.hrl").
-include("tls_handshake.hrl").

-define(TIMEOUT, 20000).
-define(EXPIRE, 10).
-define(SLEEP, 500).
-define(RENEGOTIATION_DISABLE_TIME, 12000).
-define(CLEAN_SESSION_DB, 60000).
-define(SEC_RENEGOTIATION_TIMEOUT, 30).

%%--------------------------------------------------------------------
%% Common Test interface functions -----------------------------------
%%--------------------------------------------------------------------
all() -> 
    [
     {group, basic},
     {group, basic_tls},
     {group, options},
     {group, options_tls},
     {group, session},
     {group, 'dtlsv1.2'},
     {group, 'dtlsv1'}, 
     {group, 'tlsv1.2'},
     {group, 'tlsv1.1'},
     {group, 'tlsv1'},
     {group, 'sslv3'}
    ].

groups() ->
    [{basic, [], basic_tests()},
     {basic_tls, [], basic_tests_tls()},
     {options, [], options_tests()},
     {options_tls, [], options_tests_tls()},
     {'dtlsv1.2', [], all_versions_groups()},
     {'dtlsv1', [], all_versions_groups()},
     {'tlsv1.2', [], all_versions_groups() ++ tls_versions_groups() ++ [conf_signature_algs, no_common_signature_algs]},
     {'tlsv1.1', [], all_versions_groups() ++ tls_versions_groups()},
     {'tlsv1', [], all_versions_groups() ++ tls_versions_groups() ++ rizzo_tests()},
     {'sslv3', [], all_versions_groups() ++ tls_versions_groups() ++ rizzo_tests() ++ [tls_ciphersuite_vs_version]},
     {api,[], api_tests()},
     {api_tls,[], api_tests_tls()},
     {tls_ciphers,[], tls_cipher_tests()},
     {session, [], session_tests()},
     {renegotiate, [], renegotiate_tests()},
     {ciphers, [], cipher_tests()},
     {ciphers_ec, [], cipher_tests_ec()},
     {error_handling_tests, [], error_handling_tests()},
     {error_handling_tests_tls, [], error_handling_tests_tls()}
    ].

tls_versions_groups ()->
    [
     {group, api_tls},
     {group, tls_ciphers},
     {group, error_handling_tests_tls}].

all_versions_groups ()->
    [{group, api},
     {group, renegotiate},
     {group, ciphers},
     {group, ciphers_ec},
     {group, error_handling_tests}].


basic_tests() ->
    [app,
     appup,
     alerts,
     alert_details,
     alert_details_not_too_big,
     version_option,
     connect_twice,
     connect_dist,
     clear_pem_cache,
     defaults,
     fallback,
     cipher_format
    ].

basic_tests_tls() ->
    [tls_send_close
    ].

options_tests() ->
    [der_input,
     ssl_options_not_proplist,
     raw_ssl_option,
     invalid_inet_get_option,
     invalid_inet_get_option_not_list,
     invalid_inet_get_option_improper_list,
     invalid_inet_set_option,
     invalid_inet_set_option_not_list,
     invalid_inet_set_option_improper_list,
     dh_params,
     invalid_certfile,
     invalid_cacertfile,
     invalid_keyfile,
     invalid_options,
     protocol_versions,
     empty_protocol_versions,
     ipv6,
     reuseaddr,
     honor_server_cipher_order,
     honor_client_cipher_order,
     unordered_protocol_versions_server,
     unordered_protocol_versions_client,
     max_handshake_size
].

options_tests_tls() ->
    [tls_misc_ssl_options,
     tls_tcp_reuseaddr].

api_tests() ->
    [connection_info,
     secret_connection_info,
     connection_information,
     peercert,
     peercert_with_client_cert,
     versions,
     eccs,
     controlling_process,
     getstat,
     close_with_timeout,
     hibernate,
     hibernate_right_away,
     listen_socket,
     ssl_recv_timeout,
     server_name_indication_option,
     accept_pool,
     prf,
     socket_options,
     cipher_suites
    ].

api_tests_tls() ->
    [tls_versions_option,
     tls_upgrade,
     tls_upgrade_with_timeout,
     tls_ssl_accept_timeout,
     tls_downgrade,
     tls_shutdown,
     tls_shutdown_write,
     tls_shutdown_both,
     tls_shutdown_error,
     peername,
     sockname,
     tls_socket_options,
     new_options_in_accept
    ].

session_tests() ->
    [reuse_session,
     reuse_session_expired,
     server_does_not_want_to_reuse_session,
     no_reuses_session_server_restart_new_cert,
     no_reuses_session_server_restart_new_cert_file].

renegotiate_tests() ->
    [client_renegotiate,
     server_renegotiate,
     client_secure_renegotiate,
     client_renegotiate_reused_session,
     server_renegotiate_reused_session,
     client_no_wrap_sequence_number,
     server_no_wrap_sequence_number,
     renegotiate_dos_mitigate_active,
     renegotiate_dos_mitigate_passive,
     renegotiate_dos_mitigate_absolute].

tls_cipher_tests() ->
    [rc4_rsa_cipher_suites,
     rc4_ecdh_rsa_cipher_suites,
     rc4_ecdsa_cipher_suites].

cipher_tests() ->
    [old_cipher_suites,
     cipher_suites_mix,
     ciphers_rsa_signed_certs,
     ciphers_rsa_signed_certs_openssl_names,
     ciphers_dsa_signed_certs,
     ciphers_dsa_signed_certs_openssl_names,
     chacha_rsa_cipher_suites,
     chacha_ecdsa_cipher_suites,
     anonymous_cipher_suites,
     psk_cipher_suites,
     psk_with_hint_cipher_suites,
     psk_anon_cipher_suites,
     psk_anon_with_hint_cipher_suites,
     srp_cipher_suites,
     srp_anon_cipher_suites,
     srp_dsa_cipher_suites,
     des_rsa_cipher_suites,
     des_ecdh_rsa_cipher_suites,
     default_reject_anonymous].

cipher_tests_ec() ->
    [ciphers_ecdsa_signed_certs,
     ciphers_ecdsa_signed_certs_openssl_names,
     ciphers_ecdh_rsa_signed_certs,
     ciphers_ecdh_rsa_signed_certs_openssl_names].

error_handling_tests()->
    [close_transport_accept,
     recv_active,
     recv_active_once,
     recv_error_handling
    ].

error_handling_tests_tls()->
    [controller_dies,
     tls_client_closes_socket,
     tls_closed_in_active_once,
     tls_tcp_error_propagation_in_active_mode,
     tls_tcp_connect,
     tls_tcp_connect_big,
     tls_dont_crash_on_handshake_garbage
    ].

rizzo_tests() ->
    [rizzo,
     no_rizzo_rc4,
     rizzo_one_n_minus_one,
     rizzo_zero_n,
     rizzo_disabled].

%%--------------------------------------------------------------------
init_per_suite(Config0) ->
    catch crypto:stop(),
    try crypto:start() of
	ok ->
	    ssl_test_lib:clean_start(),
	    %% make rsa certs using oppenssl
	    {ok, _} = make_certs:all(proplists:get_value(data_dir, Config0),
				     proplists:get_value(priv_dir, Config0)),
	    Config1 = ssl_test_lib:make_dsa_cert(Config0),
	    Config2 = ssl_test_lib:make_ecdsa_cert(Config1),
	    Config = ssl_test_lib:make_ecdh_rsa_cert(Config2),
	    ssl_test_lib:cert_options(Config)
    catch _:_ ->
	    {skip, "Crypto did not start"}
    end.

end_per_suite(_Config) ->
    ssl:stop(),
    application:stop(crypto).

%%--------------------------------------------------------------------

init_per_group(GroupName, Config) when GroupName == basic_tls;
                                       GroupName == options_tls;
                                       GroupName == options;
                                       GroupName == basic;
                                       GroupName == session;
                                       GroupName == error_handling_tests_tls
                                       ->
    ssl_test_lib:clean_tls_version(Config);                          
init_per_group(GroupName, Config) ->
    case ssl_test_lib:is_tls_version(GroupName) andalso ssl_test_lib:sufficient_crypto_support(GroupName) of
	true ->
	    ssl_test_lib:init_tls_version(GroupName, Config);
	_ ->
	    case ssl_test_lib:sufficient_crypto_support(GroupName) of
		true ->
		    ssl:start(),
		    Config;
		false ->
		    {skip, "Missing crypto support"}
	    end
    end.

end_per_group(GroupName, Config) ->
  case ssl_test_lib:is_tls_version(GroupName) of
      true ->
          ssl_test_lib:clean_tls_version(Config);
      false ->
          Config
  end.

%%--------------------------------------------------------------------
init_per_testcase(Case, Config) when Case ==  unordered_protocol_versions_client;
				     Case == unordered_protocol_versions_server->
    case proplists:get_value(supported, ssl:versions()) of
	['tlsv1.2' | _] ->
	    ct:timetrap({seconds, 5}),
	    Config;
	_ ->
	    {skip, "TLS 1.2 need but not supported on this platform"}
    end;

init_per_testcase(protocol_versions, Config)  ->
    ssl:stop(),
    application:load(ssl),
    %% For backwards compatibility sslv2 should be filtered out.
    application:set_env(ssl, protocol_version, [sslv2, sslv3, tlsv1]),
    ssl:start(),
    ct:timetrap({seconds, 5}),
    Config;

init_per_testcase(reuse_session_expired, Config)  ->
    ssl:stop(),
    application:load(ssl),
    ssl_test_lib:clean_env(),
    application:set_env(ssl, session_lifetime, ?EXPIRE),
    application:set_env(ssl, session_delay_cleanup_time, 500),
    ssl:start(),
    ct:timetrap({seconds, 30}),
    Config;

init_per_testcase(empty_protocol_versions, Config)  ->
    ssl:stop(),
    application:load(ssl),
    ssl_test_lib:clean_env(),
    application:set_env(ssl, protocol_version, []),
    ssl:start(),
    ct:timetrap({seconds, 5}),
    Config;

init_per_testcase(fallback, Config)  ->
    case tls_record:highest_protocol_version([]) of
	{3, N} when N > 1 ->
	    ct:timetrap({seconds, 5}),
	    Config;
	_ ->
	    {skip, "Not relevant if highest supported version is less than 3.2"}
    end;

init_per_testcase(TestCase, Config) when TestCase == client_renegotiate;
					 TestCase == server_renegotiate;
					 TestCase == client_secure_renegotiate;
					 TestCase == client_renegotiate_reused_session;
					 TestCase == server_renegotiate_reused_session;
					 TestCase == client_no_wrap_sequence_number;
					 TestCase == server_no_wrap_sequence_number;
					 TestCase == renegotiate_dos_mitigate_active;
					 TestCase == renegotiate_dos_mitigate_passive;
					 TestCase == renegotiate_dos_mitigate_absolute ->
    ssl_test_lib:ct_log_supported_protocol_versions(Config),
    ct:timetrap({seconds, ?SEC_RENEGOTIATION_TIMEOUT + 5}),
    Config;

init_per_testcase(TestCase, Config) when TestCase == psk_cipher_suites;
					 TestCase == psk_with_hint_cipher_suites;
					 TestCase == ciphers_rsa_signed_certs;
					 TestCase == ciphers_rsa_signed_certs_openssl_names;
                                         TestCase == ciphers_ecdh_rsa_signed_certs_openssl_names;
                                         TestCase == ciphers_ecdh_rsa_signed_certs;                           
					 TestCase == ciphers_dsa_signed_certs;
					 TestCase == ciphers_dsa_signed_certs_openssl_names;
					 TestCase == anonymous_cipher_suites;
					 TestCase == ciphers_ecdsa_signed_certs;
					 TestCase == ciphers_ecdsa_signed_certs_openssl_names;
					 TestCase == anonymous_cipher_suites;
					 TestCase == psk_anon_cipher_suites;
					 TestCase == psk_anon_with_hint_cipher_suites;
                                         TestCase == srp_cipher_suites;
                                         TestCase == srp_anon_cipher_suites;
                                         TestCase == srp_dsa_cipher_suites;
                                         TestCase == des_rsa_cipher_suites;
                                         TestCase == des_ecdh_rsa_cipher_suites;
					 TestCase == versions_option;
					 TestCase == tls_tcp_connect_big ->
    ssl_test_lib:ct_log_supported_protocol_versions(Config),
    ct:timetrap({seconds, 60}),
    Config;

init_per_testcase(version_option, Config) ->
    ssl_test_lib:ct_log_supported_protocol_versions(Config),
    ct:timetrap({seconds, 10}),
    Config;

init_per_testcase(reuse_session, Config) ->
    ssl_test_lib:ct_log_supported_protocol_versions(Config),
    ct:timetrap({seconds, 10}),
    Config;

init_per_testcase(rizzo, Config) ->
    ssl_test_lib:ct_log_supported_protocol_versions(Config),
    ct:timetrap({seconds, 60}),
    Config;

init_per_testcase(no_rizzo_rc4, Config) ->
    ssl_test_lib:ct_log_supported_protocol_versions(Config),
    ct:timetrap({seconds, 60}),
    Config;

init_per_testcase(rizzo_one_n_minus_one, Config) ->
    ct:log("TLS/SSL version ~p~n ", [tls_record:supported_protocol_versions()]),
    ct:timetrap({seconds, 60}),
    rizzo_add_mitigation_option(one_n_minus_one, Config);

init_per_testcase(rizzo_zero_n, Config) ->
    ct:log("TLS/SSL version ~p~n ", [tls_record:supported_protocol_versions()]),
    ct:timetrap({seconds, 60}),
    rizzo_add_mitigation_option(zero_n, Config);

init_per_testcase(rizzo_disabled, Config) ->
    ct:log("TLS/SSL version ~p~n ", [tls_record:supported_protocol_versions()]),
    ct:timetrap({seconds, 60}),
    rizzo_add_mitigation_option(disabled, Config);

init_per_testcase(TestCase, Config) when TestCase == no_reuses_session_server_restart_new_cert_file;
                                         TestCase == no_reuses_session_server_restart_new_cert ->
    ct:log("TLS/SSL version ~p~n ", [tls_record:supported_protocol_versions()]),
    ct:timetrap({seconds, 15}),
    Config;

init_per_testcase(prf, Config) ->
    ct:log("TLS/SSL version ~p~n ", [tls_record:supported_protocol_versions()]),
    ct:timetrap({seconds, 40}),
    case proplists:get_value(tc_group_path, Config) of
        [] -> Prop = [];
        [Prop] -> Prop
    end,
    case proplists:get_value(name, Prop) of
        undefined -> TlsVersions = [sslv3, tlsv1, 'tlsv1.1', 'tlsv1.2'];
        TlsVersion when is_atom(TlsVersion) ->
            TlsVersions = [TlsVersion]
    end,
    PRFS=[md5, sha, sha256, sha384, sha512],
    %All are the result of running tls_v1:prf(PrfAlgo, <<>>, <<>>, <<>>, 16)
    %with the specified PRF algorithm
    ExpectedPrfResults=
    [{md5, <<96,139,180,171,236,210,13,10,28,32,2,23,88,224,235,199>>},
     {sha, <<95,3,183,114,33,169,197,187,231,243,19,242,220,228,70,151>>},
     {sha256, <<166,249,145,171,43,95,158,232,6,60,17,90,183,180,0,155>>},
     {sha384, <<153,182,217,96,186,130,105,85,65,103,123,247,146,91,47,106>>},
     {sha512, <<145,8,98,38,243,96,42,94,163,33,53,49,241,4,127,28>>},
     %TLS 1.0 and 1.1 PRF:
     {md5sha, <<63,136,3,217,205,123,200,177,251,211,17,229,132,4,173,80>>}],
    TestPlan = prf_create_plan(TlsVersions, PRFS, ExpectedPrfResults),
    [{prf_test_plan, TestPlan} | Config];

init_per_testcase(TestCase, Config) when TestCase == tls_ssl_accept_timeout;
					 TestCase == tls_client_closes_socket;
					 TestCase == tls_closed_in_active_once;
					 TestCase == tls_downgrade ->
    ssl_test_lib:ct_log_supported_protocol_versions(Config),
    ct:timetrap({seconds, 15}),
    Config;
init_per_testcase(TestCase, Config) when TestCase == clear_pem_cache;
						TestCase == der_input;
						TestCase == defaults ->
    ssl_test_lib:ct_log_supported_protocol_versions(Config),
    %% White box test need clean start
    ssl:stop(),
    ssl:start(),
    ct:timetrap({seconds, 20}),
    Config;
init_per_testcase(raw_ssl_option, Config) ->
    ct:timetrap({seconds, 5}),
    case os:type() of
        {unix,linux} ->
            Config;
        _ ->
            {skip, "Raw options are platform-specific"}
    end;

init_per_testcase(accept_pool, Config) ->
    ct:timetrap({seconds, 5}),
    case proplists:get_value(protocol, Config) of
	dtls ->
            {skip, "Not yet supported on DTLS sockets"};
	_ ->
	    ssl_test_lib:ct_log_supported_protocol_versions(Config),
	    Config
    end;
init_per_testcase(controller_dies, Config) ->
    ct:timetrap({seconds, 10}),
    Config;
init_per_testcase(eccs, Config) ->
    case ssl:eccs() of
        [] ->
            {skip, "named curves not supported"};
        [_|_] ->
            ssl_test_lib:ct_log_supported_protocol_versions(Config),
            ct:timetrap({seconds, 5}),
            Config
    end;
init_per_testcase(_TestCase, Config) ->
    ssl_test_lib:ct_log_supported_protocol_versions(Config),
    ct:timetrap({seconds, 5}),
    Config.

end_per_testcase(reuse_session_expired, Config) ->
    application:unset_env(ssl, session_lifetime),
    application:unset_env(ssl, session_delay_cleanup_time),
    end_per_testcase(default_action, Config);

end_per_testcase(Case, Config) when Case == protocol_versions;
				    Case == empty_protocol_versions->
    application:unset_env(ssl, protocol_versions),
    end_per_testcase(default_action, Config);

end_per_testcase(_TestCase, Config) ->
    Config.

%%--------------------------------------------------------------------
%% Test Cases --------------------------------------------------------
%%--------------------------------------------------------------------
app() ->
    [{doc, "Test that the ssl app file is ok"}].
app(Config) when is_list(Config) ->
    ok = ?t:app_test(ssl).
%%--------------------------------------------------------------------
appup() ->
    [{doc, "Test that the ssl appup file is ok"}].
appup(Config) when is_list(Config) ->
    ok = ?t:appup_test(ssl).
%%--------------------------------------------------------------------
alerts() ->
    [{doc, "Test ssl_alert:alert_txt/1"}].
alerts(Config) when is_list(Config) ->
    Descriptions = [?CLOSE_NOTIFY, ?UNEXPECTED_MESSAGE, ?BAD_RECORD_MAC,
		    ?DECRYPTION_FAILED_RESERVED, ?RECORD_OVERFLOW, ?DECOMPRESSION_FAILURE,
		    ?HANDSHAKE_FAILURE, ?BAD_CERTIFICATE, ?UNSUPPORTED_CERTIFICATE,
		    ?CERTIFICATE_REVOKED,?CERTIFICATE_EXPIRED, ?CERTIFICATE_UNKNOWN,
		    ?ILLEGAL_PARAMETER, ?UNKNOWN_CA, ?ACCESS_DENIED, ?DECODE_ERROR,
		    ?DECRYPT_ERROR, ?EXPORT_RESTRICTION, ?PROTOCOL_VERSION, 
		    ?INSUFFICIENT_SECURITY, ?INTERNAL_ERROR, ?USER_CANCELED,
		    ?NO_RENEGOTIATION, ?UNSUPPORTED_EXTENSION, ?CERTIFICATE_UNOBTAINABLE,
		    ?UNRECOGNISED_NAME, ?BAD_CERTIFICATE_STATUS_RESPONSE,
		    ?BAD_CERTIFICATE_HASH_VALUE, ?UNKNOWN_PSK_IDENTITY, 
		    255 %% Unsupported/unknow alert will result in a description too
		   ],
    Alerts = [?ALERT_REC(?WARNING, ?CLOSE_NOTIFY) | 
	      [?ALERT_REC(?FATAL, Desc) || Desc <- Descriptions]],
    lists:foreach(fun(Alert) ->
			case ssl_alert:alert_txt(Alert) of
			    Txt when is_list(Txt) ->
				ok;
			    Other ->
				ct:fail({unexpected, Other})
			end 
		  end, Alerts).
%%--------------------------------------------------------------------
alert_details() ->
    [{doc, "Test that ssl_alert:alert_txt/1 result contains extendend error description"}].
alert_details(Config) when is_list(Config) ->
    Unique = make_ref(),
    UniqueStr = lists:flatten(io_lib:format("~w", [Unique])),
    Alert = ?ALERT_REC(?WARNING, ?CLOSE_NOTIFY, Unique),
    case string:str(ssl_alert:alert_txt(Alert), UniqueStr) of
        0 ->
            ct:fail(error_details_missing);
        _ ->
            ok
    end.

%%--------------------------------------------------------------------
alert_details_not_too_big() ->
    [{doc, "Test that ssl_alert:alert_txt/1 limits printed depth of extended error description"}].
alert_details_not_too_big(Config) when is_list(Config) ->
    Reason = lists:duplicate(10, lists:duplicate(10, lists:duplicate(10, {some, data}))),
    Alert = ?ALERT_REC(?WARNING, ?CLOSE_NOTIFY, Reason),
    case length(ssl_alert:alert_txt(Alert)) < 1000 of
        true ->
            ok;
        false ->
            ct:fail(ssl_alert_text_too_big)
    end.

%%--------------------------------------------------------------------
new_options_in_accept() ->
    [{doc,"Test that you can set ssl options in ssl_accept/3 and not only in tcp upgrade"}].
new_options_in_accept(Config) when is_list(Config) -> 
    ClientOpts = ssl_test_lib:ssl_options(client_opts, Config),
    ServerOpts0 = ssl_test_lib:ssl_options(server_dsa_opts, Config),
    [_ , _ | ServerSslOpts] = ssl_test_lib:ssl_options(server_opts, Config), %% Remove non ssl opts
    {ClientNode, ServerNode, Hostname} = ssl_test_lib:run_where(Config),
    Version = ssl_test_lib:protocol_options(Config, [{tls, sslv3}, {dtls, dtlsv1}]),
    Cipher = ssl_test_lib:protocol_options(Config, [{tls, {rsa,rc4_128,sha}}, {dtls, {rsa,aes_128_cbc,sha}}]),
    Server = ssl_test_lib:start_server([{node, ServerNode}, {port, 0}, 
					{from, self()}, 
					{ssl_extra_opts, [{versions, [Version]},
							  {ciphers,[Cipher]} | ServerSslOpts]}, %% To be set in ssl_accept/3
					{mfa, {?MODULE, connection_info_result, []}},
					{options, proplists:delete(cacertfile, ServerOpts0)}]),
    
    Port = ssl_test_lib:inet_port(Server),
    Client = ssl_test_lib:start_client([{node, ClientNode}, {port, Port},
					{host, Hostname},
					{from, self()}, 
					{mfa, {?MODULE, connection_info_result, []}},
					{options, [{versions, [Version]},
						   {ciphers,[Cipher]} | ClientOpts]}]),
    
    ct:log("Testcase ~p, Client ~p  Server ~p ~n",
		       [self(), Client, Server]),

    ServerMsg = ClientMsg = {ok, {Version, Cipher}},
   
    ssl_test_lib:check_result(Server, ServerMsg, Client, ClientMsg),
    
    ssl_test_lib:close(Server),
    ssl_test_lib:close(Client).
%%--------------------------------------------------------------------
prf() ->
    [{doc,"Test that ssl:prf/5 uses the negotiated PRF."}].
prf(Config) when is_list(Config) ->
    TestPlan = proplists:get_value(prf_test_plan, Config),
    case TestPlan of
        [] -> ct:fail({error, empty_prf_test_plan});
        _ -> lists:foreach(fun(Suite) ->
                                   lists:foreach(
                                     fun(Test) ->
                                             V = proplists:get_value(tls_ver, Test),
                                             C = proplists:get_value(ciphers, Test),
                                             E = proplists:get_value(expected, Test),
                                             P = proplists:get_value(prf, Test),
                                             prf_run_test(Config, V, C, E, P)
                                     end, Suite)
                           end, TestPlan)
    end.

%%--------------------------------------------------------------------

connection_info() ->
    [{doc,"Test the API function ssl:connection_information/2"}].
connection_info(Config) when is_list(Config) -> 
    ClientOpts = ssl_test_lib:ssl_options(client_verification_opts, Config),
    ServerOpts = ssl_test_lib:ssl_options(server_verification_opts, Config),
    {ClientNode, ServerNode, Hostname} = ssl_test_lib:run_where(Config),

    Server = ssl_test_lib:start_server([{node, ServerNode}, {port, 0}, 
					{from, self()}, 
					{mfa, {?MODULE, connection_info_result, []}},
					{options, ServerOpts}]),
    
    Port = ssl_test_lib:inet_port(Server),
    Client = ssl_test_lib:start_client([{node, ClientNode}, {port, Port},
					{host, Hostname},
			   {from, self()}, 
			   {mfa, {?MODULE, connection_info_result, []}},
			   {options, 
			    [{ciphers,[{dhe_rsa, aes_128_cbc, sha}]} | 
			     ClientOpts]}]),
    
    ct:log("Testcase ~p, Client ~p  Server ~p ~n",
		       [self(), Client, Server]),

    Version = ssl_test_lib:protocol_version(Config),
    
    ServerMsg = ClientMsg = {ok, {Version, {dhe_rsa, aes_128_cbc, sha}}},
			   
    ssl_test_lib:check_result(Server, ServerMsg, Client, ClientMsg),
    
    ssl_test_lib:close(Server),
    ssl_test_lib:close(Client).

%%--------------------------------------------------------------------

secret_connection_info() ->
    [{doc,"Test the API function ssl:connection_information/2"}].
secret_connection_info(Config) when is_list(Config) -> 
    ClientOpts = ssl_test_lib:ssl_options(client_verification_opts, Config),
    ServerOpts = ssl_test_lib:ssl_options(server_verification_opts, Config),
    {ClientNode, ServerNode, Hostname} = ssl_test_lib:run_where(Config),

    Server = ssl_test_lib:start_server([{node, ServerNode}, {port, 0}, 
					{from, self()}, 
					{mfa, {?MODULE, secret_connection_info_result, []}},
					{options, ServerOpts}]),
    
    Port = ssl_test_lib:inet_port(Server),
    Client = ssl_test_lib:start_client([{node, ClientNode}, {port, Port},
					{host, Hostname},
                                        {from, self()}, 
                                        {mfa, {?MODULE, secret_connection_info_result, []}},
                                        {options, ClientOpts}]),
    
    ct:log("Testcase ~p, Client ~p  Server ~p ~n",
		       [self(), Client, Server]),
			   
    ssl_test_lib:check_result(Server, true, Client, true),
    
    ssl_test_lib:close(Server),
    ssl_test_lib:close(Client).


%%--------------------------------------------------------------------

connection_information() ->
    [{doc,"Test the API function ssl:connection_information/1"}].
connection_information(Config) when is_list(Config) -> 
    ClientOpts = ssl_test_lib:ssl_options(client_opts, Config),
    ServerOpts = ssl_test_lib:ssl_options(server_opts, Config),
    {ClientNode, ServerNode, Hostname} = ssl_test_lib:run_where(Config),
    Server = ssl_test_lib:start_server([{node, ServerNode}, {port, 0}, 
					{from, self()}, 
					{mfa, {?MODULE, connection_information_result, []}},
					{options, ServerOpts}]),
    
    Port = ssl_test_lib:inet_port(Server),
    Client = ssl_test_lib:start_client([{node, ClientNode}, {port, Port},
					{host, Hostname},
			   {from, self()}, 
			   {mfa, {?MODULE, connection_information_result, []}},
			   {options, ClientOpts}]),
    
    ct:log("Testcase ~p, Client ~p  Server ~p ~n",
		       [self(), Client, Server]),
    
    ServerMsg = ClientMsg = ok,
			   
    ssl_test_lib:check_result(Server, ServerMsg, Client, ClientMsg),
    
    ssl_test_lib:close(Server),
    ssl_test_lib:close(Client).


%%--------------------------------------------------------------------
protocol_versions() ->
    [{doc,"Test to set a list of protocol versions in app environment."}].

protocol_versions(Config) when is_list(Config) -> 
    basic_test(Config).

%%--------------------------------------------------------------------
empty_protocol_versions() ->
    [{doc,"Test to set an empty list of protocol versions in app environment."}].

empty_protocol_versions(Config) when is_list(Config) -> 
    basic_test(Config).

%%--------------------------------------------------------------------

controlling_process() ->
    [{doc,"Test API function controlling_process/2"}].

controlling_process(Config) when is_list(Config) -> 
    ClientOpts = ssl_test_lib:ssl_options(client_opts, Config),
    ServerOpts = ssl_test_lib:ssl_options(server_opts, Config),
    {ClientNode, ServerNode, Hostname} = ssl_test_lib:run_where(Config),
    ClientMsg = "Server hello",
    ServerMsg = "Client hello",
   
    Server = ssl_test_lib:start_server([{node, ServerNode}, {port, 0}, 
					{from, self()}, 
			   {mfa, {?MODULE, 
				  controlling_process_result, [self(),
							       ServerMsg]}},
			   {options, ServerOpts}]),
    Port = ssl_test_lib:inet_port(Server),
    Client = ssl_test_lib:start_client([{node, ClientNode}, {port, Port}, 
					{host, Hostname},
		   {from, self()}, 
			   {mfa, {?MODULE, 
				  controlling_process_result, [self(),
							       ClientMsg]}},
			   {options, ClientOpts}]),
   
    ct:log("Testcase ~p, Client ~p  Server ~p ~n",
		       [self(), Client, Server]),
    
    receive 
	{ssl, _, "S"} ->
	    receive_s_rizzo_duong_beast();
	{ssl, _, ServerMsg} ->
	    receive 
		{ssl, _, ClientMsg} ->
		    ok
	    end;
	{ssl, _, "C"} ->
	    receive_c_rizzo_duong_beast();
	{ssl, _, ClientMsg} ->
	      receive 
		  {ssl, _, ServerMsg} ->
		      ok
	      end;
	Unexpected ->
	    ct:fail(Unexpected)
    end,

    ssl_test_lib:close(Server),
    ssl_test_lib:close(Client).

%%--------------------------------------------------------------------
getstat() ->
    [{doc,"Test API function getstat/2"}].

getstat(Config) when is_list(Config) ->
    ClientOpts = ?config(client_opts, Config),
    ServerOpts = ?config(server_opts, Config),
    {ClientNode, ServerNode, Hostname} = ssl_test_lib:run_where(Config),
    Server1 =
        ssl_test_lib:start_server([{node, ServerNode}, {port, 0},
                                   {from, self()},
                                   {mfa, {ssl_test_lib, send_recv_result, []}},
                                   {options,  [{active, false} | ServerOpts]}]),
    Port1 = ssl_test_lib:inet_port(Server1),
    Server2 =
        ssl_test_lib:start_server([{node, ServerNode}, {port, 0},
                                   {from, self()},
                                   {mfa, {ssl_test_lib, send_recv_result, []}},
                                   {options,  [{active, false} | ServerOpts]}]),
    Port2 = ssl_test_lib:inet_port(Server2),
    {ok, ActiveC} = rpc:call(ClientNode, ssl, connect,
                          [Hostname,Port1,[{active, once}|ClientOpts]]),
    {ok, PassiveC} = rpc:call(ClientNode, ssl, connect,
                          [Hostname,Port2,[{active, false}|ClientOpts]]),

    ct:log("Testcase ~p, Client ~p  Servers ~p, ~p ~n",
                       [self(), self(), Server1, Server2]),

    %% We only check that the values are non-zero initially
    %% (due to the handshake), and that sending more changes the values.

    %% Passive socket.

    {ok, InitialStats} = ssl:getstat(PassiveC),
    ct:pal("InitialStats  ~p~n", [InitialStats]),
    [true] = lists:usort([0 =/= proplists:get_value(Name, InitialStats)
        || Name <- [recv_cnt, recv_oct, recv_avg, recv_max, send_cnt, send_oct, send_avg, send_max]]),

    ok = ssl:send(PassiveC, "Hello world"),
    wait_for_send(PassiveC),
    {ok, SStats} = ssl:getstat(PassiveC, [send_cnt, send_oct]),
    ct:pal("SStats  ~p~n", [SStats]),
    [true] = lists:usort([proplists:get_value(Name, SStats) =/= proplists:get_value(Name, InitialStats)
        || Name <- [send_cnt, send_oct]]),

    %% Active socket.

    {ok, InitialAStats} = ssl:getstat(ActiveC),
    ct:pal("InitialAStats  ~p~n", [InitialAStats]),
    [true] = lists:usort([0 =/= proplists:get_value(Name, InitialAStats)
        || Name <- [recv_cnt, recv_oct, recv_avg, recv_max, send_cnt, send_oct, send_avg, send_max]]),

    _ = receive
        {ssl, ActiveC, _} ->
            ok
    after
        ?SLEEP ->
            exit(timeout)
    end,

    ok = ssl:send(ActiveC, "Hello world"),
    wait_for_send(ActiveC),
    {ok, ASStats} = ssl:getstat(ActiveC, [send_cnt, send_oct]),
    ct:pal("ASStats  ~p~n", [ASStats]),
    [true] = lists:usort([proplists:get_value(Name, ASStats) =/= proplists:get_value(Name, InitialAStats)
        || Name <- [send_cnt, send_oct]]),

    ok.

%%--------------------------------------------------------------------
controller_dies() ->
    [{doc,"Test that the socket is closed after controlling process dies"}].
controller_dies(Config) when is_list(Config) -> 
    ClientOpts = ssl_test_lib:ssl_options(client_opts, Config),
    ServerOpts = ssl_test_lib:ssl_options(server_opts, Config),
    {ClientNode, ServerNode, Hostname} = ssl_test_lib:run_where(Config),
    ClientMsg = "Hello server",
    ServerMsg = "Hello client",

    Server = ssl_test_lib:start_server([{node, ServerNode}, {port, 0}, 
					{from, self()}, 
					{mfa, {?MODULE, 
					       controller_dies_result, [self(),
									ServerMsg]}},
					{options, ServerOpts}]),
    Port = ssl_test_lib:inet_port(Server),
    Client = ssl_test_lib:start_client([{node, ClientNode}, {port, Port}, 
					{host, Hostname},
					{from, self()}, 
					{mfa, {?MODULE, 
					       controller_dies_result, [self(),
									    ClientMsg]}},
					{options, ClientOpts}]),

    ct:log("Testcase ~p, Client ~p  Server ~p ~n", [self(), Client, Server]),
    ct:sleep(?SLEEP), %% so that they are connected
    
    process_flag(trap_exit, true),

    %% Test that clients die
    exit(Client, killed),
    get_close(Client, ?LINE),

    %% Test that clients die when process disappear
    Server ! listen, 
    Tester = self(),
    Connect = fun(Pid) ->
		      {ok, Socket} = ssl:connect(Hostname, Port, ClientOpts),
		      %% Make sure server finishes and verification
		      %% and is in coonection state before
		      %% killing client
		      ct:sleep(?SLEEP),
		      Pid ! {self(), connected, Socket},
		      receive die_nice -> normal end
	      end,
    Client2 = spawn_link(fun() -> Connect(Tester) end),
    receive {Client2, connected, _Socket} ->  Client2 ! die_nice end,
    
    get_close(Client2, ?LINE),
    
    %% Test that clients die when the controlling process have changed 
    Server ! listen, 

    Client3 = spawn_link(fun() -> Connect(Tester) end),
    Controller = spawn_link(fun() -> receive die_nice -> normal end end),
    receive 
	{Client3, connected, Socket} ->  
	    ok = ssl:controlling_process(Socket, Controller),
	    Client3 ! die_nice 
    end,

    ct:log("Wating on exit ~p~n",[Client3]),
    receive {'EXIT', Client3, normal} -> ok end,
    
    receive   %% Client3 is dead but that doesn't matter, socket should not be closed.
	Unexpected ->
	    ct:log("Unexpected ~p~n",[Unexpected]),
	    ct:fail({line, ?LINE-1})
    after 1000 ->
	    ok
    end,
    Controller ! die_nice,
    get_close(Controller, ?LINE),
    
    %% Test that servers die
    Server ! listen, 
    LastClient = ssl_test_lib:start_client([{node, ClientNode}, {port, Port}, 
					    {host, Hostname},
					    {from, self()}, 
					    {mfa, {?MODULE, 
						   controller_dies_result, [self(),
									    ClientMsg]}},
					    {options, [{reuseaddr,true}|ClientOpts]}]),
    ct:sleep(?SLEEP), %% so that they are connected
    
    exit(Server, killed),
    get_close(Server, ?LINE),
    process_flag(trap_exit, false),
    ssl_test_lib:close(LastClient).

%%--------------------------------------------------------------------
tls_client_closes_socket() ->
    [{doc,"Test what happens when client closes socket before handshake is compleated"}].

tls_client_closes_socket(Config) when is_list(Config) -> 
    ServerOpts = ssl_test_lib:ssl_options(server_opts, Config),
    {ClientNode, ServerNode, Hostname} = ssl_test_lib:run_where(Config),
    TcpOpts = [binary, {reuseaddr, true}],
    
    Server = ssl_test_lib:start_upgrade_server_error([{node, ServerNode}, {port, 0}, 
						      {from, self()}, 
						      {tcp_options, TcpOpts},
						      {ssl_options, ServerOpts}]),
    Port = ssl_test_lib:inet_port(Server),

    Connect = fun() ->
		      {ok, _Socket} = rpc:call(ClientNode, gen_tcp, connect, 
					      [Hostname, Port, TcpOpts]),	      
		      %% Make sure that ssl_accept is called before 
		      %% client process ends and closes socket.
		      ct:sleep(?SLEEP)
	      end,
    
    _Client = spawn_link(Connect),

    ssl_test_lib:check_result(Server, {error,closed}).

%%--------------------------------------------------------------------
tls_closed_in_active_once() ->
    [{doc, "Test that ssl_closed is delivered in active once with non-empty buffer, check ERL-420."}].

tls_closed_in_active_once(Config) when is_list(Config) ->
    ClientOpts = ssl_test_lib:ssl_options(client_opts, Config),
    ServerOpts = ssl_test_lib:ssl_options(server_opts, Config),
    {_ClientNode, _ServerNode, Hostname} = ssl_test_lib:run_where(Config),
    TcpOpts = [binary, {reuseaddr, true}],
    Port = ssl_test_lib:inet_port(node()),
    Server = fun() ->
		     {ok, Listen} = gen_tcp:listen(Port, TcpOpts),
		     {ok, TcpServerSocket} = gen_tcp:accept(Listen),
		     {ok, ServerSocket} = ssl:ssl_accept(TcpServerSocket, ServerOpts),
		     lists:foreach(
		       fun(_) ->
			       ssl:send(ServerSocket, "some random message\r\n")
		       end, lists:seq(1, 20)),
		     %% Close TCP instead of SSL socket to trigger the bug:
		     gen_tcp:close(TcpServerSocket),
		     gen_tcp:close(Listen)
	     end,
    spawn_link(Server),
    {ok, Socket} = ssl:connect(Hostname, Port, [{active, false} | ClientOpts]),
    Result = tls_closed_in_active_once_loop(Socket),
    ssl:close(Socket),
    case Result of
	ok -> ok;
	_ -> ct:fail(Result)
    end.

tls_closed_in_active_once_loop(Socket) ->
    ssl:setopts(Socket, [{active, once}]),
    receive
	{ssl, Socket, _} ->
	    tls_closed_in_active_once_loop(Socket);
	{ssl_closed, Socket} ->
	    ok
    after 5000 ->
	      no_ssl_closed_received
    end.

%%--------------------------------------------------------------------
connect_dist() ->
    [{doc,"Test a simple connect as is used by distribution"}].

connect_dist(Config) when is_list(Config) -> 
    ClientOpts0 = ssl_test_lib:ssl_options(client_kc_opts, Config),
    ClientOpts = [{ssl_imp, new},{active, false}, {packet,4}|ClientOpts0],
    ServerOpts0 = ssl_test_lib:ssl_options(server_kc_opts, Config),
    ServerOpts = [{ssl_imp, new},{active, false}, {packet,4}|ServerOpts0],

    {ClientNode, ServerNode, Hostname} = ssl_test_lib:run_where(Config),

    Server = ssl_test_lib:start_server([{node, ServerNode}, {port, 0}, 
					{from, self()}, 
					{mfa, {?MODULE, connect_dist_s, []}},
					{options, ServerOpts}]),
    Port = ssl_test_lib:inet_port(Server),
    Client = ssl_test_lib:start_client([{node, ClientNode}, {port, Port}, 
					{host, Hostname},
					{from, self()}, 
					{mfa, {?MODULE, connect_dist_c, []}},
					{options, ClientOpts}]),
    
    ssl_test_lib:check_result(Server, ok, Client, ok),

    ssl_test_lib:close(Server),
    ssl_test_lib:close(Client).

%%--------------------------------------------------------------------

clear_pem_cache() ->
    [{doc,"Test that internal reference tabel is cleaned properly even when "
     " the PEM cache is cleared" }].
clear_pem_cache(Config) when is_list(Config) -> 
    {status, _, _, StatusInfo} = sys:get_status(whereis(ssl_manager)),
    [_, _,_, _, Prop] = StatusInfo,
    State = ssl_test_lib:state(Prop),
    [_,{FilRefDb, _} |_] = element(6, State),
    {Server, Client} = basic_verify_test_no_close(Config),
    CountReferencedFiles = fun({_, -1}, Acc) ->
				   Acc;
			      ({_, N}, Acc) ->
				   N + Acc
			   end,
    
    2 = ets:foldl(CountReferencedFiles, 0, FilRefDb), 
    ssl:clear_pem_cache(),
    _ = sys:get_status(whereis(ssl_manager)),
    {Server1, Client1} = basic_verify_test_no_close(Config),
    4 =  ets:foldl(CountReferencedFiles, 0, FilRefDb), 
    ssl_test_lib:close(Server),
    ssl_test_lib:close(Client),
    ct:sleep(2000),
    _ = sys:get_status(whereis(ssl_manager)),
    2 =  ets:foldl(CountReferencedFiles, 0, FilRefDb), 
    ssl_test_lib:close(Server1),
    ssl_test_lib:close(Client1),
    ct:sleep(2000),
    _ = sys:get_status(whereis(ssl_manager)),
    0 =  ets:foldl(CountReferencedFiles, 0, FilRefDb).

%%--------------------------------------------------------------------

fallback() ->
    [{doc, "Test TLS_FALLBACK_SCSV downgrade prevention"}].

fallback(Config) when is_list(Config) ->
    ClientOpts = ssl_test_lib:ssl_options(client_opts, Config),
    ServerOpts = ssl_test_lib:ssl_options(server_opts, Config),
    {ClientNode, ServerNode, Hostname} = ssl_test_lib:run_where(Config),
    
    Server = 
	ssl_test_lib:start_server_error([{node, ServerNode}, {port, 0}, 
					 {from, self()},
					 {options, ServerOpts}]),
    
    Port = ssl_test_lib:inet_port(Server),
    
    Client =
	ssl_test_lib:start_client_error([{node, ClientNode}, 
					 {port, Port}, {host, Hostname},
					 {from, self()},  {options, 
							   [{fallback, true}, 
							    {versions, ['tlsv1']} 
							    | ClientOpts]}]),
    
    ssl_test_lib:check_result(Server, {error,{tls_alert,"inappropriate fallback"}}, 
			      Client, {error,{tls_alert,"inappropriate fallback"}}).

%%--------------------------------------------------------------------
cipher_format() ->
    [{doc, "Test that cipher conversion from maps | tuples | stings to binarys works"}].
cipher_format(Config) when is_list(Config) ->
    {ok, Socket0} = ssl:listen(0, [{ciphers, ssl:cipher_suites(default, 'tlsv1.2')}]),
    ssl:close(Socket0),
    %% Legacy
    {ok, Socket1} = ssl:listen(0, [{ciphers, ssl:cipher_suites()}]),
    ssl:close(Socket1),
    {ok, Socket2} = ssl:listen(0, [{ciphers, ssl:cipher_suites(openssl)}]),
    ssl:close(Socket2).
   
%%--------------------------------------------------------------------

peername() ->
    [{doc,"Test API function peername/1"}].

peername(Config) when is_list(Config) -> 
    ClientOpts = ssl_test_lib:ssl_options(client_opts, Config),
    ServerOpts = ssl_test_lib:ssl_options(server_opts, Config),
    {ClientNode, ServerNode, Hostname} = ssl_test_lib:run_where(Config),
    Server = ssl_test_lib:start_server([{node, ServerNode}, {port, 0}, 
					{from, self()}, 
			   {mfa, {?MODULE, peername_result, []}},
			   {options, ServerOpts}]),
    Port = ssl_test_lib:inet_port(Server),
    Client = ssl_test_lib:start_client([{node, ClientNode}, {port, Port}, 
					{host, Hostname},
					{from, self()}, 
					{mfa, {?MODULE, peername_result, []}},
					{options, [{port, 0} | ClientOpts]}]),
    
    ClientPort = ssl_test_lib:inet_port(Client),
    ServerIp = ssl_test_lib:node_to_hostip(ServerNode),
    ClientIp = ssl_test_lib:node_to_hostip(ClientNode),
    ServerMsg = {ok, {ClientIp, ClientPort}},
    ClientMsg = {ok, {ServerIp, Port}},
	
    ct:log("Testcase ~p, Client ~p  Server ~p ~n",
		       [self(), Client, Server]),
		   
    ssl_test_lib:check_result(Server, ServerMsg, Client, ClientMsg),
    
    ssl_test_lib:close(Server),
    ssl_test_lib:close(Client).

%%--------------------------------------------------------------------
peercert() ->
    [{doc,"Test API function peercert/1"}].
peercert(Config) when is_list(Config) ->
    ClientOpts = ssl_test_lib:ssl_options(client_opts, Config),
    ServerOpts = ssl_test_lib:ssl_options(server_opts, Config),
    {ClientNode, ServerNode, Hostname} = ssl_test_lib:run_where(Config),

    Server = ssl_test_lib:start_server([{node, ClientNode}, {port, 0},
					{from, self()},
			   {mfa, {?MODULE, peercert_result, []}},
			   {options, ServerOpts}]),
    Port = ssl_test_lib:inet_port(Server),
    Client = ssl_test_lib:start_client([{node, ServerNode}, {port, Port},
					{host, Hostname},
			   {from, self()},
			   {mfa, {?MODULE, peercert_result, []}},
			   {options, ClientOpts}]),

    CertFile = proplists:get_value(certfile, ServerOpts),
    [{'Certificate', BinCert, _}]= ssl_test_lib:pem_to_der(CertFile),

    ServerMsg = {error, no_peercert},
    ClientMsg = {ok, BinCert},

    ct:log("Testcase ~p, Client ~p  Server ~p ~n",
		       [self(), Client, Server]),

    ssl_test_lib:check_result(Server, ServerMsg, Client, ClientMsg),

    ssl_test_lib:close(Server),
    ssl_test_lib:close(Client).

peercert_result(Socket) ->
    ssl:peercert(Socket).
%%--------------------------------------------------------------------

peercert_with_client_cert() ->
    [{doc,"Test API function peercert/1"}].
peercert_with_client_cert(Config) when is_list(Config) ->
    ClientOpts = ssl_test_lib:ssl_options(client_dsa_opts, Config),
    ServerOpts = ssl_test_lib:ssl_options(server_dsa_verify_opts, Config),
    {ClientNode, ServerNode, Hostname} = ssl_test_lib:run_where(Config),

    Server = ssl_test_lib:start_server([{node, ClientNode}, {port, 0},
					{from, self()},
			   {mfa, {?MODULE, peercert_result, []}},
			   {options, ServerOpts}]),
    Port = ssl_test_lib:inet_port(Server),
    Client = ssl_test_lib:start_client([{node, ServerNode}, {port, Port},
					{host, Hostname},
			   {from, self()},
			   {mfa, {?MODULE, peercert_result, []}},
			   {options, ClientOpts}]),

    ServerCertFile = proplists:get_value(certfile, ServerOpts),
    [{'Certificate', ServerBinCert, _}]= ssl_test_lib:pem_to_der(ServerCertFile),
     ClientCertFile = proplists:get_value(certfile, ClientOpts),
    [{'Certificate', ClientBinCert, _}]= ssl_test_lib:pem_to_der(ClientCertFile),

    ServerMsg = {ok, ClientBinCert},
    ClientMsg = {ok, ServerBinCert},

    ct:log("Testcase ~p, Client ~p  Server ~p ~n",
		       [self(), Client, Server]),

    ssl_test_lib:check_result(Server, ServerMsg, Client, ClientMsg),

    ssl_test_lib:close(Server),
    ssl_test_lib:close(Client).

%%--------------------------------------------------------------------
sockname() ->
    [{doc,"Test API function sockname/1"}].
sockname(Config) when is_list(Config) -> 
    ClientOpts = ssl_test_lib:ssl_options(client_opts, Config),
    ServerOpts = ssl_test_lib:ssl_options(server_opts, Config),
    {ClientNode, ServerNode, Hostname} = ssl_test_lib:run_where(Config),
    Server = ssl_test_lib:start_server([{node, ServerNode}, {port, 0}, 
					{from, self()}, 
			   {mfa, {?MODULE, sockname_result, []}},
			   {options, ServerOpts}]),
    Port = ssl_test_lib:inet_port(Server),
    Client = ssl_test_lib:start_client([{node, ClientNode}, {port, Port}, 
					{host, Hostname},
			   {from, self()}, 
			   {mfa, {?MODULE, sockname_result, []}},
			   {options, [{port, 0} | ClientOpts]}]),

    ClientPort = ssl_test_lib:inet_port(Client),
    ServerIp =
	case proplists:get_value(protocol, Config) of
	    dtls ->
		%% DTLS sockets are not connected on the server side,
		%% so we can only get a ClientIP, ServerIP will always be 0.0.0.0
		{0,0,0,0};
	    _ ->
		ssl_test_lib:node_to_hostip(ServerNode)
	end,

    ClientIp = ssl_test_lib:node_to_hostip(ClientNode),
    ServerMsg = {ok, {ServerIp, Port}},
    ClientMsg = {ok, {ClientIp, ClientPort}},
			   
    ct:log("Testcase ~p, Client ~p  Server ~p ~n",
			 [self(), Client, Server]),
    
    ssl_test_lib:check_result(Server, ServerMsg, Client, ClientMsg),
    
    ssl_test_lib:close(Server),
    ssl_test_lib:close(Client).

sockname_result(S) ->
    ssl:sockname(S).

%%--------------------------------------------------------------------

cipher_suites() ->
    [{doc,"Test API function cipher_suites/2, filter_cipher_suites/2"
      " and prepend|append_cipher_suites/2"}].

cipher_suites(Config) when is_list(Config) -> 
<<<<<<< HEAD
    MandatoryCipherSuiteTLS1_0TLS1_1 = {rsa,'3des_ede_cbc',sha},
    MandatoryCipherSuiteTLS1_0TLS1_2 = {rsa,'aes_128_cbc',sha} ,
    [_|_] = Suites = ssl:cipher_suites(), 
    AllSuites = ssl:cipher_suites(all),
    %% The mandantory suites will no longer be supported by default
    %% due to security reasons
    true = lists:member(MandatoryCipherSuiteTLS1_0TLS1_1, AllSuites),
    true = lists:member(MandatoryCipherSuiteTLS1_0TLS1_2, AllSuites),
=======
    Version = ssl_test_lib:protocol_version(Config),
    All = [_|_] = ssl:cipher_suites(all, Version),
    Default = [_|_] = ssl:cipher_suites(default, Version),
    Anonymous = [_|_] = ssl:cipher_suites(anonymous, Version),
    true = length(Default) < length(All),
    Filters = [{key_exchange, 
                fun(dhe_rsa) -> 
                        true;
                   (_) -> 
                        false
                end
               }, 
               {cipher, 
                fun(aes_256_cbc) ->
                        true;
                   (_) -> 
                        false
                end
               },
               {mac, 
                fun(sha) ->
                        true;
                   (_) -> 
                        false
                end
               }
              ],
    Cipher = #{cipher => aes_256_cbc,
               key_exchange => dhe_rsa,
               mac => sha,
               prf => default_prf},
    [Cipher] = ssl:filter_cipher_suites(All, Filters),    
    [Cipher | Rest0] = ssl:prepend_cipher_suites([Cipher], Default),
    [Cipher | Rest0] = ssl:prepend_cipher_suites(Filters, Default),
    true = lists:member(Cipher, Default), 
    false = lists:member(Cipher, Rest0), 
    [Cipher | Rest1] = lists:reverse(ssl:append_cipher_suites([Cipher], Default)),
    [Cipher | Rest1] = lists:reverse(ssl:append_cipher_suites(Filters, Default)),
    true = lists:member(Cipher, Default),
    false = lists:member(Cipher, Rest1),
    [] = lists:dropwhile(fun(X) -> not lists:member(X, Default) end, Anonymous),
    [] = lists:dropwhile(fun(X) -> not lists:member(X, All) end, Anonymous).


%%--------------------------------------------------------------------

old_cipher_suites() ->
    [{doc,"Test API function cipher_suites/0"}].

old_cipher_suites(Config) when is_list(Config) -> 
    MandatoryCipherSuite = {rsa,'3des_ede_cbc',sha},
    [_|_] = Suites = ssl:cipher_suites(),
    true = lists:member(MandatoryCipherSuite, Suites),
>>>>>>> 9be18662
    Suites = ssl:cipher_suites(erlang),
    [_|_] =ssl:cipher_suites(openssl).

%%--------------------------------------------------------------------
cipher_suites_mix() ->
    [{doc,"Test to have old and new cipher suites at the same time"}].

cipher_suites_mix(Config) when is_list(Config) -> 
    CipherSuites = [{dhe_rsa,aes_128_cbc,sha256,sha256}, {dhe_rsa,aes_128_cbc,sha}],
    ClientOpts = ssl_test_lib:ssl_options(client_verification_opts, Config),
    ServerOpts = ssl_test_lib:ssl_options(server_verification_opts, Config),

    {ClientNode, ServerNode, Hostname} = ssl_test_lib:run_where(Config),

    Server = ssl_test_lib:start_server([{node, ServerNode}, {port, 0},
					{from, self()},
					{mfa, {ssl_test_lib, send_recv_result_active, []}},
					{options, ServerOpts}]),
    Port = ssl_test_lib:inet_port(Server),
    Client = ssl_test_lib:start_client([{node, ClientNode}, {port, Port},
					{host, Hostname},
					{from, self()},
					{mfa, {ssl_test_lib, send_recv_result_active, []}},
					{options, [{ciphers, CipherSuites} | ClientOpts]}]),

    ssl_test_lib:check_result(Server, ok, Client, ok),
    ssl_test_lib:close(Server),
    ssl_test_lib:close(Client).
%%--------------------------------------------------------------------
tls_socket_options() ->
    [{doc,"Test API function getopts/2 and setopts/2"}].

tls_socket_options(Config) when is_list(Config) -> 
    ClientOpts = ssl_test_lib:ssl_options(client_opts, Config),
    ServerOpts = ssl_test_lib:ssl_options(server_opts, Config),
    {ClientNode, ServerNode, Hostname} = ssl_test_lib:run_where(Config),
    Values = [{mode, list}, {packet, 0}, {header, 0},
		      {active, true}],    
    %% Shall be the reverse order of Values! 
    Options = [active, header, packet, mode],
    
    NewValues = [{mode, binary}, {active, once}],
    %% Shall be the reverse order of NewValues! 
    NewOptions = [active, mode],
    
    Server = ssl_test_lib:start_server([{node, ServerNode}, {port, 0}, 
					{from, self()}, 
			   {mfa, {?MODULE, tls_socket_options_result, 
				  [Options, Values, NewOptions, NewValues]}},
			   {options, ServerOpts}]),
    Port = ssl_test_lib:inet_port(Server),
    Client = ssl_test_lib:start_client([{node, ClientNode}, {port, Port}, 
					{host, Hostname},
			   {from, self()}, 
			   {mfa, {?MODULE, tls_socket_options_result, 
				  [Options, Values, NewOptions, NewValues]}},
			   {options, ClientOpts}]),
    
    ssl_test_lib:check_result(Server, ok, Client, ok),

    ssl_test_lib:close(Server),
    
    {ok, Listen} = ssl:listen(0, ServerOpts),
    {ok,[{mode,list}]} = ssl:getopts(Listen, [mode]),
    ok = ssl:setopts(Listen, [{mode, binary}]),
    {ok,[{mode, binary}]} = ssl:getopts(Listen, [mode]),
    {ok,[{recbuf, _}]} = ssl:getopts(Listen, [recbuf]),
    ssl:close(Listen).

tls_socket_options_result(Socket, Options, DefaultValues, NewOptions, NewValues) ->
    %% Test get/set emulated opts
    {ok, DefaultValues} = ssl:getopts(Socket, Options), 
    ssl:setopts(Socket, NewValues),
    {ok, NewValues} = ssl:getopts(Socket, NewOptions),
    %% Test get/set inet opts
    {ok,[{nodelay,false}]} = ssl:getopts(Socket, [nodelay]),  
    ssl:setopts(Socket, [{nodelay, true}]),
    {ok,[{nodelay, true}]} = ssl:getopts(Socket, [nodelay]),
    {ok, All} = ssl:getopts(Socket, []),
    ct:log("All opts ~p~n", [All]),
    ok.


%%--------------------------------------------------------------------
socket_options() ->
    [{doc,"Test API function getopts/2 and setopts/2"}].

socket_options(Config) when is_list(Config) -> 
    ClientOpts = ssl_test_lib:ssl_options(client_opts, Config),
    ServerOpts = ssl_test_lib:ssl_options(server_opts, Config),
    {ClientNode, ServerNode, Hostname} = ssl_test_lib:run_where(Config),
    Values = [{mode, list}, {active, true}],    
    %% Shall be the reverse order of Values! 
    Options = [active, mode],
    
    NewValues = [{mode, binary}, {active, once}],
    %% Shall be the reverse order of NewValues! 
    NewOptions = [active, mode],
    
    Server = ssl_test_lib:start_server([{node, ServerNode}, {port, 0}, 
					{from, self()}, 
			   {mfa, {?MODULE, socket_options_result, 
				  [Options, Values, NewOptions, NewValues]}},
			   {options, ServerOpts}]),
    Port = ssl_test_lib:inet_port(Server),
    Client = ssl_test_lib:start_client([{node, ClientNode}, {port, Port}, 
					{host, Hostname},
			   {from, self()}, 
			   {mfa, {?MODULE, socket_options_result, 
				  [Options, Values, NewOptions, NewValues]}},
			   {options, ClientOpts}]),
    
    ssl_test_lib:check_result(Server, ok, Client, ok),

    ssl_test_lib:close(Server),
    
    {ok, Listen} = ssl:listen(0, ServerOpts),
    {ok,[{mode,list}]} = ssl:getopts(Listen, [mode]),
    ok = ssl:setopts(Listen, [{mode, binary}]),
    {ok,[{mode, binary}]} = ssl:getopts(Listen, [mode]),
    {ok,[{recbuf, _}]} = ssl:getopts(Listen, [recbuf]),
    ssl:close(Listen).


socket_options_result(Socket, Options, DefaultValues, NewOptions, NewValues) ->
    %% Test get/set emulated opts
    {ok, DefaultValues} = ssl:getopts(Socket, Options), 
    ssl:setopts(Socket, NewValues),
    {ok, NewValues} = ssl:getopts(Socket, NewOptions),
    %% Test get/set inet opts
    {ok,[{reuseaddr, _}]} = ssl:getopts(Socket, [reuseaddr]),  
    {ok, All} = ssl:getopts(Socket, []),
    ct:log("All opts ~p~n", [All]),
    ok.


%%--------------------------------------------------------------------
invalid_inet_get_option() ->
    [{doc,"Test handling of invalid inet options in getopts"}].

invalid_inet_get_option(Config) when is_list(Config) ->
    ClientOpts = ssl_test_lib:ssl_options(client_opts, Config),
    ServerOpts = ssl_test_lib:ssl_options(server_opts, Config),
    {ClientNode, ServerNode, Hostname} = ssl_test_lib:run_where(Config),
    Server = ssl_test_lib:start_server([{node, ServerNode}, {port, 0},
					{from, self()},
			   {mfa, {?MODULE, get_invalid_inet_option, []}},
			   {options, ServerOpts}]),
    Port = ssl_test_lib:inet_port(Server),
    Client = ssl_test_lib:start_client([{node, ClientNode}, {port, Port},
					{host, Hostname},
			   {from, self()},
			   {mfa, {ssl_test_lib, no_result, []}},
			   {options, ClientOpts}]),

    ct:log("Testcase ~p, Client ~p  Server ~p ~n",
		       [self(), Client, Server]),

    ssl_test_lib:check_result(Server, ok),
    ssl_test_lib:close(Server),
    ssl_test_lib:close(Client).

%%--------------------------------------------------------------------
invalid_inet_get_option_not_list() ->
    [{doc,"Test handling of invalid type in getopts"}].

invalid_inet_get_option_not_list(Config) when is_list(Config) ->
    ClientOpts = ssl_test_lib:ssl_options(client_opts, Config),
    ServerOpts = ssl_test_lib:ssl_options(server_opts, Config),
    {ClientNode, ServerNode, Hostname} = ssl_test_lib:run_where(Config),
    Server = ssl_test_lib:start_server([{node, ServerNode}, {port, 0},
					{from, self()},
			   {mfa, {?MODULE, get_invalid_inet_option_not_list, []}},
			   {options, ServerOpts}]),
    Port = ssl_test_lib:inet_port(Server),
    Client = ssl_test_lib:start_client([{node, ClientNode}, {port, Port},
					{host, Hostname},
			   {from, self()},
			   {mfa, {ssl_test_lib, no_result, []}},
			   {options, ClientOpts}]),

    ct:log("Testcase ~p, Client ~p  Server ~p ~n",
		       [self(), Client, Server]),
    
    ssl_test_lib:check_result(Server, ok),
    ssl_test_lib:close(Server),
    ssl_test_lib:close(Client).


get_invalid_inet_option_not_list(Socket) ->
    {error, {options, {socket_options, some_invalid_atom_here}}}
     = ssl:getopts(Socket, some_invalid_atom_here),
     ok.

%%--------------------------------------------------------------------
invalid_inet_get_option_improper_list() ->
    [{doc,"Test handling of invalid type in getopts"}].

invalid_inet_get_option_improper_list(Config) when is_list(Config) ->
    ClientOpts = ssl_test_lib:ssl_options(client_opts, Config),
    ServerOpts = ssl_test_lib:ssl_options(server_opts, Config),
    {ClientNode, ServerNode, Hostname} = ssl_test_lib:run_where(Config),
    Server = ssl_test_lib:start_server([{node, ServerNode}, {port, 0},
					{from, self()},
			   {mfa, {?MODULE, get_invalid_inet_option_improper_list, []}},
			   {options, ServerOpts}]),
    Port = ssl_test_lib:inet_port(Server),
    Client = ssl_test_lib:start_client([{node, ClientNode}, {port, Port},
					{host, Hostname},
			   {from, self()},
			   {mfa, {ssl_test_lib, no_result, []}},
			   {options, ClientOpts}]),

    ct:log("Testcase ~p, Client ~p  Server ~p ~n",
		       [self(), Client, Server]),

    ssl_test_lib:check_result(Server, ok),
    ssl_test_lib:close(Server),
    ssl_test_lib:close(Client).


get_invalid_inet_option_improper_list(Socket) ->
    {error, {options, {socket_options, foo,_}}} = ssl:getopts(Socket, [packet | foo]),
    ok.

%%--------------------------------------------------------------------
invalid_inet_set_option() ->
    [{doc,"Test handling of invalid inet options in setopts"}].

invalid_inet_set_option(Config) when is_list(Config) ->
    ClientOpts = ssl_test_lib:ssl_options(client_opts, Config),
    ServerOpts = ssl_test_lib:ssl_options(server_opts, Config),
    {ClientNode, ServerNode, Hostname} = ssl_test_lib:run_where(Config),
    Server = ssl_test_lib:start_server([{node, ServerNode}, {port, 0},
					{from, self()},
			   {mfa, {?MODULE, set_invalid_inet_option, []}},
			   {options, ServerOpts}]),
    Port = ssl_test_lib:inet_port(Server),
    Client = ssl_test_lib:start_client([{node, ClientNode}, {port, Port},
					{host, Hostname},
			   {from, self()},
			   {mfa, {ssl_test_lib, no_result, []}},
			   {options, ClientOpts}]),

    ct:log("Testcase ~p, Client ~p  Server ~p ~n",
		       [self(), Client, Server]),

    ssl_test_lib:check_result(Server, ok),
    ssl_test_lib:close(Server),
    ssl_test_lib:close(Client).

set_invalid_inet_option(Socket) ->
    {error, {options, {socket_options, {packet, foo}}}} = ssl:setopts(Socket, [{packet, foo}]),
    {error, {options, {socket_options, {header, foo}}}} = ssl:setopts(Socket, [{header, foo}]),
    {error, {options, {socket_options, {active, foo}}}} = ssl:setopts(Socket, [{active, foo}]),
    {error, {options, {socket_options, {mode, foo}}}}   = ssl:setopts(Socket, [{mode, foo}]),
    ok.
%%--------------------------------------------------------------------
invalid_inet_set_option_not_list() ->
    [{doc,"Test handling of invalid type in setopts"}].

invalid_inet_set_option_not_list(Config) when is_list(Config) ->
    ClientOpts = ssl_test_lib:ssl_options(client_opts, Config),
    ServerOpts = ssl_test_lib:ssl_options(server_opts, Config),
    {ClientNode, ServerNode, Hostname} = ssl_test_lib:run_where(Config),
    Server = ssl_test_lib:start_server([{node, ServerNode}, {port, 0},
					{from, self()},
			   {mfa, {?MODULE, set_invalid_inet_option_not_list, []}},
			   {options, ServerOpts}]),
    Port = ssl_test_lib:inet_port(Server),
    Client = ssl_test_lib:start_client([{node, ClientNode}, {port, Port},
					{host, Hostname},
			   {from, self()},
			   {mfa, {ssl_test_lib, no_result, []}},
			   {options, ClientOpts}]),

    ct:log("Testcase ~p, Client ~p  Server ~p ~n",
		       [self(), Client, Server]),

    ssl_test_lib:check_result(Server, ok),
    ssl_test_lib:close(Server),
    ssl_test_lib:close(Client).


set_invalid_inet_option_not_list(Socket) ->
    {error, {options, {not_a_proplist, some_invalid_atom_here}}}
	= ssl:setopts(Socket, some_invalid_atom_here),
    ok.

%%--------------------------------------------------------------------
invalid_inet_set_option_improper_list() ->
    [{doc,"Test handling of invalid tye in setopts"}].

invalid_inet_set_option_improper_list(Config) when is_list(Config) ->
    ClientOpts = ssl_test_lib:ssl_options(client_opts, Config),
    ServerOpts = ssl_test_lib:ssl_options(server_opts, Config),
    {ClientNode, ServerNode, Hostname} = ssl_test_lib:run_where(Config),
    Server = ssl_test_lib:start_server([{node, ServerNode}, {port, 0},
					{from, self()},
			   {mfa, {?MODULE, set_invalid_inet_option_improper_list, []}},
			   {options, ServerOpts}]),
    Port = ssl_test_lib:inet_port(Server),
    Client = ssl_test_lib:start_client([{node, ClientNode}, {port, Port},
					{host, Hostname},
			   {from, self()},
			   {mfa, {ssl_test_lib, no_result, []}},
			   {options, ClientOpts}]),

    ct:log("Testcase ~p, Client ~p  Server ~p ~n",
		       [self(), Client, Server]),

    ssl_test_lib:check_result(Server, ok),
    ssl_test_lib:close(Server),
    ssl_test_lib:close(Client).

set_invalid_inet_option_improper_list(Socket) ->
    {error, {options, {not_a_proplist, [{packet, 0} | {foo, 2}]}}} =
	ssl:setopts(Socket, [{packet, 0} | {foo, 2}]),
    ok.

%%--------------------------------------------------------------------
tls_misc_ssl_options() ->
    [{doc,"Test what happens when we give valid options"}].

tls_misc_ssl_options(Config) when is_list(Config) ->
    ClientOpts = ssl_test_lib:ssl_options(client_opts, Config),
    ServerOpts = ssl_test_lib:ssl_options(server_opts, Config),
    {ClientNode, ServerNode, Hostname} = ssl_test_lib:run_where(Config),
    
    %% Check that ssl options not tested elsewhere are filtered away e.i. not passed to inet.
    TestOpts = [{depth, 1}, 
		{key, undefined}, 
		{password, []},
		{reuse_session, fun(_,_,_,_) -> true end},
		{cb_info, {gen_tcp, tcp, tcp_closed, tcp_error}}],
    
   Server = 
	ssl_test_lib:start_server([{node, ServerNode}, {port, 0}, 
				   {from, self()}, 
				   {mfa, {ssl_test_lib, send_recv_result_active, []}},
				   {options,  TestOpts ++ ServerOpts}]),
    Port = ssl_test_lib:inet_port(Server),
    Client = 
	ssl_test_lib:start_client([{node, ClientNode}, {port, Port}, 
				   {host, Hostname},
				   {from, self()}, 
				   {mfa, {ssl_test_lib, send_recv_result_active, []}},
				   {options, TestOpts ++ ClientOpts}]),

    ct:log("Testcase ~p, Client ~p  Server ~p ~n",
			 [self(), Client, Server]),
    
    ssl_test_lib:check_result(Server, ok, Client, ok),
    ssl_test_lib:close(Server),
    ssl_test_lib:close(Client).

%%--------------------------------------------------------------------
ssl_options_not_proplist() ->
    [{doc,"Test what happens if an option is not a key value tuple"}].

ssl_options_not_proplist(Config) when is_list(Config) ->
    BadOption =  {client_preferred_next_protocols, 
		  client, [<<"spdy/3">>,<<"http/1.1">>], <<"http/1.1">>},
    {option_not_a_key_value_tuple, BadOption} =
	ssl:connect("twitter.com", 443, [binary, {active, false}, 
					 BadOption]).

%%--------------------------------------------------------------------
raw_ssl_option() ->
    [{doc,"Ensure that a single 'raw' option is passed to ssl:listen correctly."}].

raw_ssl_option(Config) when is_list(Config) ->
    % 'raw' option values are platform-specific; these are the Linux values:
    IpProtoTcp = 6,
    % Use TCP_KEEPIDLE, because (e.g.) TCP_MAXSEG can't be read back reliably.
    TcpKeepIdle = 4,
    KeepAliveTimeSecs = 55,
    LOptions = [{raw, IpProtoTcp, TcpKeepIdle, <<KeepAliveTimeSecs:32/native>>}],
    {ok, LSocket} = ssl:listen(0, LOptions),
    % Per http://www.erlang.org/doc/man/inet.html#getopts-2, we have to specify
    % exactly which raw option we want, and the size of the buffer.
    {ok, [{raw, IpProtoTcp, TcpKeepIdle, <<KeepAliveTimeSecs:32/native>>}]} = ssl:getopts(LSocket, [{raw, IpProtoTcp, TcpKeepIdle, 4}]).


%%--------------------------------------------------------------------
versions() ->
    [{doc,"Test API function versions/0"}].

versions(Config) when is_list(Config) -> 
    [_|_] = Versions = ssl:versions(),
    ct:log("~p~n", [Versions]).


%%--------------------------------------------------------------------
eccs() ->
    [{doc, "Test API functions eccs/0 and eccs/1"}].

eccs(Config) when is_list(Config) ->
    [_|_] = All = ssl:eccs(),
    [] = SSL3 = ssl:eccs({3,0}),
    [_|_] = Tls = ssl:eccs({3,1}),
    [_|_] = Tls1 = ssl:eccs({3,2}),
    [_|_] = Tls2 = ssl:eccs({3,3}),
    [] = SSL3 = ssl:eccs(sslv3),
    [_|_] = Tls = ssl:eccs(tlsv1),
    [_|_] = Tls1 = ssl:eccs('tlsv1.1'),
    [_|_] = Tls2 = ssl:eccs('tlsv1.2'),
    %% ordering is currently unverified by the test
    true = lists:sort(All) =:= lists:usort(SSL3 ++ Tls ++ Tls1 ++ Tls2),
    ok.

%%--------------------------------------------------------------------
send_recv() ->
    [{doc,""}].
send_recv(Config) when is_list(Config) -> 
    ClientOpts = ssl_test_lib:ssl_options(client_opts, Config),
    ServerOpts = ssl_test_lib:ssl_options(server_opts, Config),
    {ClientNode, ServerNode, Hostname} = ssl_test_lib:run_where(Config),
    Server = 
	ssl_test_lib:start_server([{node, ServerNode}, {port, 0}, 
				   {from, self()}, 
				   {mfa, {ssl_test_lib, send_recv_result, []}},
				   {options,  [{active, false} | ServerOpts]}]),
    Port = ssl_test_lib:inet_port(Server),
    Client = 
	ssl_test_lib:start_client([{node, ClientNode}, {port, Port}, 
				   {host, Hostname},
				   {from, self()}, 
				   {mfa, {ssl_test_lib, send_recv_result, []}},
				   {options, [{active, false} | ClientOpts]}]),
    
    ct:log("Testcase ~p, Client ~p  Server ~p ~n",
			 [self(), Client, Server]),
    
    ssl_test_lib:check_result(Server, ok, Client, ok),
    
    ssl_test_lib:close(Server),
    ssl_test_lib:close(Client).

%%--------------------------------------------------------------------
tls_send_close() ->
    [{doc,""}].
tls_send_close(Config) when is_list(Config) -> 
    ClientOpts = ssl_test_lib:ssl_options(client_opts, Config),
    ServerOpts = ssl_test_lib:ssl_options(server_opts, Config),
    {ClientNode, ServerNode, Hostname} = ssl_test_lib:run_where(Config),
    Server = 
	ssl_test_lib:start_server([{node, ServerNode}, {port, 0}, 
				   {from, self()}, 
				   {mfa, {ssl_test_lib, send_recv_result, []}},
				   {options,  [{active, false} | ServerOpts]}]),
    Port = ssl_test_lib:inet_port(Server),
    {ok, TcpS} = rpc:call(ClientNode, gen_tcp, connect, 
			  [Hostname,Port,[binary, {active, false}, {reuseaddr, true}]]),
    {ok, SslS} = rpc:call(ClientNode, ssl, connect, 
			  [TcpS,[{active, false}|ClientOpts]]),
    
    ct:log("Testcase ~p, Client ~p  Server ~p ~n",
		       [self(), self(), Server]),
    ok = ssl:send(SslS, "Hello world"),      
    {ok,<<"Hello world">>} = ssl:recv(SslS, 11),    
    gen_tcp:close(TcpS),    
    {error, _} = ssl:send(SslS, "Hello world").

%%--------------------------------------------------------------------
version_option() ->
    [{doc, "Use version option and do no specify ciphers list. Bug specified incorrect ciphers"}].
version_option(Config) when is_list(Config) ->
    Versions = proplists:get_value(supported, ssl:versions()),
    [version_option_test(Config, Version) || Version <- Versions].
   
%%--------------------------------------------------------------------
close_transport_accept() ->
    [{doc,"Tests closing ssl socket when waiting on ssl:transport_accept/1"}].

close_transport_accept(Config) when is_list(Config) ->
    ServerOpts = ssl_test_lib:ssl_options(server_opts, Config),
    {_ClientNode, ServerNode, _Hostname} = ssl_test_lib:run_where(Config),

    Port = 0,
    Opts = [{active, false} | ServerOpts],
    {ok, ListenSocket} = rpc:call(ServerNode, ssl, listen, [Port, Opts]),
    spawn_link(fun() ->
			ct:sleep(?SLEEP),
			rpc:call(ServerNode, ssl, close, [ListenSocket])
	       end),
    case rpc:call(ServerNode, ssl, transport_accept, [ListenSocket]) of
	{error, closed} ->
	    ok;
	Other ->
	    exit({?LINE, Other})
    end.
%%--------------------------------------------------------------------
recv_active() ->
    [{doc,"Test recv on active socket"}].

recv_active(Config) when is_list(Config) ->
    ClientOpts = ssl_test_lib:ssl_options(client_opts, Config),
    ServerOpts = ssl_test_lib:ssl_options(server_opts, Config),
    {ClientNode, ServerNode, Hostname} = ssl_test_lib:run_where(Config),
    Server = 
	ssl_test_lib:start_server([{node, ServerNode}, {port, 0}, 
				   {from, self()}, 
				   {mfa, {?MODULE, try_recv_active, []}},
				   {options,  [{active, true} | ServerOpts]}]),
    Port = ssl_test_lib:inet_port(Server),
    Client = 
	ssl_test_lib:start_client([{node, ClientNode}, {port, Port}, 
				   {host, Hostname},
				   {from, self()}, 
				   {mfa, {?MODULE, try_recv_active, []}},
				   {options, [{active, true} | ClientOpts]}]),
        
    ssl_test_lib:check_result(Server, ok, Client, ok),
    
    ssl_test_lib:close(Server),
    ssl_test_lib:close(Client).

%%--------------------------------------------------------------------
recv_active_once() ->
    [{doc,"Test recv on active socket"}].

recv_active_once(Config) when is_list(Config) ->
    ClientOpts = ssl_test_lib:ssl_options(client_opts, Config),
    ServerOpts = ssl_test_lib:ssl_options(server_opts, Config),
    {ClientNode, ServerNode, Hostname} = ssl_test_lib:run_where(Config),
    Server = 
	ssl_test_lib:start_server([{node, ServerNode}, {port, 0}, 
				   {from, self()}, 
				   {mfa, {?MODULE, try_recv_active_once, []}},
				   {options,  [{active, once} | ServerOpts]}]),
    Port = ssl_test_lib:inet_port(Server),
    Client = 
	ssl_test_lib:start_client([{node, ClientNode}, {port, Port}, 
				   {host, Hostname},
				   {from, self()}, 
				   {mfa, {?MODULE, try_recv_active_once, []}},
				   {options, [{active, once} | ClientOpts]}]),
        
    ssl_test_lib:check_result(Server, ok, Client, ok),
    
    ssl_test_lib:close(Server),
    ssl_test_lib:close(Client).

%%--------------------------------------------------------------------
dh_params() ->
    [{doc,"Test to specify DH-params file in server."}].

dh_params(Config) when is_list(Config) -> 
    ClientOpts = ssl_test_lib:ssl_options(client_opts, Config),
    ServerOpts = ssl_test_lib:ssl_options(server_opts, Config),
    DataDir = proplists:get_value(data_dir, Config),
    DHParamFile = filename:join(DataDir, "dHParam.pem"),

    {ClientNode, ServerNode, Hostname} = ssl_test_lib:run_where(Config),
    
    Server = ssl_test_lib:start_server([{node, ServerNode}, {port, 0}, 
					{from, self()}, 
			   {mfa, {ssl_test_lib, send_recv_result_active, []}},
			   {options, [{dhfile, DHParamFile} | ServerOpts]}]),
    Port = ssl_test_lib:inet_port(Server),
    Client = ssl_test_lib:start_client([{node, ClientNode}, {port, Port}, 
					{host, Hostname},
			   {from, self()}, 
			   {mfa, {ssl_test_lib, send_recv_result_active, []}},
			   {options,
			    [{ciphers,[{dhe_rsa,aes_256_cbc,sha}]} | 
				       ClientOpts]}]),
    
    ssl_test_lib:check_result(Server, ok, Client, ok),
    
    ssl_test_lib:close(Server),
    ssl_test_lib:close(Client).

%%--------------------------------------------------------------------
tls_upgrade() ->
    [{doc,"Test that you can upgrade an tcp connection to an ssl connection"}].

tls_upgrade(Config) when is_list(Config) ->
    ClientOpts = ssl_test_lib:ssl_options(client_opts, Config),
    ServerOpts = ssl_test_lib:ssl_options(server_opts, Config),
    {ClientNode, ServerNode, Hostname} = ssl_test_lib:run_where(Config),
    TcpOpts = [binary, {reuseaddr, true}],

    Server = ssl_test_lib:start_upgrade_server([{node, ServerNode}, {port, 0}, 
						{from, self()}, 
						{mfa, {?MODULE, 
						       upgrade_result, []}},
						{tcp_options, 
						 [{active, false} | TcpOpts]},
						{ssl_options, ServerOpts}]),
    Port = ssl_test_lib:inet_port(Server),
    Client = ssl_test_lib:start_upgrade_client([{node, ClientNode}, 
						{port, Port}, 
				   {host, Hostname},
				   {from, self()}, 
				   {mfa, {?MODULE, upgrade_result, []}},
				   {tcp_options, TcpOpts},
				   {ssl_options, ClientOpts}]),
    
    ct:log("Testcase ~p, Client ~p  Server ~p ~n",
		       [self(), Client, Server]),
    
    ssl_test_lib:check_result(Server, ok, Client, ok),
    
    ssl_test_lib:close(Server),
    ssl_test_lib:close(Client).

upgrade_result(Socket) ->
    ssl:setopts(Socket, [{active, true}]),
    ok = ssl:send(Socket, "Hello world"),
    %% Make sure binary is inherited from tcp socket and that we do
    %% not get the list default!
    receive 
	{ssl, _, <<"H">>} ->
	    receive 
		{ssl, _, <<"ello world">>} ->
		    ok
	    end;
	{ssl, _, <<"Hello world">>}  ->
	    ok
    end.

%%--------------------------------------------------------------------
tls_upgrade_with_timeout() ->
    [{doc,"Test ssl_accept/3"}].

tls_upgrade_with_timeout(Config) when is_list(Config) ->
    ClientOpts = ssl_test_lib:ssl_options(client_opts, Config),
    ServerOpts = ssl_test_lib:ssl_options(server_opts, Config),
    {ClientNode, ServerNode, Hostname} = ssl_test_lib:run_where(Config),
    TcpOpts = [binary, {reuseaddr, true}],

    Server = ssl_test_lib:start_upgrade_server([{node, ServerNode}, {port, 0}, 
						{from, self()}, 
						{timeout, 5000},
						{mfa, {?MODULE, 
						       upgrade_result, []}},
						{tcp_options, 
						 [{active, false} | TcpOpts]},
						{ssl_options, ServerOpts}]),
    Port = ssl_test_lib:inet_port(Server),
    Client = ssl_test_lib:start_upgrade_client([{node, ClientNode}, 
						{port, Port}, 
						{host, Hostname},
						{from, self()}, 
						{mfa, {?MODULE, upgrade_result, []}},
						{tcp_options, TcpOpts},
						{ssl_options, ClientOpts}]),
    
    ct:log("Testcase ~p, Client ~p  Server ~p ~n",
		       [self(), Client, Server]),
    
    ssl_test_lib:check_result(Server, ok, Client, ok),
    
    ssl_test_lib:close(Server),
    ssl_test_lib:close(Client).

%%--------------------------------------------------------------------
tls_downgrade() ->
      [{doc,"Test that you can downgarde an ssl connection to an tcp connection"}].
tls_downgrade(Config) when is_list(Config) ->
    ClientOpts = ssl_test_lib:ssl_options(client_opts, Config),
    ServerOpts = ssl_test_lib:ssl_options(server_opts, Config),
    
    {ClientNode, ServerNode, Hostname} = ssl_test_lib:run_where(Config),

    Server = ssl_test_lib:start_server([{node, ServerNode}, {port, 0},
					{from, self()},
					{mfa, {?MODULE, tls_downgrade_result, []}},
					{options, [{active, false} | ServerOpts]}]),
    Port = ssl_test_lib:inet_port(Server),
    Client = ssl_test_lib:start_client([{node, ClientNode}, {port, Port},
					{host, Hostname},
					{from, self()},
					{mfa, {?MODULE, tls_downgrade_result, []}},
					{options, [{active, false} |ClientOpts]}]),

    ssl_test_lib:check_result(Server, ok, Client, ok),
    ssl_test_lib:close(Server),
    ssl_test_lib:close(Client).

%%--------------------------------------------------------------------
close_with_timeout() ->
      [{doc,"Test normal (not downgrade) ssl:close/2"}].
close_with_timeout(Config) when is_list(Config) -> 
    ClientOpts = ssl_test_lib:ssl_options(client_opts, Config),
    ServerOpts = ssl_test_lib:ssl_options(server_opts, Config),
    
    {ClientNode, ServerNode, Hostname} = ssl_test_lib:run_where(Config),

    Server = ssl_test_lib:start_server([{node, ServerNode}, {port, 0},
					{from, self()},
					{mfa, {?MODULE, tls_close, []}},
					{options,[{active, false} | ServerOpts]}]),
    Port = ssl_test_lib:inet_port(Server),
    Client = ssl_test_lib:start_client([{node, ClientNode}, {port, Port},
					{host, Hostname},
					{from, self()},
					{mfa, {?MODULE, tls_close, []}},
					{options, [{active, false} |ClientOpts]}]),

    ssl_test_lib:check_result(Server, ok, Client, ok).


%%--------------------------------------------------------------------
tls_tcp_connect() ->
    [{doc,"Test what happens when a tcp tries to connect, i,e. a bad (ssl) packet is sent first"}].

tls_tcp_connect(Config) when is_list(Config) ->
    ServerOpts = ssl_test_lib:ssl_options(server_opts, Config),
    {_, ServerNode, Hostname} = ssl_test_lib:run_where(Config),
    TcpOpts = [binary, {reuseaddr, true}, {active, false}],

    Server = ssl_test_lib:start_upgrade_server_error([{node, ServerNode}, {port, 0},
						      {from, self()},
						      {timeout, 5000},
						      {mfa, {?MODULE, dummy, []}},
						      {tcp_options, TcpOpts},
						      {ssl_options, ServerOpts}]),
    Port = ssl_test_lib:inet_port(Server),

    {ok, Socket} = gen_tcp:connect(Hostname, Port, [binary, {packet, 0}]),
    ct:log("Testcase ~p connected to Server ~p ~n", [self(), Server]),
    gen_tcp:send(Socket, "<SOME GARBLED NON SSL MESSAGE>"),

    receive 
	{tcp_closed, Socket} ->
	    receive 
		{Server, {error, Error}} ->
		    ct:log("Error ~p", [Error])
	    end
    end.
%%--------------------------------------------------------------------
tls_tcp_connect_big() ->
    [{doc,"Test what happens when a tcp tries to connect, i,e. a bad big (ssl) packet is sent first"}].

tls_tcp_connect_big(Config) when is_list(Config) ->
    process_flag(trap_exit, true),
    ServerOpts = ssl_test_lib:ssl_options(server_opts, Config),
    {_, ServerNode, Hostname} = ssl_test_lib:run_where(Config),
    TcpOpts = [binary, {reuseaddr, true}],

    Rand = crypto:strong_rand_bytes(?MAX_CIPHER_TEXT_LENGTH+1),
    Server = ssl_test_lib:start_upgrade_server_error([{node, ServerNode}, {port, 0},
						      {from, self()},
						      {timeout, 5000},
						      {mfa, {?MODULE, dummy, []}},
						      {tcp_options, TcpOpts},
						      {ssl_options, ServerOpts}]),
    Port = ssl_test_lib:inet_port(Server),

    {ok, Socket} = gen_tcp:connect(Hostname, Port, [binary, {packet, 0}]),
    ct:log("Testcase ~p connected to Server ~p ~n", [self(), Server]),

    gen_tcp:send(Socket, <<?BYTE(0),
			   ?BYTE(3), ?BYTE(1), ?UINT16(?MAX_CIPHER_TEXT_LENGTH), Rand/binary>>),

    receive
	{tcp_closed, Socket} ->
	    receive
		{Server, {error, timeout}} ->
		    ct:fail("hangs");
		{Server, {error, Error}} ->
		    ct:log("Error ~p", [Error]);
		{'EXIT', Server, _} ->
		    ok	 
	    end
    end.

%%--------------------------------------------------------------------
ipv6() ->
    [{require, ipv6_hosts},
     {doc,"Test ipv6."}].
ipv6(Config) when is_list(Config) ->
    {ok, Hostname0} = inet:gethostname(),
    
    case lists:member(list_to_atom(Hostname0), ct:get_config(ipv6_hosts)) of
	true ->
	    ClientOpts = ssl_test_lib:ssl_options(client_opts, Config),
	    ServerOpts = ssl_test_lib:ssl_options(server_opts, Config),
	    {ClientNode, ServerNode, Hostname} = 
		ssl_test_lib:run_where(Config, ipv6),
	    Server = ssl_test_lib:start_server([{node, ServerNode}, 
				   {port, 0}, {from, self()}, 
				   {mfa, {ssl_test_lib, send_recv_result, []}},
				   {options,  
				    [inet6, {active, false} | ServerOpts]}]),
	    Port = ssl_test_lib:inet_port(Server), 
	    Client = ssl_test_lib:start_client([{node, ClientNode}, 
				   {port, Port}, {host, Hostname},
				   {from, self()}, 
				   {mfa, {ssl_test_lib, send_recv_result, []}},
				   {options, 
				    [inet6, {active, false} | ClientOpts]}]),
	    
	    ct:log("Testcase ~p, Client ~p  Server ~p ~n",
			       [self(), Client, Server]),
	    
	    ssl_test_lib:check_result(Server, ok, Client, ok),
	    
	    ssl_test_lib:close(Server),
	    ssl_test_lib:close(Client);
	false ->
	    {skip, "Host does not support IPv6"}
    end.

%%--------------------------------------------------------------------

invalid_keyfile() ->
    [{doc,"Test what happens with an invalid key file"}].
invalid_keyfile(Config) when is_list(Config) -> 
    ClientOpts = ssl_test_lib:ssl_options(client_opts, Config),
    BadOpts = ssl_test_lib:ssl_options(server_bad_key, Config),
    {ClientNode, ServerNode, Hostname} = ssl_test_lib:run_where(Config),

    Server = 
	ssl_test_lib:start_server_error([{node, ServerNode}, {port, 0}, 
					 {from, self()},
			    {options, BadOpts}]),

    Port = ssl_test_lib:inet_port(Server),

    Client =
	ssl_test_lib:start_client_error([{node, ClientNode}, 
			    {port, Port}, {host, Hostname},
			    {from, self()},  {options, ClientOpts}]),

    File = proplists:get_value(keyfile,BadOpts),    
    ssl_test_lib:check_result(Server, {error,{options, {keyfile, File, {error,enoent}}}}, Client,  
				       {error, closed}).

%%--------------------------------------------------------------------

invalid_certfile() ->
    [{doc,"Test what happens with an invalid cert file"}].

invalid_certfile(Config) when is_list(Config) -> 
    ClientOpts = ssl_test_lib:ssl_options(client_opts, Config),
    ServerBadOpts = ssl_test_lib:ssl_options(server_bad_cert, Config),
    {ClientNode, ServerNode, Hostname} = ssl_test_lib:run_where(Config),
    
    Server = 
	ssl_test_lib:start_server_error([{node, ServerNode}, {port, 0}, 
					 {from, self()},
					 {options, ServerBadOpts}]),

    Port = ssl_test_lib:inet_port(Server),

    Client =
	ssl_test_lib:start_client_error([{node, ClientNode}, 
					 {port, Port}, {host, Hostname},
					 {from, self()}, 
					 {options, ClientOpts}]),
    File = proplists:get_value(certfile, ServerBadOpts),
    ssl_test_lib:check_result(Server, {error,{options, {certfile, File, {error,enoent}}}}, 
			      Client, {error, closed}).
    

%%--------------------------------------------------------------------
invalid_cacertfile() ->
    [{doc,"Test what happens with an invalid cacert file"}].

invalid_cacertfile(Config) when is_list(Config) ->
    ClientOpts    = [{reuseaddr, true}|ssl_test_lib:ssl_options(client_opts, Config)],
    ServerBadOpts = [{reuseaddr, true}|ssl_test_lib:ssl_options(server_bad_ca, Config)],
    {ClientNode, ServerNode, Hostname} = ssl_test_lib:run_where(Config),
    
    Server0  = 
	ssl_test_lib:start_server_error([{node, ServerNode}, 
					 {port, 0}, {from, self()},
					 {options, ServerBadOpts}]),

    Port0 = ssl_test_lib:inet_port(Server0),
    

    Client0 =
	ssl_test_lib:start_client_error([{node, ClientNode}, 
					 {port, Port0}, {host, Hostname},
					 {from, self()}, 
					 {options, ClientOpts}]),

    File0 = proplists:get_value(cacertfile, ServerBadOpts),
    
    ssl_test_lib:check_result(Server0, {error, {options, {cacertfile, File0,{error,enoent}}}},
			      Client0, {error, closed}),
    
    File = File0 ++ "do_not_exit.pem",
    ServerBadOpts1 = [{cacertfile, File}|proplists:delete(cacertfile, ServerBadOpts)],
            
    Server1  = 
	ssl_test_lib:start_server_error([{node, ServerNode}, 
					 {port, 0}, {from, self()},
					 {options, ServerBadOpts1}]),

    Port1 = ssl_test_lib:inet_port(Server1),
    
    Client1 =
	ssl_test_lib:start_client_error([{node, ClientNode}, 
					 {port, Port1}, {host, Hostname},
					 {from, self()}, 
					 {options, ClientOpts}]),


    ssl_test_lib:check_result(Server1, {error, {options, {cacertfile, File,{error,enoent}}}},
			      Client1, {error, closed}),
    ok.
    
    

%%--------------------------------------------------------------------
invalid_options() ->
    [{doc,"Test what happens when we give invalid options"}].
       
invalid_options(Config) when is_list(Config) -> 
    ClientOpts = ssl_test_lib:ssl_options(client_opts, Config),
    ServerOpts = ssl_test_lib:ssl_options(server_opts, Config),
    {ClientNode, ServerNode, Hostname} = ssl_test_lib:run_where(Config),
    
    Check = fun(Client, Server, {versions, [sslv2, sslv3]} = Option) ->
		    ssl_test_lib:check_result(Server, 
					      {error, {options, {sslv2, Option}}}, 
					      Client,
					      {error, {options, {sslv2, Option}}});
	       (Client, Server, Option) ->
		    ssl_test_lib:check_result(Server, 
					      {error, {options, Option}}, 
					      Client,
					      {error, {options, Option}})
	    end,

    TestOpts = [{versions, [sslv2, sslv3]}, 
		{verify, 4}, 
		{verify_fun, function},
		{fail_if_no_peer_cert, 0}, 
		{verify_client_once, 1},
		{depth, four}, 
		{certfile, 'cert.pem'}, 
		{keyfile,'key.pem' }, 
		{password, foo},
		{cacertfile, ""}, 
		{dhfile,'dh.pem' },
		{ciphers, [{foo, bar, sha, ignore}]},
		{reuse_session, foo},
		{reuse_sessions, 0},
		{renegotiate_at, "10"},
		{mode, depech},
		{packet, 8.0},
		{packet_size, "2"},
		{header, a},
		{active, trice},
		{key, 'key.pem' }],

    [begin
	 Server =
	     ssl_test_lib:start_server_error([{node, ServerNode}, {port, 0},
					{from, self()},
					{options, [TestOpt | ServerOpts]}]),
	 %% Will never reach a point where port is used.
	 Client =
	     ssl_test_lib:start_client_error([{node, ClientNode}, {port, 0},
					      {host, Hostname}, {from, self()},
					      {options, [TestOpt | ClientOpts]}]),
	 Check(Client, Server, TestOpt),
	 ok
     end || TestOpt <- TestOpts],
    ok.

%%--------------------------------------------------------------------
tls_shutdown() ->
    [{doc,"Test API function ssl:shutdown/2"}].
tls_shutdown(Config) when is_list(Config) ->
    ClientOpts = ssl_test_lib:ssl_options(client_opts, Config),
    ServerOpts = ssl_test_lib:ssl_options(server_opts, Config),
    {ClientNode, ServerNode, Hostname} = ssl_test_lib:run_where(Config),
    Server = ssl_test_lib:start_server([{node, ServerNode}, {port, 0}, 
					{from, self()}, 
			   {mfa, {?MODULE, tls_shutdown_result, [server]}},
			   {options, [{exit_on_close, false},
				      {active, false} | ServerOpts]}]),
    Port = ssl_test_lib:inet_port(Server),
    Client = ssl_test_lib:start_client([{node, ClientNode}, {port, Port}, 
					{host, Hostname},
					{from, self()}, 
					{mfa, 
					 {?MODULE, tls_shutdown_result, [client]}},
					{options, 
					 [{exit_on_close, false},
					  {active, false} | ClientOpts]}]),
    
    ssl_test_lib:check_result(Server, ok, Client, ok),
    
    ssl_test_lib:close(Server),
    ssl_test_lib:close(Client).

%%--------------------------------------------------------------------
tls_shutdown_write() ->
    [{doc,"Test API function ssl:shutdown/2 with option write."}].
tls_shutdown_write(Config) when is_list(Config) ->
    ClientOpts = ssl_test_lib:ssl_options(client_opts, Config),
    ServerOpts = ssl_test_lib:ssl_options(server_opts, Config),
    {ClientNode, ServerNode, Hostname} = ssl_test_lib:run_where(Config),
    Server = ssl_test_lib:start_server([{node, ServerNode}, {port, 0}, 
					{from, self()}, 
			   {mfa, {?MODULE, tls_shutdown_write_result, [server]}},
			   {options, [{active, false} | ServerOpts]}]),
    Port = ssl_test_lib:inet_port(Server),
    Client = ssl_test_lib:start_client([{node, ClientNode}, {port, Port}, 
					{host, Hostname},
			   {from, self()}, 
			   {mfa, {?MODULE, tls_shutdown_write_result, [client]}},
			   {options, [{active, false} | ClientOpts]}]),
    
    ssl_test_lib:check_result(Server, ok, Client, {error, closed}).

%%--------------------------------------------------------------------
tls_shutdown_both() ->
    [{doc,"Test API function ssl:shutdown/2 with option both."}].
tls_shutdown_both(Config) when is_list(Config) ->
    ClientOpts = ssl_test_lib:ssl_options(client_opts, Config),
    ServerOpts = ssl_test_lib:ssl_options(server_opts, Config),
    {ClientNode, ServerNode, Hostname} = ssl_test_lib:run_where(Config),
    Server = ssl_test_lib:start_server([{node, ServerNode}, {port, 0}, 
					{from, self()}, 
			   {mfa, {?MODULE, tls_shutdown_both_result, [server]}},
			   {options, [{active, false} | ServerOpts]}]),
    Port  = ssl_test_lib:inet_port(Server),
    Client = ssl_test_lib:start_client([{node, ClientNode}, {port, Port}, 
					{host, Hostname},
			   {from, self()}, 
			   {mfa, {?MODULE, tls_shutdown_both_result, [client]}},
			   {options, [{active, false} | ClientOpts]}]),
    
    ssl_test_lib:check_result(Server, ok, Client, {error, closed}).

%%--------------------------------------------------------------------
tls_shutdown_error() ->
    [{doc,"Test ssl:shutdown/2 error handling"}].
tls_shutdown_error(Config) when is_list(Config) ->
    ServerOpts = ssl_test_lib:ssl_options(server_opts, Config),
    Port = ssl_test_lib:inet_port(node()),
    {ok, Listen} = ssl:listen(Port, ServerOpts),
    {error, enotconn} = ssl:shutdown(Listen, read_write),
    ok = ssl:close(Listen),
    {error, closed} = ssl:shutdown(Listen, read_write).

%%-------------------------------------------------------------------
ciphers_rsa_signed_certs() ->
    [{doc,"Test all rsa ssl cipher suites in highest support ssl/tls version"}].
       
ciphers_rsa_signed_certs(Config) when is_list(Config) ->  
    Ciphers = ssl_test_lib:rsa_suites(crypto),
    run_suites(Ciphers, Config, rsa).
%%-------------------------------------------------------------------
ciphers_rsa_signed_certs_openssl_names() ->
    [{doc,"Test all rsa ssl cipher suites in highest support ssl/tls version"}].
       
ciphers_rsa_signed_certs_openssl_names(Config) when is_list(Config) ->
    Ciphers = ssl_test_lib:openssl_rsa_suites(),  
    run_suites(Ciphers, Config, rsa).

%%-------------------------------------------------------------------
ciphers_dsa_signed_certs() ->
    [{doc,"Test all dsa ssl cipher suites in highest support ssl/tls version"}].
       
ciphers_dsa_signed_certs(Config) when is_list(Config) ->
    NVersion = ssl_test_lib:protocol_version(Config, tuple),
    Ciphers = ssl_test_lib:dsa_suites(NVersion),
    run_suites(Ciphers, Config, dsa).
%%-------------------------------------------------------------------
ciphers_dsa_signed_certs_openssl_names() ->
    [{doc,"Test all dsa ssl cipher suites in highest support ssl/tls version"}].
       
ciphers_dsa_signed_certs_openssl_names(Config) when is_list(Config) ->
    Ciphers = ssl_test_lib:openssl_dsa_suites(),
    run_suites(Ciphers, Config, dsa).

%%-------------------------------------------------------------------
chacha_rsa_cipher_suites()->
    [{doc,"Test the cacha with  ECDSA signed certs ciphersuites"}].
chacha_rsa_cipher_suites(Config) when is_list(Config) ->
    NVersion = ssl_test_lib:protocol_version(Config, tuple),
    Ciphers = [S || {KeyEx,_,_} = S <- ssl_test_lib:chacha_suites(NVersion),
                    KeyEx == ecdhe_rsa, KeyEx == dhe_rsa],
    run_suites(Ciphers, Config, chacha_ecdsa).

%%-------------------------------------------------------------------
chacha_ecdsa_cipher_suites()->
    [{doc,"Test the cacha with  ECDSA signed certs ciphersuites"}].
chacha_ecdsa_cipher_suites(Config) when is_list(Config) ->
    NVersion = ssl_test_lib:protocol_version(Config, tuple),
    Ciphers = [S || {ecdhe_ecdsa,_,_} = S <- ssl_test_lib:chacha_suites(NVersion)],
    run_suites(Ciphers, Config, chacha_rsa).
%%-----------------------------------------------------------------
anonymous_cipher_suites()->
    [{doc,"Test the anonymous ciphersuites"}].
anonymous_cipher_suites(Config) when is_list(Config) ->
    NVersion = ssl_test_lib:protocol_version(Config, tuple),
    Ciphers = ssl_test_lib:anonymous_suites(NVersion),
    run_suites(Ciphers, Config, anonymous).
%%-------------------------------------------------------------------
psk_cipher_suites() ->
    [{doc, "Test the PSK ciphersuites WITHOUT server supplied identity hint"}].
psk_cipher_suites(Config) when is_list(Config) ->
    NVersion = ssl_test_lib:protocol_version(Config, tuple),
    Ciphers = ssl_test_lib:psk_suites(NVersion),
    run_suites(Ciphers, Config, psk).
%%-------------------------------------------------------------------
psk_with_hint_cipher_suites()->
    [{doc, "Test the PSK ciphersuites WITH server supplied identity hint"}].
psk_with_hint_cipher_suites(Config) when is_list(Config) ->
    NVersion = ssl_test_lib:protocol_version(Config, tuple),
    Ciphers = ssl_test_lib:psk_suites(NVersion),
    run_suites(Ciphers, Config, psk_with_hint).
%%-------------------------------------------------------------------
psk_anon_cipher_suites() ->
    [{doc, "Test the anonymous PSK ciphersuites WITHOUT server supplied identity hint"}].
psk_anon_cipher_suites(Config) when is_list(Config) ->
    NVersion = ssl_test_lib:protocol_version(Config, tuple),
    Ciphers = ssl_test_lib:psk_anon_suites(NVersion),
    run_suites(Ciphers, Config, psk_anon).
%%-------------------------------------------------------------------
psk_anon_with_hint_cipher_suites()->
    [{doc, "Test the anonymous PSK ciphersuites WITH server supplied identity hint"}].
psk_anon_with_hint_cipher_suites(Config) when is_list(Config) ->
    NVersion = ssl_test_lib:protocol_version(Config, tuple),
    Ciphers = ssl_test_lib:psk_anon_suites(NVersion),
    run_suites(Ciphers, Config, psk_anon_with_hint).
%%-------------------------------------------------------------------
srp_cipher_suites()->
    [{doc, "Test the SRP ciphersuites"}].
srp_cipher_suites(Config) when is_list(Config) ->
    Ciphers = ssl_test_lib:srp_suites(),
    run_suites(Ciphers, Config, srp).
%%-------------------------------------------------------------------
srp_anon_cipher_suites()->
    [{doc, "Test the anonymous SRP ciphersuites"}].
srp_anon_cipher_suites(Config) when is_list(Config) ->
    Ciphers = ssl_test_lib:srp_anon_suites(),
    run_suites(Ciphers, Config, srp_anon).
%%-------------------------------------------------------------------
srp_dsa_cipher_suites()->
    [{doc, "Test the SRP DSA ciphersuites"}].
srp_dsa_cipher_suites(Config) when is_list(Config) ->
    Ciphers = ssl_test_lib:srp_dss_suites(),
    run_suites(Ciphers, Config, srp_dsa).
%%-------------------------------------------------------------------
rc4_rsa_cipher_suites()->
    [{doc, "Test the RC4 ciphersuites"}].
rc4_rsa_cipher_suites(Config) when is_list(Config) ->
    NVersion = ssl_test_lib:protocol_version(Config, tuple),
    Ciphers = [S || {rsa,_,_} = S <- ssl_test_lib:rc4_suites(NVersion)],
    run_suites(Ciphers, Config, rc4_rsa).
%-------------------------------------------------------------------
rc4_ecdh_rsa_cipher_suites()->
    [{doc, "Test the RC4 ciphersuites"}].
rc4_ecdh_rsa_cipher_suites(Config) when is_list(Config) ->
    NVersion = ssl_test_lib:protocol_version(Config, tuple),
    Ciphers = [S || {ecdh_rsa,_,_} = S <- ssl_test_lib:rc4_suites(NVersion)],
    run_suites(Ciphers, Config, rc4_ecdh_rsa).

%%-------------------------------------------------------------------
rc4_ecdsa_cipher_suites()->
    [{doc, "Test the RC4 ciphersuites"}].
rc4_ecdsa_cipher_suites(Config) when is_list(Config) ->
    NVersion = tls_record:highest_protocol_version([]),
    Ciphers = [S || {ecdhe_ecdsa,_,_} = S <- ssl_test_lib:rc4_suites(NVersion)],
    run_suites(Ciphers, Config, rc4_ecdsa).

%%-------------------------------------------------------------------
des_rsa_cipher_suites()->
    [{doc, "Test the des_rsa ciphersuites"}].
des_rsa_cipher_suites(Config) when is_list(Config) ->
    NVersion = tls_record:highest_protocol_version([]),
    Ciphers = [S || {rsa,_,_} = S <- ssl_test_lib:des_suites(NVersion)],
    run_suites(Ciphers, Config, des_rsa).
%-------------------------------------------------------------------
des_ecdh_rsa_cipher_suites()->
    [{doc, "Test ECDH rsa signed ciphersuites"}].
des_ecdh_rsa_cipher_suites(Config) when is_list(Config) ->
    NVersion = ssl_test_lib:protocol_version(Config, tuple),
    Ciphers = [S || {dhe_rsa,_,_} = S <- ssl_test_lib:des_suites(NVersion)],
    run_suites(Ciphers, Config, des_dhe_rsa).

%%--------------------------------------------------------------------
default_reject_anonymous()->
    [{doc,"Test that by default anonymous cipher suites are rejected "}].
default_reject_anonymous(Config) when is_list(Config) ->
    {ClientNode, ServerNode, Hostname} = ssl_test_lib:run_where(Config),
    ClientOpts = ssl_test_lib:ssl_options(client_opts, Config),
    ServerOpts = ssl_test_lib:ssl_options(server_opts, Config),
    Version = ssl_test_lib:protocol_version(Config),
    TLSVersion = ssl_test_lib:tls_version(Version),
    
   [CipherSuite | _] = ssl_test_lib:anonymous_suites(TLSVersion),
    
    Server = ssl_test_lib:start_server_error([{node, ServerNode}, {port, 0},
					      {from, self()},
					      {options, ServerOpts}]),
    Port = ssl_test_lib:inet_port(Server),
    Client = ssl_test_lib:start_client_error([{node, ClientNode}, {port, Port},
					{host, Hostname},
			   {from, self()},
			   {options,
			    [{ciphers,[CipherSuite]} |
			     ClientOpts]}]),

    ssl_test_lib:check_result(Server, {error, {tls_alert, "insufficient security"}},
			      Client, {error, {tls_alert, "insufficient security"}}).

%%--------------------------------------------------------------------
ciphers_ecdsa_signed_certs() ->
    [{doc, "Test all ecdsa ssl cipher suites in highest support ssl/tls version"}].

ciphers_ecdsa_signed_certs(Config) when is_list(Config) ->
    NVersion = ssl_test_lib:protocol_version(Config, tuple),
    Ciphers = ssl_test_lib:ecdsa_suites(NVersion),
    run_suites(Ciphers, Config, ecdsa).
%%--------------------------------------------------------------------
ciphers_ecdsa_signed_certs_openssl_names() ->
    [{doc, "Test all ecdsa ssl cipher suites in highest support ssl/tls version"}].

ciphers_ecdsa_signed_certs_openssl_names(Config) when is_list(Config) ->
    Ciphers = ssl_test_lib:openssl_ecdsa_suites(),
    run_suites(Ciphers, Config, ecdsa).
%%--------------------------------------------------------------------
ciphers_ecdh_rsa_signed_certs() ->
    [{doc, "Test all ecdh_rsa ssl cipher suites in highest support ssl/tls version"}].

ciphers_ecdh_rsa_signed_certs(Config) when is_list(Config) ->
    NVersion = ssl_test_lib:protocol_version(Config, tuple),
    Ciphers = ssl_test_lib:ecdh_rsa_suites(NVersion),
    run_suites(Ciphers, Config, ecdh_rsa).
%%--------------------------------------------------------------------
ciphers_ecdh_rsa_signed_certs_openssl_names() ->
    [{doc, "Test all ecdh_rsa ssl cipher suites in highest support ssl/tls version"}].

ciphers_ecdh_rsa_signed_certs_openssl_names(Config) when is_list(Config) ->
    Ciphers = ssl_test_lib:openssl_ecdh_rsa_suites(),
    run_suites(Ciphers, Config, ecdh_rsa).
%%--------------------------------------------------------------------
reuse_session() ->
    [{doc,"Test reuse of sessions (short handshake)"}].
reuse_session(Config) when is_list(Config) -> 
    ClientOpts = ssl_test_lib:ssl_options(client_opts, Config),
    ServerOpts = ssl_test_lib:ssl_options(server_opts, Config),
    {ClientNode, ServerNode, Hostname} = ssl_test_lib:run_where(Config),

    Server = 
	ssl_test_lib:start_server([{node, ServerNode}, {port, 0}, 
				   {from, self()},
				   {mfa, {ssl_test_lib, session_info_result, []}},
				   {options, ServerOpts}]),
    Port = ssl_test_lib:inet_port(Server),
    Client0 =
	ssl_test_lib:start_client([{node, ClientNode}, 
		      {port, Port}, {host, Hostname},
				   {mfa, {ssl_test_lib, no_result, []}},
		      {from, self()},  {options, ClientOpts}]),   
    SessionInfo = 
	receive
	    {Server, Info} ->
		Info
	end,
       
    Server ! {listen, {mfa, {ssl_test_lib, no_result, []}}},
    
    %% Make sure session is registered
    ct:sleep(?SLEEP),

    Client1 =
	ssl_test_lib:start_client([{node, ClientNode},
				   {port, Port}, {host, Hostname},
				   {mfa, {ssl_test_lib, session_info_result, []}},
				   {from, self()},  {options, ClientOpts}]),
    receive
	{Client1, SessionInfo} ->
	    ok;
	{Client1, Other} ->
	    ct:log("Expected: ~p,  Unexpected: ~p~n",
			       [SessionInfo, Other]),
	    ct:fail(session_not_reused)
    end,
    
    Server !  {listen, {mfa, {ssl_test_lib, no_result, []}}},
    
    Client2 =
	ssl_test_lib:start_client([{node, ClientNode},
		      {port, Port}, {host, Hostname},
			    {mfa, {ssl_test_lib, session_info_result, []}},
		      {from, self()},  {options, [{reuse_sessions, false}
						  | ClientOpts]}]),   
    receive
	{Client2, SessionInfo} ->
	    ct:fail(
	      session_reused_when_session_reuse_disabled_by_client);
	{Client2, _} ->
	    ok
    end,
    
    ssl_test_lib:close(Server),

    Server1 = 
	ssl_test_lib:start_server([{node, ServerNode}, {port, 0}, 
				   {from, self()},
		      {mfa, {ssl_test_lib, session_info_result, []}},
		      {options, [{reuse_sessions, false} | ServerOpts]}]),
    
    Port1 = ssl_test_lib:inet_port(Server1),
    Client3 =
	ssl_test_lib:start_client([{node, ClientNode}, 
				   {port, Port1}, {host, Hostname},
				   {mfa, {ssl_test_lib, no_result, []}},
				   {from, self()},  {options, ClientOpts}]), 

    SessionInfo1 = 
	receive
	    {Server1, Info1} ->
		Info1
	end,
       
    Server1 ! {listen, {mfa, {ssl_test_lib, no_result, []}}},
    
    %% Make sure session is registered
    ct:sleep(?SLEEP),

    Client4 = 
	ssl_test_lib:start_client([{node, ClientNode}, 
				   {port, Port1}, {host, Hostname},
				   {mfa, {ssl_test_lib, session_info_result, []}},
				   {from, self()},  {options, ClientOpts}]),
    
    receive
	{Client4, SessionInfo1} ->
	    ct:fail(
	      session_reused_when_session_reuse_disabled_by_server);
	{Client4, _Other} ->
	    ct:log("OTHER: ~p ~n", [_Other]),
	    ok
    end,

    ssl_test_lib:close(Server1),
    ssl_test_lib:close(Client0),
    ssl_test_lib:close(Client1),
    ssl_test_lib:close(Client2),
    ssl_test_lib:close(Client3),
    ssl_test_lib:close(Client4).

%%--------------------------------------------------------------------
reuse_session_expired() ->
    [{doc,"Test sessions is not reused when it has expired"}].
reuse_session_expired(Config) when is_list(Config) -> 
    ClientOpts = ssl_test_lib:ssl_options(client_opts, Config),
    ServerOpts = ssl_test_lib:ssl_options(server_opts, Config),
    {ClientNode, ServerNode, Hostname} = ssl_test_lib:run_where(Config),

    Server = 
	ssl_test_lib:start_server([{node, ServerNode}, {port, 0}, 
				   {from, self()},
		      {mfa, {ssl_test_lib, session_info_result, []}},
		      {options, ServerOpts}]),
    Port = ssl_test_lib:inet_port(Server),
    Client0 =
	ssl_test_lib:start_client([{node, ClientNode}, 
		      {port, Port}, {host, Hostname},
			    {mfa, {ssl_test_lib, no_result, []}},
		      {from, self()},  {options, ClientOpts}]),   
    SessionInfo = 
	receive
	    {Server, Info} ->
		Info
	end,

    Server ! {listen, {mfa, {ssl_test_lib, no_result, []}}},
    
    %% Make sure session is registered
    ct:sleep(?SLEEP),

    Client1 =
	ssl_test_lib:start_client([{node, ClientNode}, 
		      {port, Port}, {host, Hostname},
		      {mfa, {ssl_test_lib, session_info_result, []}},
		      {from, self()},  {options, ClientOpts}]),    
    receive
	{Client1, SessionInfo} ->
	    ok;
	{Client1, Other} ->
	    ct:log("Expected: ~p,  Unexpected: ~p~n",
			       [SessionInfo, Other]),
	    ct:fail(session_not_reused)
    end,
    
    Server ! listen,

    %% Make sure session is unregistered due to expiration
    ct:sleep((?EXPIRE+1)),
    [{session_id, Id} |_] = SessionInfo,

    make_sure_expired(Hostname, Port, Id),
    
    Client2 =
	ssl_test_lib:start_client([{node, ClientNode}, 
				   {port, Port}, {host, Hostname},
				   {mfa, {ssl_test_lib, session_info_result, []}},
				   {from, self()}, {options, ClientOpts}]),   
    receive
	{Client2, SessionInfo} ->
	    ct:fail(session_reused_when_session_expired);
	{Client2, _} ->
	    ok
    end,
    process_flag(trap_exit, false),
    ssl_test_lib:close(Server),
    ssl_test_lib:close(Client0),
    ssl_test_lib:close(Client1),
    ssl_test_lib:close(Client2).

make_sure_expired(Host, Port, Id) ->
    {status, _, _, StatusInfo} = sys:get_status(whereis(ssl_manager)),
    [_, _,_, _, Prop] = StatusInfo,
    State = ssl_test_lib:state(Prop),
    Cache = element(2, State),

    case ssl_session_cache:lookup(Cache, {{Host,  Port}, Id}) of
	undefined ->
	   ok;
	#session{is_resumable = false} ->
	   ok;
	_ ->
	    ct:sleep(?SLEEP),
	    make_sure_expired(Host, Port, Id)
    end.     

%%--------------------------------------------------------------------
server_does_not_want_to_reuse_session() ->
    [{doc,"Test reuse of sessions (short handshake)"}].
server_does_not_want_to_reuse_session(Config) when is_list(Config) -> 
    ClientOpts = ssl_test_lib:ssl_options(client_opts, Config),
    ServerOpts = ssl_test_lib:ssl_options(server_opts, Config),
    {ClientNode, ServerNode, Hostname} = ssl_test_lib:run_where(Config),

    Server = 
	ssl_test_lib:start_server([{node, ServerNode}, {port, 0}, 
				   {from, self()},
		      {mfa, {ssl_test_lib, session_info_result, []}},
				   {options, [{reuse_session, fun(_,_,_,_) ->
								      false
							      end} | 
					      ServerOpts]}]),
    Port = ssl_test_lib:inet_port(Server),
    Client0 =
	ssl_test_lib:start_client([{node, ClientNode}, 
		      {port, Port}, {host, Hostname},
			    {mfa, {ssl_test_lib, no_result, []}},
		      {from, self()},  {options, ClientOpts}]),   
    SessionInfo = 
	receive
	    {Server, Info} ->
		Info
	end,
       
    Server ! {listen, {mfa, {ssl_test_lib, no_result, []}}},
    
    %% Make sure session is registered
    ct:sleep(?SLEEP),
    ssl_test_lib:close(Client0),

    Client1 =
	ssl_test_lib:start_client([{node, ClientNode}, 
		      {port, Port}, {host, Hostname},
		      {mfa, {ssl_test_lib, session_info_result, []}},
		      {from, self()},  {options, ClientOpts}]),    
    receive
	{Client1, SessionInfo} ->
	    ct:fail(session_reused_when_server_does_not_want_to);
	{Client1, _Other} ->
	   ok
    end,

    ssl_test_lib:close(Server),
    ssl_test_lib:close(Client1).

%%--------------------------------------------------------------------
client_renegotiate() ->
    [{doc,"Test ssl:renegotiate/1 on client."}].
client_renegotiate(Config) when is_list(Config) ->
    ServerOpts = ssl_test_lib:ssl_options(server_opts, Config),
    ClientOpts = ssl_test_lib:ssl_options(client_opts, Config),

    {ClientNode, ServerNode, Hostname} = ssl_test_lib:run_where(Config),

    Data = "From erlang to erlang",

    Server =
	ssl_test_lib:start_server([{node, ServerNode}, {port, 0},
				   {from, self()},
				   {mfa, {?MODULE, erlang_ssl_receive, [Data]}},
				   {options, ServerOpts}]),
    Port = ssl_test_lib:inet_port(Server),

    Client = ssl_test_lib:start_client([{node, ClientNode}, {port, Port},
					{host, Hostname},
					{from, self()},
					{mfa, {?MODULE,
					       renegotiate, [Data]}},
					{options, [{reuse_sessions, false} | ClientOpts]}]),
    
    ssl_test_lib:check_result(Client, ok, Server, ok),
    ssl_test_lib:close(Server),
    ssl_test_lib:close(Client).

%%--------------------------------------------------------------------
client_secure_renegotiate() ->
    [{doc,"Test ssl:renegotiate/1 on client."}].
client_secure_renegotiate(Config) when is_list(Config) ->
    ServerOpts = ssl_test_lib:ssl_options(server_opts, Config),
    ClientOpts = ssl_test_lib:ssl_options(client_opts, Config),

    {ClientNode, ServerNode, Hostname} = ssl_test_lib:run_where(Config),

    Data = "From erlang to erlang",

    Server =
	ssl_test_lib:start_server([{node, ServerNode}, {port, 0},
				   {from, self()},
				   {mfa, {?MODULE, erlang_ssl_receive, [Data]}},
				   {options, [{secure_renegotiate, true} | ServerOpts]}]),
    Port = ssl_test_lib:inet_port(Server),

    Client = ssl_test_lib:start_client([{node, ClientNode}, {port, Port},
					{host, Hostname},
					{from, self()},
					{mfa, {?MODULE,
					       renegotiate, [Data]}},
					{options, [{reuse_sessions, false},
						   {secure_renegotiate, true}| ClientOpts]}]),
    
    ssl_test_lib:check_result(Client, ok, Server, ok),
    ssl_test_lib:close(Server),
    ssl_test_lib:close(Client).


%%--------------------------------------------------------------------
server_renegotiate() ->
    [{doc,"Test ssl:renegotiate/1 on server."}].
server_renegotiate(Config) when is_list(Config) ->
    ServerOpts = ssl_test_lib:ssl_options(server_opts, Config),
    ClientOpts = ssl_test_lib:ssl_options(client_opts, Config),

    {ClientNode, ServerNode, Hostname} = ssl_test_lib:run_where(Config),

    Data = "From erlang to erlang",

    Server = ssl_test_lib:start_server([{node, ServerNode}, {port, 0}, 
					{from, self()}, 
					{mfa, {?MODULE,
					       renegotiate, [Data]}},
					{options, ServerOpts}]),
    Port = ssl_test_lib:inet_port(Server),

    Client = ssl_test_lib:start_client([{node, ClientNode}, {port, Port}, 
					{host, Hostname},
					{from, self()},
					{mfa, {?MODULE, erlang_ssl_receive, [Data]}},
					{options, [{reuse_sessions, false} | ClientOpts]}]),
    
    ssl_test_lib:check_result(Server, ok, Client, ok),
    ssl_test_lib:close(Server),
    ssl_test_lib:close(Client).

%%--------------------------------------------------------------------
client_renegotiate_reused_session() ->
    [{doc,"Test ssl:renegotiate/1 on client when the ssl session will be reused."}].
client_renegotiate_reused_session(Config) when is_list(Config) ->
    ServerOpts = ssl_test_lib:ssl_options(server_opts, Config),
    ClientOpts = ssl_test_lib:ssl_options(client_opts, Config),

    {ClientNode, ServerNode, Hostname} = ssl_test_lib:run_where(Config),

    Data = "From erlang to erlang",

    Server =
	ssl_test_lib:start_server([{node, ServerNode}, {port, 0},
				   {from, self()},
				   {mfa, {?MODULE, erlang_ssl_receive, [Data]}},
				   {options, ServerOpts}]),
    Port = ssl_test_lib:inet_port(Server),

    Client = ssl_test_lib:start_client([{node, ClientNode}, {port, Port}, 
					{host, Hostname},
					{from, self()},
					{mfa, {?MODULE,
					       renegotiate_reuse_session, [Data]}},
					{options, [{reuse_sessions, true} | ClientOpts]}]),
    
    ssl_test_lib:check_result(Client, ok, Server, ok),
    ssl_test_lib:close(Server),
    ssl_test_lib:close(Client).
%%--------------------------------------------------------------------
server_renegotiate_reused_session() ->
    [{doc,"Test ssl:renegotiate/1 on server when the ssl session will be reused."}].
server_renegotiate_reused_session(Config) when is_list(Config) ->
    ServerOpts = ssl_test_lib:ssl_options(server_opts, Config),
    ClientOpts = ssl_test_lib:ssl_options(client_opts, Config),

    {ClientNode, ServerNode, Hostname} = ssl_test_lib:run_where(Config),
    
    Data = "From erlang to erlang",

    Server = ssl_test_lib:start_server([{node, ServerNode}, {port, 0},
					{from, self()},
					{mfa, {?MODULE,
					       renegotiate_reuse_session, [Data]}},
					{options, ServerOpts}]),
    Port = ssl_test_lib:inet_port(Server),
    
    Client = ssl_test_lib:start_client([{node, ClientNode}, {port, Port},
					{host, Hostname},
					{from, self()},
					{mfa, {?MODULE, erlang_ssl_receive, [Data]}},
					{options, [{reuse_sessions, true} | ClientOpts]}]),

    ssl_test_lib:check_result(Server, ok, Client, ok),
    ssl_test_lib:close(Server),
    ssl_test_lib:close(Client).
%%--------------------------------------------------------------------
client_no_wrap_sequence_number() ->
    [{doc,"Test that erlang client will renegotiate session when",
     "max sequence number celing is about to be reached. Although"
     "in the testcase we use the test option renegotiate_at"
     " to lower treashold substantially."}].

client_no_wrap_sequence_number(Config) when is_list(Config) ->
    ServerOpts = ssl_test_lib:ssl_options(server_opts, Config),
    ClientOpts = ssl_test_lib:ssl_options(client_opts, Config),

    {ClientNode, ServerNode, Hostname} = ssl_test_lib:run_where(Config),

    ErlData = "From erlang to erlang",
    N = 12,

    Server =
	ssl_test_lib:start_server([{node, ServerNode}, {port, 0},
				   {from, self()},
				   {mfa, {ssl_test_lib, no_result, []}},
				   {options, ServerOpts}]),
    Port = ssl_test_lib:inet_port(Server),

    Version = ssl_test_lib:protocol_version(Config, tuple),

    Client = ssl_test_lib:start_client([{node, ClientNode}, {port, Port},
					{host, Hostname},
					{from, self()},
					{mfa, {ssl_test_lib,
					       trigger_renegotiate, [[ErlData, treashold(N, Version)]]}},
					{options, [{reuse_sessions, false},
						   {renegotiate_at, N} | ClientOpts]}]),

    ssl_test_lib:check_result(Client, ok),
    ssl_test_lib:close(Server),
    ssl_test_lib:close(Client).

%%--------------------------------------------------------------------
server_no_wrap_sequence_number() ->
    [{doc, "Test that erlang server will renegotiate session when",
     "max sequence number celing is about to be reached. Although"
     "in the testcase we use the test option renegotiate_at"
     " to lower treashold substantially."}].

server_no_wrap_sequence_number(Config) when is_list(Config) ->
    ServerOpts = ssl_test_lib:ssl_options(server_opts, Config),
    ClientOpts = ssl_test_lib:ssl_options(client_opts, Config),

    {ClientNode, ServerNode, Hostname} = ssl_test_lib:run_where(Config),

    Data = "From erlang to erlang",
    N = 12,

    Server = ssl_test_lib:start_server([{node, ServerNode}, {port, 0},
					{from, self()},
					{mfa, {ssl_test_lib,
					       trigger_renegotiate, [[Data, N+2]]}},
					{options, [{renegotiate_at, N} | ServerOpts]}]),
    Port = ssl_test_lib:inet_port(Server),

    Client = ssl_test_lib:start_client([{node, ClientNode}, {port, Port},
					{host, Hostname},
					{from, self()},
					{mfa, {ssl_test_lib, no_result, []}},
					{options, [{reuse_sessions, false} | ClientOpts]}]),

    ssl_test_lib:check_result(Server, ok),
    ssl_test_lib:close(Server),
    ssl_test_lib:close(Client).

%%--------------------------------------------------------------------
der_input() ->
    [{doc,"Test to input certs and key as der"}].

der_input(Config) when is_list(Config) ->
    DataDir = proplists:get_value(data_dir, Config),
    DHParamFile = filename:join(DataDir, "dHParam.pem"),

    {status, _, _, StatusInfo} = sys:get_status(whereis(ssl_manager)),
    [_, _,_, _, Prop] = StatusInfo,
    State = ssl_test_lib:state(Prop),
    [CADb | _] = element(6, State),

    Size = ets:info(CADb, size),

    SeverVerifyOpts = ssl_test_lib:ssl_options(server_opts, Config),
    {ServerCert, ServerKey, ServerCaCerts, DHParams} = der_input_opts([{dhfile, DHParamFile} |
								       SeverVerifyOpts]),
    ClientVerifyOpts = ssl_test_lib:ssl_options(client_opts, Config),
    {ClientCert, ClientKey, ClientCaCerts, DHParams} = der_input_opts([{dhfile, DHParamFile} |
								       ClientVerifyOpts]),
    ServerOpts = [{verify, verify_peer}, {fail_if_no_peer_cert, true},
		  {dh, DHParams},
		  {cert, ServerCert}, {key, ServerKey}, {cacerts, ServerCaCerts}],
    ClientOpts = [{verify, verify_peer}, {fail_if_no_peer_cert, true},
		  {dh, DHParams},
		  {cert, ClientCert}, {key, ClientKey}, {cacerts, ClientCaCerts}],
    {ClientNode, ServerNode, Hostname} = ssl_test_lib:run_where(Config),
    Server = ssl_test_lib:start_server([{node, ServerNode}, {port, 0},
					{from, self()},
					{mfa, {ssl_test_lib, send_recv_result, []}},
					{options, [{active, false} | ServerOpts]}]),
    Port = ssl_test_lib:inet_port(Server),
    Client = ssl_test_lib:start_client([{node, ClientNode}, {port, Port},
					{host, Hostname},
					{from, self()},
					{mfa, {ssl_test_lib, send_recv_result, []}},
					{options, [{active, false} | ClientOpts]}]),

    ssl_test_lib:check_result(Server, ok, Client, ok),
    ssl_test_lib:close(Server),
    ssl_test_lib:close(Client),
    Size = ets:info(CADb, size).

%%--------------------------------------------------------------------
der_input_opts(Opts) ->
    Certfile = proplists:get_value(certfile, Opts),
    CaCertsfile = proplists:get_value(cacertfile, Opts),
    Keyfile = proplists:get_value(keyfile, Opts),
    Dhfile = proplists:get_value(dhfile, Opts),
    [{_, Cert, _}] = ssl_test_lib:pem_to_der(Certfile),
    [{Asn1Type, Key, _}]  = ssl_test_lib:pem_to_der(Keyfile),
    [{_, DHParams, _}]  = ssl_test_lib:pem_to_der(Dhfile),
    CaCerts =
	lists:map(fun(Entry) ->
			  {_, CaCert, _} = Entry,
			  CaCert
		  end, ssl_test_lib:pem_to_der(CaCertsfile)),
    {Cert, {Asn1Type, Key}, CaCerts, DHParams}.

%%--------------------------------------------------------------------
no_reuses_session_server_restart_new_cert() ->
    [{doc,"Check that a session is not reused if the server is restarted with a new cert."}].
no_reuses_session_server_restart_new_cert(Config) when is_list(Config) ->

    ClientOpts = ssl_test_lib:ssl_options(client_opts, Config),
    ServerOpts = ssl_test_lib:ssl_options(server_opts, Config),
    DsaServerOpts = ssl_test_lib:ssl_options(server_dsa_opts, Config),
    {ClientNode, ServerNode, Hostname} = ssl_test_lib:run_where(Config),

    Server =
	ssl_test_lib:start_server([{node, ServerNode}, {port, 0},
				   {from, self()},
		      {mfa, {ssl_test_lib, session_info_result, []}},
				   {options, ServerOpts}]),
    Port = ssl_test_lib:inet_port(Server),
    Client0 =
	ssl_test_lib:start_client([{node, ClientNode},
		      {port, Port}, {host, Hostname},
			    {mfa, {ssl_test_lib, no_result, []}},
		      {from, self()},  {options, ClientOpts}]),
    SessionInfo =
	receive
	    {Server, Info} ->
		Info
	end,

    %% Make sure session is registered
    ct:sleep(?SLEEP),
    Monitor = erlang:monitor(process, Server),
    ssl_test_lib:close(Server),
    ssl_test_lib:close(Client0),
    receive
	{'DOWN', Monitor, _, _, _} ->
	    ok
    end,
    
    Server1 =
	ssl_test_lib:start_server([{node, ServerNode}, {port, Port},
				   {from, self()},
		      {mfa, {ssl_test_lib, no_result, []}},
				   {options, DsaServerOpts}]),

    Client1 =
	ssl_test_lib:start_client([{node, ClientNode},
		      {port, Port}, {host, Hostname},
		      {mfa, {ssl_test_lib, session_info_result, []}},
		      {from, self()},  {options, ClientOpts}]),
    receive
	{Client1, SessionInfo} ->
	    ct:fail(session_reused_when_server_has_new_cert);
	{Client1, _Other} ->
	   ok
    end,
    ssl_test_lib:close(Server1),
    ssl_test_lib:close(Client1).

%%--------------------------------------------------------------------
no_reuses_session_server_restart_new_cert_file() ->
    [{doc,"Check that a session is not reused if a server is restarted with a new "
      "cert contained in a file with the same name as the old cert."}].

no_reuses_session_server_restart_new_cert_file(Config) when is_list(Config) ->
    ClientOpts = ssl_test_lib:ssl_options(client_opts, Config),
    ServerOpts = ssl_test_lib:ssl_options(server_verification_opts, Config),
    DsaServerOpts = ssl_test_lib:ssl_options(server_dsa_opts, Config),
    PrivDir =  proplists:get_value(priv_dir, Config),

    NewServerOpts0 = new_config(PrivDir, ServerOpts),
    {ClientNode, ServerNode, Hostname} = ssl_test_lib:run_where(Config),

    Server =
	ssl_test_lib:start_server([{node, ServerNode}, {port, 0},
				   {from, self()},
		      {mfa, {ssl_test_lib, session_info_result, []}},
				   {options, NewServerOpts0}]),
    Port = ssl_test_lib:inet_port(Server),
    Client0 =
	ssl_test_lib:start_client([{node, ClientNode},
		      {port, Port}, {host, Hostname},
			    {mfa, {ssl_test_lib, no_result, []}},
		      {from, self()},  {options, ClientOpts}]),
    SessionInfo =
	receive
	    {Server, Info} ->
		Info
	end,

    %% Make sure session is registered and we get
    %% new file time stamp when calling new_config!
    ct:sleep(?SLEEP* 2),
    ssl_test_lib:close(Server),
    ssl_test_lib:close(Client0),

    ssl:clear_pem_cache(),

    NewServerOpts1 = new_config(PrivDir, DsaServerOpts),

    Server1 =
	ssl_test_lib:start_server([{node, ServerNode}, {port, Port},
				   {from, self()},
		      {mfa, {ssl_test_lib, no_result, []}},
				   {options, NewServerOpts1}]),
    Client1 =
	ssl_test_lib:start_client([{node, ClientNode},
		      {port, Port}, {host, Hostname},
		      {mfa, {ssl_test_lib, session_info_result, []}},
				   {from, self()},  {options, ClientOpts}]),
    receive
	{Client1, SessionInfo} ->
	    ct:fail(session_reused_when_server_has_new_cert);
	{Client1, _Other} ->
	   ok
    end,
    ssl_test_lib:close(Server1),
    ssl_test_lib:close(Client1).

%%--------------------------------------------------------------------
defaults(Config) when is_list(Config)->
    Versions = ssl:versions(),
    true = lists:member(sslv3, proplists:get_value(available, Versions)),
    false = lists:member(sslv3,  proplists:get_value(supported, Versions)),
    true = lists:member('tlsv1', proplists:get_value(available, Versions)),
    true = lists:member('tlsv1',  proplists:get_value(supported, Versions)),
    true = lists:member('tlsv1.1', proplists:get_value(available, Versions)),
    true = lists:member('tlsv1.1',  proplists:get_value(supported, Versions)),
    true = lists:member('tlsv1.2', proplists:get_value(available, Versions)),
    true = lists:member('tlsv1.2',  proplists:get_value(supported, Versions)),    
    false = lists:member({rsa,rc4_128,sha}, ssl:cipher_suites()),
    true = lists:member({rsa,rc4_128,sha}, ssl:cipher_suites(all)),
    false = lists:member({rsa,des_cbc,sha}, ssl:cipher_suites()),
    true = lists:member({rsa,des_cbc,sha}, ssl:cipher_suites(all)),
    false = lists:member({dhe_rsa,des_cbc,sha}, ssl:cipher_suites()),
    true = lists:member({dhe_rsa,des_cbc,sha}, ssl:cipher_suites(all)),
    true = lists:member('dtlsv1.2', proplists:get_value(available_dtls, Versions)),
    true = lists:member('dtlsv1', proplists:get_value(available_dtls, Versions)),
    true = lists:member('dtlsv1.2', proplists:get_value(supported_dtls, Versions)),
    true = lists:member('dtlsv1', proplists:get_value(supported_dtls, Versions)).

%%--------------------------------------------------------------------
reuseaddr() ->
    [{doc,"Test reuseaddr option"}].

reuseaddr(Config) when is_list(Config) ->
    ClientOpts = ssl_test_lib:ssl_options(client_opts, Config),
    ServerOpts = ssl_test_lib:ssl_options(server_opts, Config),
    {ClientNode, ServerNode, Hostname} = ssl_test_lib:run_where(Config),
    Server =
	ssl_test_lib:start_server([{node, ServerNode}, {port, 0},
				   {from, self()},
				   {mfa, {ssl_test_lib, no_result, []}},
				   {options,  [{active, false} | ServerOpts]}]),
    Port = ssl_test_lib:inet_port(Server),
    Client =
	ssl_test_lib:start_client([{node, ClientNode}, {port, Port},
				   {host, Hostname},
				   {from, self()},
				   {mfa, {ssl_test_lib, no_result, []}},
				   {options, [{active, false} | ClientOpts]}]),
    ssl_test_lib:close(Server),
    ssl_test_lib:close(Client),
    
    Server1 =
	ssl_test_lib:start_server([{node, ServerNode}, {port, Port},
				   {from, self()},
				   {mfa, {ssl_test_lib, send_recv_result, []}},
				   {options,  [{active, false} | ServerOpts]}]),
    Client1 =
	ssl_test_lib:start_client([{node, ClientNode}, {port, Port},
				   {host, Hostname},
				   {from, self()},
				   {mfa, {ssl_test_lib, send_recv_result, []}},
				   {options, [{active, false} | ClientOpts]}]),

    ssl_test_lib:check_result(Server1, ok, Client1, ok),
    ssl_test_lib:close(Server1),
    ssl_test_lib:close(Client1).

%%--------------------------------------------------------------------
tls_tcp_reuseaddr() ->
    [{doc, "Reference test case."}].
tls_tcp_reuseaddr(Config) when is_list(Config) ->
    {ClientNode, ServerNode, Hostname} = ssl_test_lib:run_where(Config),
    Server =
	ssl_test_lib:start_server([{node, ServerNode}, {port, 0},
				   {from, self()},
				   {transport, gen_tcp},
				   {mfa, {ssl_test_lib, no_result, []}},
				   {options,  [{active, false}, {reuseaddr, true}]}]),
    Port = ssl_test_lib:inet_port(Server),
    Client =
	ssl_test_lib:start_client([{node, ClientNode}, {port, Port},
				   {host, Hostname},
                                   {transport, gen_tcp},
				   {from, self()},
				   {mfa, {ssl_test_lib, no_result, []}},
				   {options, [{active, false}]}]),
    ssl_test_lib:close(Server),
    ssl_test_lib:close(Client),
    
    Server1 =
	ssl_test_lib:start_server([{node, ServerNode}, {port, Port},
				   {from, self()},
				   {transport, gen_tcp},
				   {mfa, {?MODULE, tcp_send_recv_result, []}},
				   {options,  [{active, false}, {reuseaddr, true}]}]),
    Client1 =
	ssl_test_lib:start_client([{node, ClientNode}, {port, Port},
				   {host, Hostname},
				   {from, self()},
                                   {transport, gen_tcp}, 
				   {mfa, {?MODULE, tcp_send_recv_result, []}},
				   {options, [{active, false}]}]),

    ssl_test_lib:check_result(Server1, ok, Client1, ok),
    ssl_test_lib:close(Server1),
    ssl_test_lib:close(Client1).

%%--------------------------------------------------------------------

honor_server_cipher_order() ->
    [{doc,"Test API honor server cipher order."}].
honor_server_cipher_order(Config) when is_list(Config) ->
    ClientCiphers = [{dhe_rsa, aes_128_cbc, sha}, {dhe_rsa, aes_256_cbc, sha}],
    ServerCiphers = [{dhe_rsa, aes_256_cbc, sha}, {dhe_rsa, aes_128_cbc, sha}],
honor_cipher_order(Config, true, ServerCiphers, ClientCiphers, {dhe_rsa, aes_256_cbc, sha}).

honor_client_cipher_order() ->
    [{doc,"Test API honor server cipher order."}].
honor_client_cipher_order(Config) when is_list(Config) ->
    ClientCiphers = [{dhe_rsa, aes_128_cbc, sha}, {dhe_rsa, aes_256_cbc, sha}],
    ServerCiphers = [{dhe_rsa, aes_256_cbc, sha}, {dhe_rsa, aes_128_cbc, sha}],
honor_cipher_order(Config, false, ServerCiphers, ClientCiphers, {dhe_rsa, aes_128_cbc, sha}).

honor_cipher_order(Config, Honor, ServerCiphers, ClientCiphers, Expected) ->
    ClientOpts = ssl_test_lib:ssl_options(client_opts, Config),
    ServerOpts = ssl_test_lib:ssl_options(server_opts, Config),

    {ClientNode, ServerNode, Hostname} = ssl_test_lib:run_where(Config),

    Server = ssl_test_lib:start_server([{node, ServerNode}, {port, 0},
					{from, self()},
					{mfa, {?MODULE, connection_info_result, []}},
					{options, [{ciphers, ServerCiphers}, {honor_cipher_order, Honor}
						   | ServerOpts]}]),
    Port = ssl_test_lib:inet_port(Server),
    Client = ssl_test_lib:start_client([{node, ClientNode}, {port, Port},
					{host, Hostname},
					{from, self()},
					{mfa, {?MODULE, connection_info_result, []}},
					{options, [{ciphers, ClientCiphers}, {honor_cipher_order, Honor}
						   | ClientOpts]}]),

    Version = ssl_test_lib:protocol_version(Config),

    ServerMsg = ClientMsg = {ok, {Version, Expected}},

    ssl_test_lib:check_result(Server, ServerMsg, Client, ClientMsg),

    ssl_test_lib:close(Server),
    ssl_test_lib:close(Client).

%%--------------------------------------------------------------------
tls_ciphersuite_vs_version()  ->
    [{doc,"Test a SSLv3 client can not negotiate a TLSv* cipher suite."}].
tls_ciphersuite_vs_version(Config) when is_list(Config) ->
    
    {_ClientNode, ServerNode, Hostname} = ssl_test_lib:run_where(Config),
    ServerOpts = ssl_test_lib:ssl_options(server_opts, Config),
    
    Server = ssl_test_lib:start_server_error([{node, ServerNode}, {port, 0},
					      {from, self()},
					      {options, ServerOpts}]),
    Port = ssl_test_lib:inet_port(Server),
    
    {ok, Socket} = gen_tcp:connect(Hostname, Port, [binary, {active, false}]),
    ok = gen_tcp:send(Socket, 
		      <<22, 3,0, 49:16, % handshake, SSL 3.0, length
			1, 45:24, % client_hello, length
			3,0, % SSL 3.0
			16#deadbeef:256, % 32 'random' bytes = 256 bits
			0, % no session ID
			%% three cipher suites -- null, one with sha256 hash and one with sha hash
			6:16, 0,255, 0,61, 0,57, 
			1, 0 % no compression
		      >>),
    {ok, <<22, RecMajor:8, RecMinor:8, _RecLen:16, 2, HelloLen:24>>} = gen_tcp:recv(Socket, 9, 10000),
    {ok, <<HelloBin:HelloLen/binary>>} = gen_tcp:recv(Socket, HelloLen, 5000),
    ServerHello = tls_handshake:decode_handshake({RecMajor, RecMinor}, 2, HelloBin, false),
    case ServerHello of
	#server_hello{server_version = {3,0}, cipher_suite = <<0,57>>} -> 
	    ok;
	_ ->
	    ct:fail({unexpected_server_hello, ServerHello})
    end.
			
%%--------------------------------------------------------------------
conf_signature_algs() ->
    [{doc,"Test to set the signature_algs option on both client and server"}].
conf_signature_algs(Config) when is_list(Config) -> 
    ClientOpts = ssl_test_lib:ssl_options(client_opts, Config),
    ServerOpts = ssl_test_lib:ssl_options(server_opts, Config),
    {ClientNode, ServerNode, Hostname} = ssl_test_lib:run_where(Config),
    Server = 
	ssl_test_lib:start_server([{node, ServerNode}, {port, 0}, 
				   {from, self()}, 
				   {mfa, {ssl_test_lib, send_recv_result, []}},
				   {options,  [{active, false}, {signature_algs, [{sha256, rsa}]} | ServerOpts]}]),
    Port = ssl_test_lib:inet_port(Server),
    Client = 
	ssl_test_lib:start_client([{node, ClientNode}, {port, Port}, 
				   {host, Hostname},
				   {from, self()}, 
				   {mfa, {ssl_test_lib, send_recv_result, []}},
				   {options, [{active, false}, {signature_algs, [{sha256, rsa}]} | ClientOpts]}]),
    
    ct:log("Testcase ~p, Client ~p  Server ~p ~n",
			 [self(), Client, Server]),
    
    ssl_test_lib:check_result(Server, ok, Client, ok),
    
    ssl_test_lib:close(Server),
    ssl_test_lib:close(Client).


%%--------------------------------------------------------------------
no_common_signature_algs()  ->
    [{doc,"Set the signature_algs option so that there client and server does not share any hash sign algorithms"}].
no_common_signature_algs(Config) when is_list(Config) ->
    
    ClientOpts = ssl_test_lib:ssl_options(client_opts, Config),
    ServerOpts = ssl_test_lib:ssl_options(server_opts, Config),

    {ClientNode, ServerNode, Hostname} = ssl_test_lib:run_where(Config),


    Server = ssl_test_lib:start_server_error([{node, ServerNode}, {port, 0},
					      {from, self()},
					      {options, [{signature_algs, [{sha256, rsa}]}
							 | ServerOpts]}]),
    Port = ssl_test_lib:inet_port(Server),
    Client = ssl_test_lib:start_client_error([{node, ClientNode}, {port, Port},
					      {host, Hostname},
					      {from, self()}, 
					      {options, [{signature_algs, [{sha384, rsa}]}
							 | ClientOpts]}]),
    
    ssl_test_lib:check_result(Server, {error, {tls_alert, "insufficient security"}},
			      Client, {error, {tls_alert, "insufficient security"}}).
    						
%%--------------------------------------------------------------------

tls_dont_crash_on_handshake_garbage() ->
    [{doc, "Ensure SSL server worker thows an alert on garbage during handshake "
      "instead of crashing and exposing state to user code"}].

tls_dont_crash_on_handshake_garbage(Config) ->
    ServerOpts = ssl_test_lib:ssl_options(server_opts, Config),

    {_ClientNode, ServerNode, Hostname} = ssl_test_lib:run_where(Config),

    Server = ssl_test_lib:start_server([{node, ServerNode}, {port, 0},
					{from, self()},
					{mfa, {ssl_test_lib, send_recv_result_active, []}},
					{options, ServerOpts}]),
    unlink(Server), monitor(process, Server),
    Port = ssl_test_lib:inet_port(Server),

    {ok, Socket} = gen_tcp:connect(Hostname, Port, [binary, {active, false}]),

    % Send hello and garbage record
    ok = gen_tcp:send(Socket,
                      [<<22, 3,3, 49:16, 1, 45:24, 3,3, % client_hello
                         16#deadbeef:256, % 32 'random' bytes = 256 bits
                         0, 6:16, 0,255, 0,61, 0,57, 1, 0 >>, % some hello values

                       <<22, 3,3, 5:16, 92,64,37,228,209>> % garbage
                      ]),
    % Send unexpected change_cipher_spec
    ok = gen_tcp:send(Socket, <<20, 0,0,12, 111,40,244,7,137,224,16,109,197,110,249,152>>),

    % Ensure we receive an alert, not sudden disconnect
    {ok, <<21, _/binary>>} = drop_handshakes(Socket, 1000).

drop_handshakes(Socket, Timeout) ->
    {ok, <<RecType:8, _RecMajor:8, _RecMinor:8, RecLen:16>> = Header} = gen_tcp:recv(Socket, 5, Timeout),
    {ok, <<Frag:RecLen/binary>>} = gen_tcp:recv(Socket, RecLen, Timeout),
    case RecType of
        22 -> drop_handshakes(Socket, Timeout);
        _ -> {ok, <<Header/binary, Frag/binary>>}
    end.


%%--------------------------------------------------------------------

hibernate() ->
    [{doc,"Check that an SSL connection that is started with option "
      "{hibernate_after, 1000} indeed hibernates after 1000ms of "
      "inactivity"}].

hibernate(Config) ->
    ClientOpts = ssl_test_lib:ssl_options(client_opts, Config),
    ServerOpts = ssl_test_lib:ssl_options(server_opts, Config),

    {ClientNode, ServerNode, Hostname} = ssl_test_lib:run_where(Config),

    Server = ssl_test_lib:start_server([{node, ServerNode}, {port, 0},
					{from, self()},
					{mfa, {ssl_test_lib, send_recv_result_active, []}},
					{options, ServerOpts}]),
    Port = ssl_test_lib:inet_port(Server),
    {Client, #sslsocket{pid=Pid}} = ssl_test_lib:start_client([return_socket,
                    {node, ClientNode}, {port, Port},
					{host, Hostname},
					{from, self()},
					{mfa, {ssl_test_lib, send_recv_result_active, []}},
					{options, [{hibernate_after, 1000}|ClientOpts]}]),
    {current_function, _} =
        process_info(Pid, current_function),

    ssl_test_lib:check_result(Server, ok, Client, ok),
    
    timer:sleep(1500),
    {current_function, {erlang, hibernate, 3}} =
	process_info(Pid, current_function),
    
    ssl_test_lib:close(Server),
    ssl_test_lib:close(Client).

%%--------------------------------------------------------------------

hibernate_right_away() ->
    [{doc,"Check that an SSL connection that is configured to hibernate "
    "after 0 or 1 milliseconds hibernates as soon as possible and not "
    "crashes"}].

hibernate_right_away(Config) ->
    ClientOpts = ssl_test_lib:ssl_options(client_opts, Config),
    ServerOpts = ssl_test_lib:ssl_options(server_opts, Config),

    {ClientNode, ServerNode, Hostname} = ssl_test_lib:run_where(Config),

    StartServerOpts = [{node, ServerNode}, {port, 0},
                    {from, self()},
                    {mfa, {ssl_test_lib, send_recv_result_active, []}},
                    {options, ServerOpts}],
    StartClientOpts = [return_socket,
                    {node, ClientNode},
                    {host, Hostname},
                    {from, self()},
                    {mfa, {ssl_test_lib, send_recv_result_active, []}}],

    Server1 = ssl_test_lib:start_server(StartServerOpts),
    Port1 = ssl_test_lib:inet_port(Server1),
    {Client1, #sslsocket{pid = Pid1}} = ssl_test_lib:start_client(StartClientOpts ++
                    [{port, Port1}, {options, [{hibernate_after, 0}|ClientOpts]}]),

    ssl_test_lib:check_result(Server1, ok, Client1, ok),
  
     {current_function, {erlang, hibernate, 3}} =
	process_info(Pid1, current_function),
    ssl_test_lib:close(Server1),
    ssl_test_lib:close(Client1),
    
    Server2 = ssl_test_lib:start_server(StartServerOpts),
    Port2 = ssl_test_lib:inet_port(Server2),
    {Client2, #sslsocket{pid = Pid2}} = ssl_test_lib:start_client(StartClientOpts ++
                    [{port, Port2}, {options, [{hibernate_after, 1}|ClientOpts]}]),

    ssl_test_lib:check_result(Server2, ok, Client2, ok),

    ct:sleep(1000), %% Schedule out
    
    {current_function, {erlang, hibernate, 3}} =
	process_info(Pid2, current_function),

    ssl_test_lib:close(Server2),
    ssl_test_lib:close(Client2).

%%--------------------------------------------------------------------
listen_socket() ->
    [{doc,"Check error handling and inet compliance when calling API functions with listen sockets."}].

listen_socket(Config) ->
    ServerOpts = ssl_test_lib:ssl_options(server_opts, Config),
    {ok, ListenSocket} = ssl:listen(0, ServerOpts),

    %% This can be a valid thing to do as
    %% options are inherited by the accept socket
    ok = ssl:controlling_process(ListenSocket, self()),

    {ok, _} = ssl:sockname(ListenSocket),

    {error, enotconn} = ssl:send(ListenSocket, <<"data">>),
    {error, enotconn} = ssl:recv(ListenSocket, 0),
    {error, enotconn} = ssl:connection_information(ListenSocket),
    {error, enotconn} = ssl:peername(ListenSocket),
    {error, enotconn} = ssl:peercert(ListenSocket),
    {error, enotconn} = ssl:renegotiate(ListenSocket),
    {error, enotconn} = ssl:prf(ListenSocket, 'master_secret', <<"Label">>, client_random, 256),
    {error, enotconn} = ssl:shutdown(ListenSocket, read_write),

    ok = ssl:close(ListenSocket).
%%--------------------------------------------------------------------
tls_ssl_accept_timeout() ->
    [{doc,"Test ssl:ssl_accept timeout"}].

tls_ssl_accept_timeout(Config) ->
    process_flag(trap_exit, true),
    ServerOpts = ssl_test_lib:ssl_options(server_opts, Config),
    {_, ServerNode, Hostname} = ssl_test_lib:run_where(Config),
    Server = ssl_test_lib:start_server([{node, ServerNode}, {port, 0},
					{from, self()},
					{timeout, 5000},
					{mfa, {ssl_test_lib,
					       no_result_msg, []}},
					{options, ServerOpts}]),
    Port = ssl_test_lib:inet_port(Server),
    {ok, CSocket} = gen_tcp:connect(Hostname, Port, [binary, {active, true}]),

    receive
	{tcp_closed, CSocket} ->
	    ssl_test_lib:check_result(Server, {error, timeout}),
	    receive
		{'EXIT', Server, _} ->
		    %% Make sure supervisor had time to react on process exit
		    %% Could we come up with a better solution to this?
		    ct:sleep(500), 
		    [] = supervisor:which_children(tls_connection_sup)
	    end
    end.

%%--------------------------------------------------------------------
ssl_recv_timeout() ->
    [{doc,"Test ssl:ssl_accept timeout"}].

ssl_recv_timeout(Config) ->
    ServerOpts = ssl_test_lib:ssl_options(server_opts, Config),
    ClientOpts = ssl_test_lib:ssl_options(client_opts, Config),

    {ClientNode, ServerNode, Hostname} = ssl_test_lib:run_where(Config),

    Server =
	ssl_test_lib:start_server([{node, ServerNode}, {port, 0},
				   {from, self()},
				   {mfa, {?MODULE, send_recv_result_timeout_server, []}},
				   {options, [{active, false} | ServerOpts]}]),
    Port = ssl_test_lib:inet_port(Server),

    Client = ssl_test_lib:start_client([{node, ClientNode}, {port, Port},
					{host, Hostname},
					{from, self()},
					{mfa, {?MODULE,
					       send_recv_result_timeout_client, []}},
					{options, [{active, false} | ClientOpts]}]),

    ssl_test_lib:check_result(Client, ok, Server, ok),
    ssl_test_lib:close(Server),
    ssl_test_lib:close(Client).

%%--------------------------------------------------------------------
connect_twice() ->
    [{doc,""}].
connect_twice(Config) when is_list(Config) ->
    ClientOpts = ssl_test_lib:ssl_options(client_opts, Config),
    ServerOpts = ssl_test_lib:ssl_options(server_opts, Config),

    {ClientNode, ServerNode, Hostname} = ssl_test_lib:run_where(Config),

    Server =
	ssl_test_lib:start_server([{node, ServerNode}, {port, 0},
				   {from, self()},
				   {mfa, {ssl_test_lib, send_recv_result, []}},
				   {options,  [{keepalive, true},{active, false}
					       | ServerOpts]}]),
    Port = ssl_test_lib:inet_port(Server),
    Client =
	ssl_test_lib:start_client([{node, ClientNode}, {port, Port},
				   {host, Hostname},
				   {from, self()},
				   {mfa, {ssl_test_lib, send_recv_result, []}},
				   {options, [{keepalive, true},{active, false}
					      | ClientOpts]}]),
    Server ! listen,

    {Client1, #sslsocket{}} =
	ssl_test_lib:start_client([return_socket,
				   {node, ClientNode}, {port, Port},
				   {host, Hostname},
				   {from, self()},
				   {mfa, {ssl_test_lib, send_recv_result, []}},
				   {options, [{keepalive, true},{active, false}
					      | ClientOpts]}]),

    ct:log("Testcase ~p, Client ~p  Server ~p ~n",
			 [self(), Client, Server]),

    ssl_test_lib:check_result(Server, ok, Client, ok),
    ssl_test_lib:check_result(Server, ok, Client1, ok),

    ssl_test_lib:close(Server),
    ssl_test_lib:close(Client),
    ssl_test_lib:close(Client1).

%%--------------------------------------------------------------------
renegotiate_dos_mitigate_active() ->
    [{doc, "Mitigate DOS computational attack by not allowing client to renegotiate many times in a row",
      "immediately after each other"}].
renegotiate_dos_mitigate_active(Config) when is_list(Config) ->
    ServerOpts = ssl_test_lib:ssl_options(server_opts, Config),
    ClientOpts = ssl_test_lib:ssl_options(client_opts, Config),

    {ClientNode, ServerNode, Hostname} = ssl_test_lib:run_where(Config),

    Server =
	ssl_test_lib:start_server([{node, ServerNode}, {port, 0},
				   {from, self()},
				   {mfa, {ssl_test_lib, send_recv_result_active, []}},
				   {options, ServerOpts}]),
    Port = ssl_test_lib:inet_port(Server),

    Client = ssl_test_lib:start_client([{node, ClientNode}, {port, Port},
					{host, Hostname},
					{from, self()},
					{mfa, {?MODULE,
					       renegotiate_immediately, []}},
					{options, ClientOpts}]),

    ssl_test_lib:check_result(Client, ok, Server, ok),
    ssl_test_lib:close(Server),
    ssl_test_lib:close(Client).

%%--------------------------------------------------------------------
renegotiate_dos_mitigate_passive() ->
    [{doc, "Mitigate DOS computational attack by not allowing client to renegotiate many times in a row",
      "immediately after each other"}].
renegotiate_dos_mitigate_passive(Config) when is_list(Config) ->
    ServerOpts = ssl_test_lib:ssl_options(server_opts, Config),
    ClientOpts = ssl_test_lib:ssl_options(client_opts, Config),

    {ClientNode, ServerNode, Hostname} = ssl_test_lib:run_where(Config),

    Server =
	ssl_test_lib:start_server([{node, ServerNode}, {port, 0},
				   {from, self()},
				   {mfa, {ssl_test_lib, send_recv_result, []}},
				   {options, [{active, false} | ServerOpts]}]),
    Port = ssl_test_lib:inet_port(Server),
 
    Client = ssl_test_lib:start_client([{node, ClientNode}, {port, Port},
					{host, Hostname},
					{from, self()}, 
					{mfa, {?MODULE, 
					       renegotiate_immediately, []}},
					{options, ClientOpts}]),
    
    ssl_test_lib:check_result(Client, ok, Server, ok), 
    ssl_test_lib:close(Server),
    ssl_test_lib:close(Client).

%%--------------------------------------------------------------------
renegotiate_dos_mitigate_absolute() ->
    [{doc, "Mitigate DOS computational attack by not allowing client to initiate renegotiation"}].
renegotiate_dos_mitigate_absolute(Config) when is_list(Config) ->
    ServerOpts = ssl_test_lib:ssl_options(server_opts, Config),
    ClientOpts = ssl_test_lib:ssl_options(client_opts, Config),

    {ClientNode, ServerNode, Hostname} = ssl_test_lib:run_where(Config),

    Server =
	ssl_test_lib:start_server([{node, ServerNode}, {port, 0},
				   {from, self()},
				   {mfa, {ssl_test_lib, send_recv_result_active, []}},
				   {options, [{client_renegotiation, false} | ServerOpts]}]),
    Port = ssl_test_lib:inet_port(Server),

    Client = ssl_test_lib:start_client([{node, ClientNode}, {port, Port},
					{host, Hostname},
					{from, self()},
					{mfa, {?MODULE,
					       renegotiate_rejected,
					       []}},
					{options, ClientOpts}]),

    ssl_test_lib:check_result(Client, ok, Server, ok),
    ssl_test_lib:close(Server),
    ssl_test_lib:close(Client).

%%--------------------------------------------------------------------
tls_tcp_error_propagation_in_active_mode() ->
    [{doc,"Test that process recives {ssl_error, Socket, closed} when tcp error ocurres"}].
tls_tcp_error_propagation_in_active_mode(Config) when is_list(Config) ->
    ClientOpts = ssl_test_lib:ssl_options(client_opts, Config),
    ServerOpts = ssl_test_lib:ssl_options(server_opts, Config),

    {ClientNode, ServerNode, Hostname} = ssl_test_lib:run_where(Config),

    Server  = ssl_test_lib:start_server([{node, ServerNode}, {port, 0},
					 {from, self()},
					 {mfa, {ssl_test_lib, no_result, []}},
					 {options, ServerOpts}]),
    Port = ssl_test_lib:inet_port(Server),
    {Client, #sslsocket{pid=Pid} = SslSocket} = ssl_test_lib:start_client([return_socket,
									   {node, ClientNode}, {port, Port},
									   {host, Hostname},
									   {from, self()},
									   {mfa, {?MODULE, receive_msg, []}},
									   {options, ClientOpts}]),

    {status, _, _, StatusInfo} = sys:get_status(Pid),
    [_, _,_, _, Prop] = StatusInfo,
    State = ssl_test_lib:state(Prop),
    Socket = element(11, State),

    %% Fake tcp error
    Pid ! {tcp_error, Socket, etimedout},

    ssl_test_lib:check_result(Client, {ssl_closed, SslSocket}).

%%--------------------------------------------------------------------
recv_error_handling() ->
    [{doc,"Special case of call error handling"}].
recv_error_handling(Config) when is_list(Config) ->
    ClientOpts = ssl_test_lib:ssl_options(client_opts, Config),
    ServerOpts = ssl_test_lib:ssl_options(server_opts, Config),

    {ClientNode, ServerNode, Hostname} = ssl_test_lib:run_where(Config),
    Server  = ssl_test_lib:start_server([{node, ServerNode}, {port, 0},
					  {from, self()},
					  {mfa, {?MODULE, recv_close, []}},
					 {options, [{active, false} | ServerOpts]}]),
    Port = ssl_test_lib:inet_port(Server),
    {_Client, #sslsocket{} = SslSocket} = ssl_test_lib:start_client([return_socket,
									   {node, ClientNode}, {port, Port},
									   {host, Hostname},
									   {from, self()},
									   {mfa, {ssl_test_lib, no_result, []}},
									   {options, ClientOpts}]),
    ssl:close(SslSocket),
    ssl_test_lib:check_result(Server, ok).

%%--------------------------------------------------------------------

rizzo() ->
    [{doc, "Test that there is a 1/n-1-split for non RC4 in 'TLS < 1.1' as it is
    vunrable to Rizzo/Dungon attack"}].

rizzo(Config) when is_list(Config) ->
    Prop = proplists:get_value(tc_group_properties, Config),
    Version = proplists:get_value(name, Prop),
    NVersion = ssl_test_lib:protocol_version(Config, tuple),
    Ciphers  = ssl:filter_cipher_suites(ssl:cipher_suites(all, NVersion),  
                                        [{key_exchange, 
                                          fun(Alg) when Alg == ecdh_rsa; Alg == ecdhe_rsa-> 
                                                  true;
                                             (_) -> 
                                                  false 
                                          end},
                                         {cipher, 
                                          fun(rc4_128) -> 
                                                  false;
                                             (_) -> 
                                                  true 
                                          end}]),

    run_send_recv_rizzo(Ciphers, Config, Version,
			 {?MODULE, send_recv_result_active_rizzo, []}).
%%--------------------------------------------------------------------
no_rizzo_rc4() ->
    [{doc,"Test that there is no 1/n-1-split for RC4 as it is not vunrable to Rizzo/Dungon attack"}].

no_rizzo_rc4(Config) when is_list(Config) ->
    Prop = proplists:get_value(tc_group_properties, Config),
    Version = proplists:get_value(name, Prop),
    NVersion = ssl_test_lib:protocol_version(Config, tuple),
    %% Test uses RSA certs
    Ciphers  = ssl:filter_cipher_suites(ssl_test_lib:rc4_suites(NVersion),  
                                        [{key_exchange, 
                                          fun(Alg) when Alg == ecdh_rsa; Alg == ecdhe_rsa-> 
                                                  true;
                                             (_) -> 
                                                  false 
                                          end}]),
    run_send_recv_rizzo(Ciphers, Config, Version,
			{?MODULE, send_recv_result_active_no_rizzo, []}).

rizzo_one_n_minus_one() ->
    [{doc,"Test that the 1/n-1-split mitigation of Rizzo/Dungon attack can be explicitly selected"}].

rizzo_one_n_minus_one(Config) when is_list(Config) ->
    Prop = proplists:get_value(tc_group_properties, Config),
    Version = proplists:get_value(name, Prop),
    NVersion = ssl_test_lib:protocol_version(Config, tuple),
    Ciphers  = ssl:filter_cipher_suites(ssl:cipher_suites(all, NVersion),
                                        [{key_exchange, 
                                          fun(Alg) when Alg == ecdh_rsa; Alg == ecdhe_rsa-> 
                                                  true;
                                             (_) -> 
                                                  false 
                                          end}, 
                                         {cipher, 
                                          fun(rc4_128) ->
                                                  false;
                                             (_) -> 
                                                  true 
                                          end}]),
    run_send_recv_rizzo(Ciphers, Config, Version,
                        {?MODULE, send_recv_result_active_rizzo, []}).

rizzo_zero_n() ->
    [{doc,"Test that the 0/n-split mitigation of Rizzo/Dungon attack can be explicitly selected"}].

rizzo_zero_n(Config) when is_list(Config) ->
    Prop = proplists:get_value(tc_group_properties, Config),
    Version = proplists:get_value(name, Prop),
    NVersion = ssl_test_lib:protocol_version(Config, tuple),
    Ciphers  = ssl:filter_cipher_suites(ssl:cipher_suites(default, NVersion),
                                        [{cipher, 
                                          fun(rc4_128) ->
                                                  false;
                                             (_) -> 
                                                  true 
                                          end}]),
    run_send_recv_rizzo(Ciphers, Config, Version,
			 {?MODULE, send_recv_result_active_no_rizzo, []}).

rizzo_disabled() ->
    [{doc,"Test that the mitigation of Rizzo/Dungon attack can be explicitly disabled"}].

rizzo_disabled(Config) when is_list(Config) ->
    Prop = proplists:get_value(tc_group_properties, Config),
    Version = proplists:get_value(name, Prop),
    NVersion = ssl_test_lib:protocol_version(Config, tuple),
    Ciphers  = ssl:filter_cipher_suites(ssl:cipher_suites(default, NVersion),
                                        [{cipher, 
                                          fun(rc4_128) ->
                                                  false;
                                             (_) -> 
                                                  true 
                                          end}]),
    run_send_recv_rizzo(Ciphers, Config, Version,
			 {?MODULE, send_recv_result_active_no_rizzo, []}).

%%--------------------------------------------------------------------
new_server_wants_peer_cert() ->
    [{doc, "Test that server configured to do client certification does"
      " not reuse session without a client certificate."}].
new_server_wants_peer_cert(Config) when is_list(Config) ->
    ServerOpts = ssl_test_lib:ssl_options(server_opts, Config),
    VServerOpts = [{verify, verify_peer}, {fail_if_no_peer_cert, true}
		  | ssl_test_lib:ssl_options(server_verification_opts, Config)],
    ClientOpts = ssl_test_lib:ssl_options(client_verification_opts, Config),

    {ClientNode, ServerNode, Hostname} = ssl_test_lib:run_where(Config),

    Server =
	ssl_test_lib:start_server([{node, ServerNode}, {port, 0},
				   {from, self()},
				   {mfa, {?MODULE, peercert_result, []}},
				   {options,  [ServerOpts]}]),
    Port = ssl_test_lib:inet_port(Server),
    Client =
	ssl_test_lib:start_client([{node, ClientNode}, {port, Port},
				   {host, Hostname},
				   {from, self()},
				   {mfa, {ssl_test_lib, no_result, []}},
				   {options, ClientOpts}]),

    Monitor = erlang:monitor(process, Server),
    ssl_test_lib:close(Server),
    ssl_test_lib:close(Client),
    receive
	{'DOWN', Monitor, _, _, _} ->
	    ok
    end,
    
    Server1 = ssl_test_lib:start_server([{node, ServerNode}, {port, Port},
					 {from, self()},
					 {mfa, {?MODULE, peercert_result, []}},
					 {options,  VServerOpts}]), 
    Client1 =
	ssl_test_lib:start_client([{node, ClientNode}, {port, Port},
				   {host, Hostname},
				   {from, self()},
				   {mfa, {ssl_test_lib, no_result, []}},
				   {options, [ClientOpts]}]),

    CertFile = proplists:get_value(certfile, ClientOpts),
    [{'Certificate', BinCert, _}]= ssl_test_lib:pem_to_der(CertFile),

    ServerMsg = {error, no_peercert},
    Sever1Msg = {ok, BinCert},
   
    ssl_test_lib:check_result(Server, ServerMsg, Server1, Sever1Msg),

    ssl_test_lib:close(Server1),
    ssl_test_lib:close(Client),
    ssl_test_lib:close(Client1).

%%--------------------------------------------------------------------
session_cache_process_list() ->
    [{doc,"Test reuse of sessions (short handshake)"}].
session_cache_process_list(Config) when is_list(Config) ->
    session_cache_process(list,Config).
%%--------------------------------------------------------------------
session_cache_process_mnesia() ->
    [{doc,"Test reuse of sessions (short handshake)"}].
session_cache_process_mnesia(Config) when is_list(Config) ->
    session_cache_process(mnesia,Config).

%%--------------------------------------------------------------------

tls_versions_option() ->
    [{doc,"Test API versions option to connect/listen."}].
tls_versions_option(Config) when is_list(Config) ->
    ClientOpts = ssl_test_lib:ssl_options(client_opts, Config),
    ServerOpts = ssl_test_lib:ssl_options(server_opts, Config),

    Supported = proplists:get_value(supported, ssl:versions()),
    Available = proplists:get_value(available, ssl:versions()),
    {ClientNode, ServerNode, Hostname} = ssl_test_lib:run_where(Config),
    Server = ssl_test_lib:start_server([{node, ServerNode}, {port, 0}, 
					{from, self()}, 
					{mfa, {ssl_test_lib, send_recv_result_active, []}},
					{options, [{versions, Supported} | ServerOpts]}]),
    Port = ssl_test_lib:inet_port(Server),
    
    Client = ssl_test_lib:start_client([{node, ClientNode}, {port, Port}, 
					{host, Hostname},
					{from, self()}, 
					{mfa, {ssl_test_lib, send_recv_result_active, []}},
					{options, ClientOpts}]),
    
    ssl_test_lib:check_result(Server, ok, Client, ok),
    Server ! listen,				       
    
    ErrClient = ssl_test_lib:start_client_error([{node, ClientNode}, {port, Port}, 
						 {host, Hostname},
						 {from, self()},
						 {options, [{versions , Available -- Supported} | ClientOpts]}]),
    receive
	{Server, _} ->
	    ok
    end,	    
   
    ssl_test_lib:check_result(ErrClient, {error, {tls_alert, "protocol version"}}).


%%--------------------------------------------------------------------
unordered_protocol_versions_server() ->
    [{doc,"Test that the highest protocol is selected even" 
      " when it is not first in the versions list."}].

unordered_protocol_versions_server(Config) when is_list(Config) -> 
    ClientOpts = ssl_test_lib:ssl_options(client_opts, Config),
    ServerOpts = ssl_test_lib:ssl_options(server_opts, Config),  

    {ClientNode, ServerNode, Hostname} = ssl_test_lib:run_where(Config),
    Server = ssl_test_lib:start_server([{node, ServerNode}, {port, 0}, 
					{from, self()}, 
					{mfa, {?MODULE, connection_info_result, []}},
					{options, [{versions, ['tlsv1.1', 'tlsv1.2']} | ServerOpts]}]),
    Port = ssl_test_lib:inet_port(Server),
    
    Client = ssl_test_lib:start_client([{node, ClientNode}, {port, Port}, 
					{host, Hostname},
					{from, self()}, 
					{mfa, {?MODULE, connection_info_result, []}},
					{options, ClientOpts}]),
    CipherSuite = first_rsa_suite(ssl:cipher_suites()),
    ServerMsg = ClientMsg = {ok, {'tlsv1.2', CipherSuite}},    
    ssl_test_lib:check_result(Server, ServerMsg, Client, ClientMsg).

%%--------------------------------------------------------------------
unordered_protocol_versions_client() ->
    [{doc,"Test that the highest protocol is selected even" 
      " when it is not first in the versions list."}].

unordered_protocol_versions_client(Config) when is_list(Config) -> 
    ClientOpts = ssl_test_lib:ssl_options(client_opts, Config),
    ServerOpts = ssl_test_lib:ssl_options(server_opts, Config),  

    {ClientNode, ServerNode, Hostname} = ssl_test_lib:run_where(Config),
    Server = ssl_test_lib:start_server([{node, ServerNode}, {port, 0}, 
					{from, self()}, 
					{mfa, {?MODULE, connection_info_result, []}},
					{options, ServerOpts }]),
    Port = ssl_test_lib:inet_port(Server),
    
    Client = ssl_test_lib:start_client([{node, ClientNode}, {port, Port}, 
					{host, Hostname},
					{from, self()}, 
					{mfa, {?MODULE, connection_info_result, []}},
					{options,  [{versions, ['tlsv1.1', 'tlsv1.2']} | ClientOpts]}]),
 
    CipherSuite = first_rsa_suite(ssl:cipher_suites()),
    ServerMsg = ClientMsg = {ok, {'tlsv1.2', CipherSuite}},    
    ssl_test_lib:check_result(Server, ServerMsg, Client, ClientMsg).
  
%%--------------------------------------------------------------------
max_handshake_size() ->
    [{doc,"Test that we can set max_handshake_size to max value."}].

max_handshake_size(Config) when is_list(Config) -> 
    ClientOpts = ssl_test_lib:ssl_options(client_opts, Config),
    ServerOpts = ssl_test_lib:ssl_options(server_opts, Config),  

    {ClientNode, ServerNode, Hostname} = ssl_test_lib:run_where(Config),
    Server = ssl_test_lib:start_server([{node, ServerNode}, {port, 0}, 
					{from, self()}, 
					{mfa, {ssl_test_lib, send_recv_result_active, []}},
					{options,  [{max_handshake_size, 8388607} |ServerOpts]}]),
    Port = ssl_test_lib:inet_port(Server),
    
    Client = ssl_test_lib:start_client([{node, ClientNode}, {port, Port}, 
					{host, Hostname},
					{from, self()}, 
					{mfa, {ssl_test_lib, send_recv_result_active, []}},
					{options, [{max_handshake_size, 8388607} | ClientOpts]}]),
 
    ssl_test_lib:check_result(Server, ok, Client, ok).
  
%%--------------------------------------------------------------------

server_name_indication_option() ->
    [{doc,"Test API server_name_indication option to connect."}].
server_name_indication_option(Config) when is_list(Config) ->
    ClientOpts = ssl_test_lib:ssl_options(client_opts, Config),
    ServerOpts = ssl_test_lib:ssl_options(server_opts, Config),  

    {ClientNode, ServerNode, Hostname} = ssl_test_lib:run_where(Config),
    Server = ssl_test_lib:start_server([{node, ServerNode}, {port, 0}, 
					{from, self()}, 
					{mfa, {ssl_test_lib, send_recv_result_active, []}},
					{options, ServerOpts}]),
    Port = ssl_test_lib:inet_port(Server),
    
    Client0 = ssl_test_lib:start_client([{node, ClientNode}, {port, Port}, 
					 {host, Hostname},
					 {from, self()}, 
					 {mfa, {ssl_test_lib, send_recv_result_active, []}},
					 {options,  
					  [{server_name_indication, disable} | 
					   ClientOpts]}
					]),
    
    ssl_test_lib:check_result(Server, ok, Client0, ok),
    Server ! listen,				       
    
    Client1 = ssl_test_lib:start_client([{node, ClientNode}, {port, Port}, 
					 {host, Hostname},
					 {from, self()}, 
					 {mfa, {ssl_test_lib, send_recv_result_active, []}},
					 {options,
					  [{server_name_indication, Hostname} | ClientOpts]
					 }]),    
    ssl_test_lib:check_result(Server, ok, Client1, ok),
    ssl_test_lib:close(Server),
    ssl_test_lib:close(Client0),
    ssl_test_lib:close(Client1).
%%--------------------------------------------------------------------

accept_pool() ->
    [{doc,"Test having an accept pool."}].
accept_pool(Config) when is_list(Config) ->
    ClientOpts = ssl_test_lib:ssl_options(client_opts, Config),
    ServerOpts = ssl_test_lib:ssl_options(server_opts, Config),  

    {ClientNode, ServerNode, Hostname} = ssl_test_lib:run_where(Config),
    Server0 = ssl_test_lib:start_server([{node, ServerNode}, {port, 0}, 
					{from, self()}, 
					{accepters, 3},
					{mfa, {ssl_test_lib, send_recv_result_active, []}},
					{options, ServerOpts}]),
    Port = ssl_test_lib:inet_port(Server0),
    [Server1, Server2] = ssl_test_lib:accepters(2),

    Client0 = ssl_test_lib:start_client([{node, ClientNode}, {port, Port}, 
					 {host, Hostname},
					 {from, self()}, 
					 {mfa, {ssl_test_lib, send_recv_result_active, []}},
					 {options, ClientOpts}
					]),
    
    Client1 = ssl_test_lib:start_client([{node, ClientNode}, {port, Port}, 
					 {host, Hostname},
					 {from, self()}, 
					 {mfa, {ssl_test_lib, send_recv_result_active, []}},
					 {options, ClientOpts}
					]),
    
    Client2 = ssl_test_lib:start_client([{node, ClientNode}, {port, Port}, 
					 {host, Hostname},
					 {from, self()}, 
					 {mfa, {ssl_test_lib, send_recv_result_active, []}},
					 {options, ClientOpts}
					]),

    ssl_test_lib:check_ok([Server0, Server1, Server2, Client0, Client1, Client2]),
    
    ssl_test_lib:close(Server0),
    ssl_test_lib:close(Server1),
    ssl_test_lib:close(Server2),
    ssl_test_lib:close(Client0),
    ssl_test_lib:close(Client1),
    ssl_test_lib:close(Client2).
    

%%--------------------------------------------------------------------
%% Internal functions ------------------------------------------------
%%--------------------------------------------------------------------
send_recv_result(Socket) ->
    ssl:send(Socket, "Hello world"),
    {ok,"Hello world"} = ssl:recv(Socket, 11),
    ok.
tcp_send_recv_result(Socket) ->
    gen_tcp:send(Socket, "Hello world"),
    {ok,"Hello world"} = gen_tcp:recv(Socket, 11),
    ok.

basic_verify_test_no_close(Config) ->
    ClientOpts = ssl_test_lib:ssl_options(client_verification_opts, Config),
    ServerOpts = ssl_test_lib:ssl_options(server_verification_opts, Config),

    {ClientNode, ServerNode, Hostname} = ssl_test_lib:run_where(Config),

    Server = ssl_test_lib:start_server([{node, ServerNode}, {port, 0},
					{from, self()},
					{mfa, {ssl_test_lib, send_recv_result_active, []}},
					{options, ServerOpts}]),
    Port = ssl_test_lib:inet_port(Server),
    Client = ssl_test_lib:start_client([{node, ClientNode}, {port, Port},
					{host, Hostname},
					{from, self()},
					{mfa, {ssl_test_lib, send_recv_result_active, []}},
					{options, ClientOpts}]),

    ssl_test_lib:check_result(Server, ok, Client, ok),
    {Server, Client}.

basic_test(Config) ->
    ClientOpts = ssl_test_lib:ssl_options(client_opts, Config),
    ServerOpts = ssl_test_lib:ssl_options(server_opts, Config),

    {ClientNode, ServerNode, Hostname} = ssl_test_lib:run_where(Config),

    Server = ssl_test_lib:start_server([{node, ServerNode}, {port, 0},
					{from, self()},
					{mfa, {ssl_test_lib, send_recv_result_active, []}},
					{options, ServerOpts}]),
    Port = ssl_test_lib:inet_port(Server),
    Client = ssl_test_lib:start_client([{node, ClientNode}, {port, Port},
					{host, Hostname},
					{from, self()},
					{mfa, {ssl_test_lib, send_recv_result_active, []}},
					{options, ClientOpts}]),

    ssl_test_lib:check_result(Server, ok, Client, ok),
    ssl_test_lib:close(Server),
    ssl_test_lib:close(Client).

prf_create_plan(TlsVersions, PRFs, Results) ->
    lists:foldl(fun(Ver, Acc) ->
                        A = prf_ciphers_and_expected(Ver, PRFs, Results),
                        [A|Acc]
                end, [], TlsVersions).
prf_ciphers_and_expected(TlsVer, PRFs, Results) ->
    case TlsVer of
        TlsVer when TlsVer == sslv3 orelse TlsVer == tlsv1
                    orelse TlsVer == 'tlsv1.1' orelse TlsVer == 'dtlsv1' ->
            Ciphers = ssl:cipher_suites(),
            {_, Expected} = lists:keyfind(md5sha, 1, Results),
            [[{tls_ver, TlsVer}, {ciphers, Ciphers}, {expected, Expected}, {prf, md5sha}]];
        TlsVer when  TlsVer == 'tlsv1.2' orelse  TlsVer == 'dtlsv1.2'->
            lists:foldl(
              fun(PRF, Acc) ->
                      Ciphers = prf_get_ciphers(TlsVer, PRF),
                      case Ciphers of
                          [] ->
                              ct:log("No ciphers for PRF algorithm ~p. Skipping.", [PRF]),
                              Acc;
                          Ciphers ->
                              {_, Expected} = lists:keyfind(PRF, 1, Results),
                              [[{tls_ver, TlsVer}, {ciphers, Ciphers}, {expected, Expected},
                                {prf, PRF}] | Acc]
                      end
              end, [], PRFs)
    end.
prf_get_ciphers(_, PRF) ->
    lists:filter(
      fun(C) when tuple_size(C) == 4 andalso
                  element(4, C) == PRF -> 
              true;
         (_) -> 
              false
      end, 
      ssl:cipher_suites()).
prf_run_test(_, TlsVer, [], _, Prf) ->
    ct:fail({error, cipher_list_empty, TlsVer, Prf});
prf_run_test(Config, TlsVer, Ciphers, Expected, Prf) ->
    {ClientNode, ServerNode, Hostname} = ssl_test_lib:run_where(Config),
    BaseOpts = [{active, true}, {versions, [TlsVer]}, {ciphers, Ciphers}, {protocol, tls_or_dtls(TlsVer)}],
    ServerOpts = BaseOpts ++ proplists:get_value(server_opts, Config),
    ClientOpts = BaseOpts ++ proplists:get_value(client_opts, Config),
    Server = ssl_test_lib:start_server(
               [{node, ServerNode}, {port, 0}, {from, self()},
                {mfa, {?MODULE, prf_verify_value, [TlsVer, Expected, Prf]}},
                {options, ServerOpts}]),
    Port = ssl_test_lib:inet_port(Server),
    Client = ssl_test_lib:start_client(
               [{node, ClientNode}, {port, Port},
                {host, Hostname}, {from, self()},
                {mfa, {?MODULE, prf_verify_value, [TlsVer, Expected, Prf]}},
                {options, ClientOpts}]),
    ssl_test_lib:check_result(Server, ok, Client, ok),
    ssl_test_lib:close(Server),
    ssl_test_lib:close(Client).
prf_verify_value(Socket, TlsVer, Expected, Algo) ->
    Ret = ssl:prf(Socket, <<>>, <<>>, [<<>>], 16),
    case TlsVer of
        sslv3 ->
            case Ret of
                {error, undefined} -> ok;
                _ ->
                    {error, {expected, {error, undefined},
                             got, Ret, tls_ver, TlsVer, prf_algorithm, Algo}}
            end;
        _ ->
            case Ret of
                {ok, Expected} -> ok;
                {ok, Val} -> {error, {expected, Expected, got, Val, tls_ver, TlsVer,
                                      prf_algorithm, Algo}}
            end
    end.

send_recv_result_timeout_client(Socket) ->
    {error, timeout} = ssl:recv(Socket, 11, 500),
    {error, timeout} = ssl:recv(Socket, 11, 0),
    ssl:send(Socket, "Hello world"),
    receive
	Msg ->
	    io:format("Msg ~p~n",[Msg])
    after 500 ->
	    ok
    end,
    {ok, "Hello world"} = ssl:recv(Socket, 11, 500),
    ok.
send_recv_result_timeout_server(Socket) ->
    ssl:send(Socket, "Hello"),
    {ok, "Hello world"} = ssl:recv(Socket, 11),
    ssl:send(Socket, " world"),
    ok.

recv_close(Socket) ->
    {error, closed} = ssl:recv(Socket, 11),
    receive
	{_,{error,closed}} ->
	    error_extra_close_sent_to_user_process
    after 500 ->
	    ok
    end.


send_recv_result_active_rizzo(Socket) ->
    ssl:send(Socket, "Hello world"),
    receive 
	{ssl, Socket, "H"} ->
	    receive 
		{ssl, Socket, "ello world"} ->
		    ok
	    end
    end.

send_recv_result_active_no_rizzo(Socket) ->
    ssl:send(Socket, "Hello world"),
    receive 
	{ssl, Socket, "Hello world"} ->
	    ok
    end.

result_ok(_Socket) ->
    ok.

renegotiate(Socket, Data) ->
    ct:log("Renegotiating ~n", []),
    Result = ssl:renegotiate(Socket),
    ct:log("Result ~p~n", [Result]),
    ssl:send(Socket, Data),
    case Result of
	ok ->
	    ok;
	Other ->
	    Other
    end.

renegotiate_reuse_session(Socket, Data) ->
    %% Make sure session is registered
    ct:sleep(?SLEEP),
    renegotiate(Socket, Data).

renegotiate_immediately(Socket) ->
    receive
	{ssl, Socket, "Hello world"} ->
	    ok;
	%% Handle 1/n-1 splitting countermeasure Rizzo/Duong-Beast
	{ssl, Socket, "H"} ->
	    receive
		{ssl, Socket, "ello world"} ->
		    ok
	    end
    end,
    ok = ssl:renegotiate(Socket),  
    {error, renegotiation_rejected} = ssl:renegotiate(Socket),
    ct:sleep(?RENEGOTIATION_DISABLE_TIME + ?SLEEP),
    ok = ssl:renegotiate(Socket),
    ct:log("Renegotiated again"),
    ssl:send(Socket, "Hello world"),
    ok.

renegotiate_rejected(Socket) ->
    receive
	{ssl, Socket, "Hello world"} ->
	    ok;
	%% Handle 1/n-1 splitting countermeasure Rizzo/Duong-Beast
	{ssl, Socket, "H"} ->
	    receive
		{ssl, Socket, "ello world"} ->
		    ok
	    end
    end,
    {error, renegotiation_rejected} = ssl:renegotiate(Socket),
    {error, renegotiation_rejected} = ssl:renegotiate(Socket),
    ct:sleep(?RENEGOTIATION_DISABLE_TIME +1),
    {error, renegotiation_rejected} = ssl:renegotiate(Socket),
    ct:log("Failed to renegotiate again"),
    ssl:send(Socket, "Hello world"),
    ok.

rizzo_add_mitigation_option(Value, Config) ->
    lists:foldl(fun(Opt, Acc) ->
                    case proplists:get_value(Opt, Acc) of
                      undefined -> Acc;
                      C ->
                        N = lists:keystore(beast_mitigation, 1, C,
                                           {beast_mitigation, Value}),
                        lists:keystore(Opt, 1, Acc, {Opt, N})
                    end
                end, Config,
                [client_opts, client_dsa_opts, server_opts, server_dsa_opts,
                 server_ecdsa_opts, server_ecdh_rsa_opts]).
    
new_config(PrivDir, ServerOpts0) ->
    CaCertFile = proplists:get_value(cacertfile, ServerOpts0),
    CertFile = proplists:get_value(certfile, ServerOpts0),
    KeyFile = proplists:get_value(keyfile, ServerOpts0),
    NewCaCertFile = filename:join(PrivDir, "new_ca.pem"),
    NewCertFile = filename:join(PrivDir, "new_cert.pem"),
    NewKeyFile = filename:join(PrivDir, "new_key.pem"),
    file:copy(CaCertFile, NewCaCertFile),
    file:copy(CertFile, NewCertFile),
    file:copy(KeyFile, NewKeyFile),
    ServerOpts1 = proplists:delete(cacertfile, ServerOpts0),
    ServerOpts2 = proplists:delete(certfile, ServerOpts1),
    ServerOpts = proplists:delete(keyfile, ServerOpts2),

    {ok, PEM} = file:read_file(NewCaCertFile),
    ct:log("CA file content: ~p~n", [public_key:pem_decode(PEM)]),

    [{cacertfile, NewCaCertFile}, {certfile, NewCertFile},
     {keyfile, NewKeyFile} | ServerOpts].

session_cache_process(_Type,Config) when is_list(Config) ->
    reuse_session(Config).

init([Type]) ->
    ets:new(ssl_test, [named_table, public, set]),
    ets:insert(ssl_test, {type, Type}),
    case Type of
	list ->
	    spawn(fun() -> session_loop([]) end);
	mnesia ->
	    mnesia:start(),
	    {atomic,ok} = mnesia:create_table(sess_cache, []),
	    sess_cache
    end.

session_cb() ->
    [{type, Type}] = ets:lookup(ssl_test, type),
    Type.

terminate(Cache) ->
    case session_cb() of
	list ->
	    Cache ! terminate;
	mnesia ->
	    catch {atomic,ok} = 
		mnesia:delete_table(sess_cache)
    end.

lookup(Cache, Key) ->        
    case session_cb() of
	list ->
	    Cache ! {self(), lookup, Key},
	    receive {Cache, Res} -> Res end;
	mnesia ->
	    case mnesia:transaction(fun() -> 
					    mnesia:read(sess_cache, 
							Key, read) 
				    end) of
		{atomic, [{sess_cache, Key, Value}]} -> 
		    Value;
		_ -> 
		    undefined
	    end
	end.

update(Cache, Key, Value) ->
    case session_cb() of
	list ->
	    Cache ! {update, Key, Value};
	mnesia ->
	    {atomic, ok} = 
		mnesia:transaction(fun() -> 
					   mnesia:write(sess_cache, 
							{sess_cache, Key, Value}, write) 
				   end)
    end.

delete(Cache, Key) -> 
    case session_cb() of
	list ->
	    Cache ! {delete, Key};
	mnesia ->
	    {atomic, ok} = 
		mnesia:transaction(fun() -> 
					   mnesia:delete(sess_cache, Key) 
				   end)
    end.

foldl(Fun, Acc, Cache) -> 
    case session_cb() of
	list ->
	    Cache ! {self(),foldl,Fun,Acc},
	    receive {Cache, Res} -> Res end;
	mnesia ->
	    Foldl = fun() ->
			    mnesia:foldl(Fun, Acc, sess_cache)
		    end,
	    {atomic, Res} = mnesia:transaction(Foldl),
	    Res
    end.
    
select_session(Cache, PartialKey) ->
    case session_cb() of
	list ->
	    Cache ! {self(),select_session, PartialKey},
	    receive 
		{Cache, Res} -> 
		    Res 
	    end;
	mnesia ->
	    Sel = fun() ->
			  mnesia:select(Cache,
					[{{sess_cache,{PartialKey,'$1'}, '$2'},
					  [],['$$']}])
		  end,
	    {atomic, Res} = mnesia:transaction(Sel),
	    Res
    end.

session_loop(Sess) ->
    receive 
	terminate ->
	    ok;
	{Pid, lookup, Key} ->
	    case lists:keysearch(Key,1,Sess) of
		{value, {Key,Value}} ->
		    Pid ! {self(), Value};
		_ -> 
		    Pid ! {self(), undefined}
	    end,
	    session_loop(Sess);
	{update, Key, Value} ->
	    NewSess = [{Key,Value}| lists:keydelete(Key,1,Sess)],
	    session_loop(NewSess);
	{delete, Key} ->
	    session_loop(lists:keydelete(Key,1,Sess));
	{Pid,foldl,Fun,Acc} ->
	    Res = lists:foldl(Fun, Acc,Sess),
	    Pid ! {self(), Res},
	    session_loop(Sess);
	{Pid,select_session,PKey} ->
	    Sel = fun({{PKey0, Id},Session}, Acc) when PKey == PKey0 -> 
			  [[Id, Session]|Acc];
		     (_,Acc) -> 
			  Acc
		  end, 
	    Sessions = lists:foldl(Sel, [], Sess),
	    Pid ! {self(), Sessions},
	    session_loop(Sess)
    end.
	    

erlang_ssl_receive(Socket, Data) ->
    receive
	{ssl, Socket, Data} ->
	    io:format("Received ~p~n",[Data]),
	    ok;
	{ssl, Socket, Byte} when length(Byte) == 1 ->  %% Handle 1/n-1 splitting countermeasure Rizzo/Duong-Beast
	    io:format("Received ~p~n",[Byte]),
	    erlang_ssl_receive(Socket, tl(Data));
	Other ->
	    ct:fail({unexpected_message, Other})
    after timer:seconds(?SEC_RENEGOTIATION_TIMEOUT) * test_server:timetrap_scale_factor() ->
	    ct:fail({did_not_get, Data})
    end.

receive_msg(_) ->
    receive
	Msg ->
	   Msg
    end.

controlling_process_result(Socket, Pid, Msg) ->
    ok = ssl:controlling_process(Socket, Pid),
    %% Make sure other side has evaluated controlling_process
    %% before message is sent
    ct:sleep(?SLEEP),
    ssl:send(Socket, Msg),
    no_result_msg.

receive_s_rizzo_duong_beast() ->
    receive
	{ssl, _, "erver hello"} ->
	    receive
		{ssl, _, "C"} ->
		    receive
			{ssl, _, "lient hello"} ->
			    ok
		    end
	    end
    end.
receive_c_rizzo_duong_beast() ->
    receive
	{ssl, _, "lient hello"} ->
	    receive
		{ssl, _, "S"} ->
		    receive
			{ssl, _, "erver hello"} ->
			    ok
		    end
	    end
    end.

controller_dies_result(_Socket, _Pid, _Msg) ->
    receive Result -> Result end.

get_close(Pid, Where) ->
    receive
	{'EXIT', Pid, _Reason} ->
	    receive
		{_, {ssl_closed, Socket}} ->
		    ct:log("Socket closed ~p~n",[Socket]);
		Unexpected ->
		    ct:log("Unexpected ~p~n",[Unexpected]),
		    ct:fail({line, ?LINE-1})
	    after 5000 ->
		    ct:fail({timeout, {line, ?LINE, Where}})
	    end;
	Unexpected ->
	    ct:log("Unexpected ~p~n",[Unexpected]),
	    ct:fail({line, ?LINE-1})
    after 5000 ->
	    ct:fail({timeout, {line, ?LINE, Where}})
    end.

run_send_recv_rizzo(Ciphers, Config, Version, Mfa) ->
    Result =  lists:map(fun(Cipher) ->
				rizzo_test(Cipher, Config, Version, Mfa) end,
			Ciphers),
    case lists:flatten(Result) of
	[] ->
	    ok;
	Error ->
	    ct:log("Cipher suite errors: ~p~n", [Error]),
	    ct:fail(cipher_suite_failed_see_test_case_log)
    end.

rizzo_test(Cipher, Config, Version, Mfa) ->
   {ClientOpts, ServerOpts} = client_server_opts(Cipher, Config),
    {ClientNode, ServerNode, Hostname} = ssl_test_lib:run_where(Config),
    Server = ssl_test_lib:start_server([{node, ServerNode}, {port, 0},
					{from, self()},
			   {mfa, Mfa},
			   {options, [{active, true}, {ciphers, [Cipher]},
				       {versions, [Version]}
				      | ServerOpts]}]),
    Port  = ssl_test_lib:inet_port(Server),
    Client = ssl_test_lib:start_client([{node, ClientNode}, {port, Port},
					{host, Hostname},
			   {from, self()},
			   {mfa, Mfa},
			   {options, [{active, true}, {ciphers, [Cipher]}| ClientOpts]}]),

    Result = ssl_test_lib:check_result(Server, ok, Client, ok),
    ssl_test_lib:close(Server),
    ssl_test_lib:close(Client),
    case Result of
	ok ->
	    [];
	Error ->
	    [{Cipher, Error}]
    end.

client_server_opts(#{key_exchange := KeyAlgo}, Config)
  when KeyAlgo == rsa orelse
       KeyAlgo == dhe_rsa orelse
       KeyAlgo == ecdhe_rsa orelse
       KeyAlgo == rsa_psk orelse
       KeyAlgo == srp_rsa ->
    {ssl_test_lib:ssl_options(client_opts, Config),
     ssl_test_lib:ssl_options(server_opts, Config)};
client_server_opts(#{key_exchange := KeyAlgo}, Config) when KeyAlgo == dss orelse KeyAlgo == dhe_dss ->
    {ssl_test_lib:ssl_options(client_dsa_opts, Config),
     ssl_test_lib:ssl_options(server_dsa_opts, Config)};
client_server_opts(#{key_exchange := KeyAlgo}, Config) when KeyAlgo == ecdh_ecdsa orelse KeyAlgo == ecdhe_ecdsa ->
    {ssl_test_lib:ssl_options(client_opts, Config),
     ssl_test_lib:ssl_options(server_ecdsa_opts, Config)};
client_server_opts(#{key_exchange := KeyAlgo}, Config) when KeyAlgo == ecdh_rsa ->
    {ssl_test_lib:ssl_options(client_opts, Config),
     ssl_test_lib:ssl_options(server_ecdh_rsa_opts, Config)}.

run_suites(Ciphers, Config, Type) ->
    Version = ssl_test_lib:protocol_version(Config),
    ct:log("Running cipher suites ~p~n", [Ciphers]),
    {ClientOpts, ServerOpts} =
	case Type of
	    rsa ->
		{ssl_test_lib:ssl_options(client_verification_opts, Config),
                 [{ciphers, Ciphers} |
                  ssl_test_lib:ssl_options(server_verification_opts, Config)]};
	    dsa ->
		{ssl_test_lib:ssl_options(client_verification_opts, Config),
                 [{ciphers, Ciphers} |
		 ssl_test_lib:ssl_options(server_dsa_opts, Config)]};
	    anonymous ->
		%% No certs in opts!
		{ssl_test_lib:ssl_options(client_verification_opts, Config),
		 [{ciphers, Ciphers} |
                  ssl_test_lib:ssl_options([], Config)]};
	    psk ->
		{ssl_test_lib:ssl_options(client_psk, Config),
                 [{ciphers, Ciphers} | 
                  ssl_test_lib:ssl_options(server_psk, Config)]};
	    psk_with_hint ->
		{ssl_test_lib:ssl_options(client_psk, Config),
		 [{ciphers, Ciphers} |
                  ssl_test_lib:ssl_options(server_psk_hint, Config)
                 ]};
	    psk_anon ->
		{ssl_test_lib:ssl_options(client_psk, Config),
                 [{ciphers, Ciphers} |
                  ssl_test_lib:ssl_options(server_psk_anon, Config)]};
	    psk_anon_with_hint ->
		{ssl_test_lib:ssl_options(client_psk, Config),
                 [{ciphers, Ciphers} |
		 ssl_test_lib:ssl_options(server_psk_anon_hint, Config)]};
	    srp ->
		{ssl_test_lib:ssl_options(client_srp, Config),
		 ssl_test_lib:ssl_options(server_srp, Config)};
	    srp_anon ->
		{ssl_test_lib:ssl_options(client_srp, Config),
		 ssl_test_lib:ssl_options(server_srp_anon, Config)};
	    srp_dsa ->
		{ssl_test_lib:ssl_options(client_srp_dsa, Config),
		 ssl_test_lib:ssl_options(server_srp_dsa, Config)};
	    ecdsa ->
		{ssl_test_lib:ssl_options(client_verification_opts, Config),
                 [{ciphers, Ciphers} |
                  ssl_test_lib:ssl_options(server_ecdsa_opts, Config)]};
	    ecdh_rsa ->
		{ssl_test_lib:ssl_options(client_verification_opts, Config),
		 ssl_test_lib:ssl_options(server_ecdh_rsa_opts, Config)};
	    rc4_rsa ->
		{ssl_test_lib:ssl_options(client_verification_opts, Config),
		 [{ciphers, Ciphers} |
		  ssl_test_lib:ssl_options(server_verification_opts, Config)]};
	    rc4_ecdh_rsa ->
		{ssl_test_lib:ssl_options(client_verification_opts, Config),
		 [{ciphers, Ciphers} |
		  ssl_test_lib:ssl_options(server_ecdh_rsa_opts, Config)]};
	    rc4_ecdsa ->
		{ssl_test_lib:ssl_options(client_verification_opts, Config),
		 [{ciphers, Ciphers} |
		  ssl_test_lib:ssl_options(server_ecdsa_opts, Config)]};
	    des_dhe_rsa ->
		{ssl_test_lib:ssl_options(client_verification_opts, Config),
		 [{ciphers, Ciphers} |
		  ssl_test_lib:ssl_options(server_verification_opts, Config)]};
	    des_rsa ->
		{ssl_test_lib:ssl_options(client_verification_opts, Config),
		 [{ciphers, Ciphers} |
		  ssl_test_lib:ssl_options(server_verification_opts, Config)]};
            chacha_rsa ->
                {ssl_test_lib:ssl_options(client_verification_opts, Config),
                 [{ciphers, Ciphers} |
                  ssl_test_lib:ssl_options(server_verification_opts, Config)]};
            chacha_ecdsa ->
               	{ssl_test_lib:ssl_options(client_verification_opts, Config),
                 [{ciphers, Ciphers} |
                  ssl_test_lib:ssl_options(server_ecdsa_opts, Config)]} 
	end,
    Result =  lists:map(fun(Cipher) ->
				cipher(Cipher, Version, Config, ClientOpts, ServerOpts) end,
			ssl_test_lib:filter_suites(Ciphers, Version)),
    case lists:flatten(Result) of
	[] ->
	    ok;
	Error ->
	    ct:log("Cipher suite errors: ~p~n", [Error]),
	    ct:fail(cipher_suite_failed_see_test_case_log)
    end.

erlang_cipher_suite(Suite) when is_list(Suite)->
    ssl_cipher:erl_suite_definition(ssl_cipher:openssl_suite(Suite));
erlang_cipher_suite(Suite) ->
    Suite.

cipher(CipherSuite, Version, Config, ClientOpts, ServerOpts) ->
    %% process_flag(trap_exit, true),
    ct:log("Testing CipherSuite ~p~n", [CipherSuite]),
    ct:log("Server Opts ~p~n", [ServerOpts]),
    ct:log("Client Opts ~p~n", [ClientOpts]),
    {ClientNode, ServerNode, Hostname} = ssl_test_lib:run_where(Config),

    ErlangCipherSuite = erlang_cipher_suite(CipherSuite),

    ConnectionInfo = {ok, {Version, ErlangCipherSuite}},

    Server = ssl_test_lib:start_server([{node, ServerNode}, {port, 0},
					{from, self()},
			   {mfa, {ssl_test_lib, cipher_result, [ConnectionInfo]}},
			   {options, ServerOpts}]),
    Port = ssl_test_lib:inet_port(Server),
    Client = ssl_test_lib:start_client([{node, ClientNode}, {port, Port},
					{host, Hostname},
					{from, self()},
					{mfa, {ssl_test_lib, cipher_result, [ConnectionInfo]}},
					{options,
					 [{ciphers,[CipherSuite]} |
					  ClientOpts]}]),

    Result = ssl_test_lib:wait_for_result(Server, ok, Client, ok),

    ssl_test_lib:close(Server),
    ssl_test_lib:close(Client),

    case Result of
	ok ->
	    [];
	Error ->
	    [{ErlangCipherSuite, Error}]
    end.

connection_information_result(Socket) ->
    {ok, Info = [_ | _]} = ssl:connection_information(Socket),
    case  length(Info) > 3 of
	true -> 
	    %% Atleast one ssl_option() is set
	    ct:log("Info ~p", [Info]),
	    ok;
	false ->
	    ct:fail(no_ssl_options_returned)
    end.

connection_info_result(Socket) ->
    {ok, Info} = ssl:connection_information(Socket, [protocol, cipher_suite]),
    {ok, {proplists:get_value(protocol, Info), proplists:get_value(cipher_suite, Info)}}.
version_info_result(Socket) ->
    {ok, [{version, Version}]} = ssl:connection_information(Socket, [version]),
    {ok, Version}.

secret_connection_info_result(Socket) ->
    {ok, [{client_random, ClientRand}, {server_random, ServerRand}, {master_secret, MasterSecret}]} 
        = ssl:connection_information(Socket, [client_random, server_random, master_secret]),
    is_binary(ClientRand) andalso is_binary(ServerRand) andalso is_binary(MasterSecret). 
    
connect_dist_s(S) ->
    Msg = term_to_binary({erlang,term}),
    ok = ssl:send(S, Msg).

connect_dist_c(S) ->
    Test = binary_to_list(term_to_binary({erlang,term})),
    {ok, Test} = ssl:recv(S, 0, 10000),
    ok.

tls_downgrade_result(Socket) ->
    ok = ssl_test_lib:send_recv_result(Socket),
    case ssl:close(Socket, {self(), 10000})  of
	{ok, TCPSocket} -> 
	    inet:setopts(TCPSocket, [{active, true}]),
	    gen_tcp:send(TCPSocket, "Downgraded"),
	    receive 
		{tcp, TCPSocket, <<"Downgraded">>} ->
		    ok;
		{tcp_closed, TCPSocket} ->
		    ct:pal("Peer timed out, downgrade aborted"),
		    ok;
		Other ->
		   {error, Other}
	    end;
	{error, timeout} ->
	    ct:pal("Timed out, downgrade aborted"),
	    ok;
	Fail ->
	    {error, Fail}
    end.

tls_close(Socket) ->
    ok = ssl_test_lib:send_recv_result(Socket),
    ok = ssl:close(Socket, 5000).
    

 %% First two clauses handles 1/n-1 splitting countermeasure Rizzo/Duong-Beast
treashold(N, {3,0}) ->
    (N div 2) + 1;
treashold(N, {3,1}) ->
    (N div 2) + 1;
treashold(N, _) ->
    N + 1.

get_invalid_inet_option(Socket) ->
    {error, {options, {socket_options, foo, _}}} = ssl:getopts(Socket, [foo]),
    ok.

tls_shutdown_result(Socket, server) ->
    ssl:send(Socket, "Hej"),
    ssl:shutdown(Socket, write),
    {ok, "Hej hopp"} = ssl:recv(Socket, 8),
    ok;

tls_shutdown_result(Socket, client) ->
    {ok, "Hej"} = ssl:recv(Socket, 3),
    ssl:send(Socket, "Hej hopp"),
    ssl:shutdown(Socket, write),
    ok.

tls_shutdown_write_result(Socket, server) ->
    ct:sleep(?SLEEP),
    ssl:shutdown(Socket, write);
tls_shutdown_write_result(Socket, client) ->
    ssl:recv(Socket, 0).

dummy(_Socket) ->
    %% Should not happen as the ssl connection will not be established
    %% due to fatal handshake failiure
    exit(kill).

tls_shutdown_both_result(Socket, server) ->
    ct:sleep(?SLEEP),
    ssl:shutdown(Socket, read_write);
tls_shutdown_both_result(Socket, client) ->
    ssl:recv(Socket, 0).

peername_result(S) ->
    ssl:peername(S).

version_option_test(Config, Version) ->
    ClientOpts = ssl_test_lib:ssl_options(client_opts, Config),
    ServerOpts = ssl_test_lib:ssl_options(server_opts, Config),
    {ClientNode, ServerNode, Hostname} = ssl_test_lib:run_where(Config),
    Server = 
	ssl_test_lib:start_server([{node, ServerNode}, {port, 0}, 
				   {from, self()}, 
				   {mfa, {ssl_test_lib, send_recv_result, []}},
				   {options,  [{active, false}, {versions, [Version]}| ServerOpts]}]),
    Port = ssl_test_lib:inet_port(Server),
    Client = 
	ssl_test_lib:start_client([{node, ClientNode}, {port, Port}, 
				   {host, Hostname},
				   {from, self()}, 
				   {mfa, {ssl_test_lib, send_recv_result, []}},
				   {options, [{active, false}, {versions, [Version]}| ClientOpts]}]),
    
    ct:log("Testcase ~p, Client ~p  Server ~p ~n",
	   [self(), Client, Server]),
    
    ssl_test_lib:check_result(Server, ok, Client, ok),
    
    ssl_test_lib:close(Server),
    ssl_test_lib:close(Client).

try_recv_active(Socket) ->
    ssl:send(Socket, "Hello world"),
    {error, einval} = ssl:recv(Socket, 11),
    ok.
try_recv_active_once(Socket) ->
    {error, einval} = ssl:recv(Socket, 11),
    ok.

first_rsa_suite([{ecdhe_rsa, _, _} = Suite | _]) ->
    Suite;
first_rsa_suite([{dhe_rsa, _, _} = Suite| _]) ->
    Suite;
first_rsa_suite([{rsa, _, _} = Suite| _]) ->
    Suite;
first_rsa_suite([{ecdhe_rsa, _, _, _} = Suite | _]) ->
    Suite;
first_rsa_suite([{dhe_rsa, _, _, _} = Suite| _]) ->
    Suite;
first_rsa_suite([{rsa, _, _, _} = Suite| _]) ->
    Suite;
first_rsa_suite([_ | Rest]) ->
    first_rsa_suite(Rest).
    
wait_for_send(Socket) ->
    %% Make sure TLS process processed send message event
    _ = ssl:connection_information(Socket).

tls_or_dtls('dtlsv1') ->
    dtls;
tls_or_dtls('dtlsv1.2') ->
    dtls;
tls_or_dtls(_) ->
    tls.<|MERGE_RESOLUTION|>--- conflicted
+++ resolved
@@ -1295,16 +1295,14 @@
       " and prepend|append_cipher_suites/2"}].
 
 cipher_suites(Config) when is_list(Config) -> 
-<<<<<<< HEAD
-    MandatoryCipherSuiteTLS1_0TLS1_1 = {rsa,'3des_ede_cbc',sha},
-    MandatoryCipherSuiteTLS1_0TLS1_2 = {rsa,'aes_128_cbc',sha} ,
-    [_|_] = Suites = ssl:cipher_suites(), 
-    AllSuites = ssl:cipher_suites(all),
-    %% The mandantory suites will no longer be supported by default
-    %% due to security reasons
-    true = lists:member(MandatoryCipherSuiteTLS1_0TLS1_1, AllSuites),
-    true = lists:member(MandatoryCipherSuiteTLS1_0TLS1_2, AllSuites),
-=======
+    MandatoryCipherSuiteTLS1_0TLS1_1 = #{key_exchange => rsa,
+                                         cipher => '3des_ede_cbc',
+                                         mac => sha,
+                                         prf => default_prf},
+    MandatoryCipherSuiteTLS1_0TLS1_2 = #{key_exchange =>rsa,
+                                         cipher => 'aes_128_cbc',
+                                         mac => sha,
+                                         prf => default_prf}, 
     Version = ssl_test_lib:protocol_version(Config),
     All = [_|_] = ssl:cipher_suites(all, Version),
     Default = [_|_] = ssl:cipher_suites(default, Version),
@@ -1346,8 +1344,9 @@
     true = lists:member(Cipher, Default),
     false = lists:member(Cipher, Rest1),
     [] = lists:dropwhile(fun(X) -> not lists:member(X, Default) end, Anonymous),
-    [] = lists:dropwhile(fun(X) -> not lists:member(X, All) end, Anonymous).
-
+    [] = lists:dropwhile(fun(X) -> not lists:member(X, All) end, Anonymous),        
+    true = lists:member(MandatoryCipherSuiteTLS1_0TLS1_1, All),
+    true = lists:member(MandatoryCipherSuiteTLS1_0TLS1_2, All).
 
 %%--------------------------------------------------------------------
 
@@ -1355,12 +1354,11 @@
     [{doc,"Test API function cipher_suites/0"}].
 
 old_cipher_suites(Config) when is_list(Config) -> 
-    MandatoryCipherSuite = {rsa,'3des_ede_cbc',sha},
+    MandatoryCipherSuite = {rsa, '3des_ede_cbc', sha},
     [_|_] = Suites = ssl:cipher_suites(),
-    true = lists:member(MandatoryCipherSuite, Suites),
->>>>>>> 9be18662
     Suites = ssl:cipher_suites(erlang),
-    [_|_] =ssl:cipher_suites(openssl).
+    [_|_] = ssl:cipher_suites(openssl),
+    true = lists:member(MandatoryCipherSuite,  ssl:cipher_suites(all)).
 
 %%--------------------------------------------------------------------
 cipher_suites_mix() ->
