<?xml version="1.0" encoding="utf-8" ?>
<!DOCTYPE chapter SYSTEM "chapter.dtd">

<chapter>
  <header>
    <copyright>
      <year>1999</year><year>2018</year>
      <holder>Ericsson AB. All Rights Reserved.</holder>
    </copyright>
    <legalnotice>
      Licensed under the Apache License, Version 2.0 (the "License");
      you may not use this file except in compliance with the License.
      You may obtain a copy of the License at
 
          http://www.apache.org/licenses/LICENSE-2.0

      Unless required by applicable law or agreed to in writing, software
      distributed under the License is distributed on an "AS IS" BASIS,
      WITHOUT WARRANTIES OR CONDITIONS OF ANY KIND, either express or implied.
      See the License for the specific language governing permissions and
      limitations under the License.

    </legalnotice>

    <title>SSL Release Notes</title>
    <file>notes.xml</file>
  </header>
  <p>This document describes the changes made to the SSL application.</p>

<<<<<<< HEAD
<section><title>SSL 9.3.5</title>

    <section><title>Improvements and New Features</title>
      <list>
        <item>
          <p>
	    Enhance error handling for erroneous alerts from the
	    peer.</p>
          <p>
	    Own Id: OTP-15943</p>
        </item>
      </list>
    </section>

</section>

<section><title>SSL 9.3.4</title>

    <section><title>Fixed Bugs and Malfunctions</title>
      <list>
        <item>
          <p>
	    Fix handling of certificate decoding problems in TLS 1.3
	    similarly as in TLS 1.2.</p>
          <p>
	    Own Id: OTP-15900</p>
        </item>
        <item>
          <p>
	    Hibernation now works as expected in all cases, was
	    accidently broken by optimization efforts.</p>
          <p>
	    Own Id: OTP-15910</p>
        </item>
        <item>
          <p>
	    Fix interoperability problems with openssl when the TLS
	    1.3 server is configured wirh the option
	    signature_algs_cert.</p>
          <p>
	    Own Id: OTP-15913</p>
        </item>
      </list>
    </section>

</section>

<section><title>SSL 9.3.3</title>

    <section><title>Fixed Bugs and Malfunctions</title>
      <list>
        <item>
          <p>
	    Correct handshake handling, might cause strange symptoms
	    such as ASN.1 certificate decoding issues.</p>
          <p>
	    Own Id: OTP-15879 Aux Id: ERL-968 </p>
        </item>
        <item>
          <p>
	    Fix handling of the signature_algorithms_cert extension
	    in the ClientHello handshake message.</p>
          <p>
	    Own Id: OTP-15887 Aux Id: ERL-973 </p>
        </item>
        <item>
          <p>
	    Handle new ClientHello extensions when handshake is
	    paused by the {handshake, hello} ssl option.</p>
          <p>
	    Own Id: OTP-15888 Aux Id: ERL-975 </p>
        </item>
      </list>
    </section>

</section>

<section><title>SSL 9.3.2</title>

    <section><title>Fixed Bugs and Malfunctions</title>
      <list>
        <item>
          <p>
	    Returned "alert error string" is now same as logged alert
	    string</p>
          <p>
	    Own Id: OTP-15844</p>
        </item>
        <item>
          <p>
	    Fix returned extension map fields to follow the
	    documentation.</p>
          <p>
	    Own Id: OTP-15862 Aux Id: ERL-951 </p>
        </item>
        <item>
          <p>
	    Avoid DTLS crash due to missing gen_server return value
	    in DTLS packet demux process.</p>
          <p>
	    Own Id: OTP-15864 Aux Id: ERL-962 </p>
        </item>
      </list>
    </section>

</section>

<section><title>SSL 9.3.1</title>

    <section><title>Fixed Bugs and Malfunctions</title>
      <list>
        <item>
          <p>
	    Missing check of size of user_data_buffer made internal
	    socket behave as an active socket instead of active N.
	    This could cause memory problems.</p>
          <p>
	    Own Id: OTP-15825 Aux Id: ERL-934, OTP-15823 </p>
        </item>
      </list>
    </section>

</section>

<section><title>SSL 9.3</title>
=======
<section><title>SSL 9.2.3.5</title>
>>>>>>> 4e0ab84c

    <section><title>Fixed Bugs and Malfunctions</title>
      <list>
        <item>
          <p>
<<<<<<< HEAD
	    The distribution handshake with TLS distribution
	    (<c>inet_tls_dist</c>) does now utilize the socket option
	    <c>{nodelay, true}</c>, which decreases the distribution
	    setup time significantly.</p>
          <p>
	    Own Id: OTP-14792</p>
        </item>
        <item>
          <p>
	    Correct shutdown reason to avoid an incorrect crash
	    report</p>
          <p>
	    Own Id: OTP-15710 Aux Id: ERL-893 </p>
        </item>
        <item>
          <p>
	    Enhance documentation and type specifications.</p>
          <p>
	    Own Id: OTP-15746 Aux Id: ERIERL-333 </p>
        </item>
      </list>
    </section>


    <section><title>Improvements and New Features</title>
      <list>
        <item>
          <p>
	    TLS-1.0, TLS-1.1 and DTLS-1.0 are now considered legacy
	    and not supported by default</p>
          <p>
	    *** POTENTIAL INCOMPATIBILITY ***</p>
          <p>
	    Own Id: OTP-14865</p>
        </item>
        <item>
          <p>
	    Use new logger API in ssl. Introduce log levels and
	    verbose debug logging for SSL.</p>
          <p>
	    Own Id: OTP-15055</p>
        </item>
        <item>
          <p>
	    Add new API function str_to_suite/1, cipher_suites/3
	    (list cipher suites as rfc or OpenSSL name strings) and
	    suite_to_openssl_str/1</p>
          <p>
	    Own Id: OTP-15483 Aux Id: ERL-924 </p>
        </item>
        <item>
          <p>
	    Basic support for TLS 1.3 Server for experimental use.
	    The client is not yet functional, for more information
	    see the Standards Compliance chapter of the User's Guide.</p>
          <p>
	    Own Id: OTP-15591</p>
        </item>
        <item>
          <p>
	    Add support for PSK CCM ciphers from RFC 6655</p>
          <p>
	    Own Id: OTP-15626</p>
=======
	    Handling of zero size fragments in TLS could cause an
	    infinite loop. This has now been corrected.</p>
          <p>
	    Own Id: OTP-15328 Aux Id: ERIERL-379 </p>
>>>>>>> 4e0ab84c
        </item>
      </list>
    </section>

</section>

<section><title>SSL 9.2.3.4</title>

    <section><title>Fixed Bugs and Malfunctions</title>
      <list>
        <item>
          <p>
	    Hibernation now works as expected in all cases, was
	    accidently broken by optimization efforts.</p>
          <p>
	    Own Id: OTP-15910</p>
        </item>
      </list>
    </section>

</section>

<section><title>SSL 9.2.3.3</title>

    <section><title>Fixed Bugs and Malfunctions</title>
      <list>
        <item>
          <p>
	    Correct handshake handling, might cause strange symptoms
	    such as ASN.1 certificate decoding issues.</p>
          <p>
	    Own Id: OTP-15879 Aux Id: ERL-968 </p>
        </item>
      </list>
    </section>

</section>

<section><title>SSL 9.2.3.2</title>

    <section><title>Fixed Bugs and Malfunctions</title>
      <list>
        <item>
          <p>
	    Returned "alert error string" is now same as logged alert
	    string</p>
          <p>
	    Own Id: OTP-15844</p>
        </item>
      </list>
    </section>

</section>

<section><title>SSL 9.2.3.1</title>

    <section><title>Fixed Bugs and Malfunctions</title>
      <list>
        <item>
          <p>
	    Correct solution for retaining tcp flow control OTP-15802
	    (ERL-934) as to not break ssl:recv as reported in
	    (ERL-938)</p>
          <p>
	    Own Id: OTP-15823 Aux Id: ERL-934, ERL-938 </p>
        </item>
      </list>
    </section>

</section>

<section><title>SSL 9.2.3</title>

    <section><title>Fixed Bugs and Malfunctions</title>
      <list>
        <item>
          <p>
	    Missing check of size of user_data_buffer made internal
	    socket behave as an active socket instead of active N.
	    This could cause memory problems.</p>
          <p>
	    Own Id: OTP-15802 Aux Id: ERL-934 </p>
        </item>
      </list>
    </section>


    <section><title>Improvements and New Features</title>
      <list>
        <item>
          <p>
	    Back port of bug fix ERL-893 from OTP-22 and document
	    enhancements that will solve dialyzer warnings for users
	    of the ssl application.</p>
          <p>
	    This change also affects public_key, eldap (and inet
	    doc).</p>
          <p>
	    Own Id: OTP-15785 Aux Id: ERL-929, ERL-893, PR-2215 </p>
        </item>
      </list>
    </section>

</section>

<section><title>SSL 9.2.2</title>

    <section><title>Fixed Bugs and Malfunctions</title>
      <list>
        <item>
          <p>
	    With the default BEAST Mitigation strategy for TLS 1.0 an
	    empty TLS fragment could be sent after a one-byte
	    fragment. This glitch has been fixed.</p>
          <p>
	    Own Id: OTP-15054 Aux Id: ERIERL-346 </p>
        </item>
      </list>
    </section>

</section>

<section><title>SSL 9.2.1</title>

    <section><title>Fixed Bugs and Malfunctions</title>
      <list>
        <item>
          <p>
	    The timeout for a passive receive was sometimes not
	    cancelled and later caused a server crash. This bug has
	    now been corrected.</p>
          <p>
	    Own Id: OTP-14701 Aux Id: ERL-883, ERL-884 </p>
        </item>
        <item>
          <p>
	    Add tag for passive message (active N) in cb_info to
	    retain transport transparency.</p>
          <p>
	    Own Id: OTP-15679 Aux Id: ERL-861 </p>
        </item>
      </list>
    </section>

</section>

<section><title>SSL 9.2</title>

    <section><title>Fixed Bugs and Malfunctions</title>
      <list>
        <item>
          <p>
	    Fix bug that an incorrect return value for gen_statem
	    could be created when alert was a result of handling
	    renegotiation info extension</p>
          <p>
	    Own Id: OTP-15502</p>
        </item>
        <item>
          <p>
	    Correct check for 3des_ede_cbc, could cause ssl to claim
	    to support 3des_ede_cbc when cryptolib does not.</p>
          <p>
	    Own Id: OTP-15539</p>
        </item>
        <item>
          <p>
	    Improved DTLS error handling, avoids unexpected
	    connection failure in rare cases.</p>
          <p>
	    Own Id: OTP-15561</p>
        </item>
        <item>
          <p>
	    Corrected active once emulation bug that could cause the
	    ssl_closed meassage to not be sent. Bug introduced by
	    OTP-15449</p>
          <p>
	    Own Id: OTP-15666 Aux Id: ERIERL-316, </p>
        </item>
      </list>
    </section>


    <section><title>Improvements and New Features</title>
      <list>
        <item>
          <p>
	    Add client option {reuse_session, SessionID::binary()}
	    that can be used together with new option value
	    {reuse_sessions, save}. This makes it possible to reuse a
	    session from a specific connection establishment.</p>
          <p>
	    Own Id: OTP-15369</p>
        </item>
        <item>
          <p>
	    The Reason part of of the error return from the functions
	    connect and handshake has a better and documented format.
	    This will sometimes differ from previous returned
	    reasons, however those where only documented as term()
	    and should for that reason not be relied on.</p>
          <p>
	    *** POTENTIAL INCOMPATIBILITY ***</p>
          <p>
	    Own Id: OTP-15423</p>
        </item>
        <item>
          <p>
	    Refactor of state handling to improve TLS application
	    data throughput and reduce CPU overhead</p>
          <p>
	    Own Id: OTP-15445</p>
        </item>
        <item>
          <p>
	    The SSL code has been optimized in many small ways to
	    reduce CPU load for encryption/decryption, especially for
	    Erlang's distribution protocol over TLS.</p>
          <p>
	    Own Id: OTP-15529</p>
        </item>
        <item>
          <p>
	    Add support for active N</p>
          <p>
	    Own Id: OTP-15665 Aux Id: ERL-811, PR-2072 </p>
        </item>
      </list>
    </section>

</section>

<section><title>SSL 9.1.2</title>

    <section><title>Fixed Bugs and Malfunctions</title>
      <list>
        <item>
          <p>
	    Fix encoding of the SRP extension length field in ssl.
	    The old encoding of the SRP extension length could cause
	    interoperability problems with third party SSL
	    implementations when SRP was used.</p>
          <p>
	    Own Id: OTP-15477 Aux Id: ERL-790 </p>
        </item>
        <item>
          <p>
	    Guarantee active once data delivery, handling TCP stream
	    properly.</p>
          <p>
	    Own Id: OTP-15504 Aux Id: ERL-371 </p>
        </item>
        <item>
          <p>
	    Correct gen_statem returns for some error cases</p>
          <p>
	    Own Id: OTP-15505</p>
        </item>
      </list>
    </section>

</section>

<section><title>SSL 9.1.1</title>

    <section><title>Fixed Bugs and Malfunctions</title>
      <list>
        <item>
          <p>
	    Fixed renegotiation bug. Client did not handle server
	    initiated renegotiation correctly after rewrite to two
	    connection processes, due to ERL-622 commit
	    d87ac1c55188f5ba5cdf72384125d94d42118c18. This could
	    manifest it self as a " bad_record_mac" alert.</p>
          <p>
	    Also included are some optimizations</p>
          <p>
	    Own Id: OTP-15489 Aux Id: ERL-308 </p>
        </item>
      </list>
    </section>

</section>

<section><title>SSL 9.1</title>

    <section><title>Fixed Bugs and Malfunctions</title>
      <list>
        <item>
          <p>
	    PEM cache was not evicting expired entries due to due to
	    timezone confusion.</p>
          <p>
	    Own Id: OTP-15368</p>
        </item>
        <item>
          <p>
	    Make sure an error is returned if a "transport_accept
	    socket" is used in some other call than ssl:handshake* or
	    ssl:controlling_process</p>
          <p>
	    Own Id: OTP-15384 Aux Id: ERL-756 </p>
        </item>
        <item>
          <p>
	    Fix timestamp handling in the PEM-cache could cause
	    entries to not be invalidated at the correct time.</p>
          <p>
	    Own Id: OTP-15402</p>
        </item>
        <item>
          <p>
	    Extend check for undelivered data at closing, could under
	    some circumstances fail to deliver all data that was
	    actually received.</p>
          <p>
	    Own Id: OTP-15412 Aux Id: ERL-731 </p>
        </item>
        <item>
          <p>
	    Correct signature check for TLS-1.2 that allows different
	    algorithms for signature of peer cert and peer cert key.
	    Not all allowed combinations where accepted.</p>
          <p>
	    Own Id: OTP-15415 Aux Id: ERL-763 </p>
        </item>
        <item>
          <p>
	    Correct gen_statem return value, could cause
	    renegotiation to fail.</p>
          <p>
	    Own Id: OTP-15418 Aux Id: ERL-770 </p>
        </item>
      </list>
    </section>


    <section><title>Improvements and New Features</title>
      <list>
        <item>
          <p>
	    Add engine support for RSA key exchange</p>
          <p>
	    Own Id: OTP-15420 Aux Id: ERIERL-268 </p>
        </item>
        <item>
          <p>
	    ssl now uses active n internally to boost performance.
	    Old active once behavior can be restored by setting
	    application variable see manual page for ssl application
	    (man 6).</p>
          <p>
	    *** POTENTIAL INCOMPATIBILITY ***</p>
          <p>
	    Own Id: OTP-15449</p>
        </item>
      </list>
    </section>

</section>

<section><title>SSL 9.0.3</title>

    <section><title>Fixed Bugs and Malfunctions</title>
      <list>
        <item>
          <p>
	    Correct alert handling with new TLS sender process, from
	    ssl-9.0.2. CLOSE ALERTS could under some circumstances be
	    encoded using an incorrect cipher state. This would cause
	    the peer to regard them as unknown messages.</p>
          <p>
	    Own Id: OTP-15337 Aux Id: ERL-738 </p>
        </item>
        <item>
          <p>
	    Correct handling of socket packet option with new TLS
	    sender process, from ssl-9.0.2. When changing the socket
	    option {packet, 1|2|3|4} with ssl:setopts/2 the option
	    must internally be propagated to the sender process as
	    well as the reader process as this particular option also
	    affects the data to be sent.</p>
          <p>
	    Own Id: OTP-15348 Aux Id: ERL-747 </p>
        </item>
      </list>
    </section>

</section>

<section><title>SSL 9.0.2</title>

    <section><title>Fixed Bugs and Malfunctions</title>
      <list>
        <item>
          <p>
	    Use separate processes for sending and receiving
	    application data for TLS connections to avoid potential
	    deadlock that was most likely to occur when using TLS for
	    Erlang distribution. Note does not change the API.</p>
          <p>
	    Own Id: OTP-15122</p>
        </item>
        <item>
          <p>
	    Correct handling of empty server SNI extension</p>
          <p>
	    Own Id: OTP-15168</p>
        </item>
        <item>
          <p>
	    Correct PSK cipher suite handling and add
	    selected_cipher_suite to connection information</p>
          <p>
	    Own Id: OTP-15172</p>
        </item>
        <item>
          <p>
	    Adopt to the fact that cipher suite sign restriction are
	    relaxed in TLS-1.2</p>
          <p>
	    Own Id: OTP-15173</p>
        </item>
        <item>
          <p>
	    Enhance error handling of non existing PEM files</p>
          <p>
	    Own Id: OTP-15174</p>
        </item>
        <item>
          <p>
	    Correct close handling of transport accepted sockets in
	    the error state</p>
          <p>
	    Own Id: OTP-15216</p>
        </item>
        <item>
          <p>
	    Correct PEM cache to not add references to empty entries
	    when PEM file does not exist.</p>
          <p>
	    Own Id: OTP-15224</p>
        </item>
        <item>
          <p>
	    Correct handling of all PSK cipher suites</p>
          <p>
	    Before only some PSK suites would be correctly negotiated
	    and most PSK ciphers suites would fail the connection.</p>
          <p>
	    Own Id: OTP-15285</p>
        </item>
      </list>
    </section>


    <section><title>Improvements and New Features</title>
      <list>
        <item>
          <p>
	    TLS will now try to order certificate chains if they
	    appear to be unordered. That is prior to TLS 1.3,
	    “certificate_list” ordering was required to be
	    strict, however some implementations already allowed for
	    some flexibility. For maximum compatibility, all
	    implementations SHOULD be prepared to handle potentially
	    extraneous certificates and arbitrary orderings from any
	    TLS version.</p>
          <p>
	    Own Id: OTP-12983</p>
        </item>
        <item>
          <p>
	    TLS will now try to reconstructed an incomplete
	    certificate chains from its local CA-database and use
	    that data for the certificate path validation. This
	    especially makes sense for partial chains as then the
	    peer might not send an intermediate CA as it is
	    considered the trusted root in that case.</p>
          <p>
	    Own Id: OTP-15060</p>
        </item>
        <item>
          <p>
	    Option keyfile defaults to certfile and should be trumped
	    with key. This failed for engine keys.</p>
          <p>
	    Own Id: OTP-15193</p>
        </item>
        <item>
          <p>
	    Error message improvement when own certificate has
	    decoding issues, see also issue ERL-668.</p>
          <p>
	    Own Id: OTP-15234</p>
        </item>
        <item>
          <p>
	    Correct dialyzer spec for key option</p>
          <p>
	    Own Id: OTP-15281</p>
        </item>
      </list>
    </section>

</section>

<section><title>SSL 9.0.1</title>

    <section><title>Fixed Bugs and Malfunctions</title>
      <list>
        <item>
          <p>
	    Correct cipher suite handling for ECDHE_*, the incorrect
	    handling could cause an incorrrect suite to be selected
	    and most likly fail the handshake.</p>
          <p>
	    Own Id: OTP-15203</p>
        </item>
      </list>
    </section>

</section>

<section><title>SSL 9.0</title>

    <section><title>Fixed Bugs and Malfunctions</title>
      <list>
        <item>
          <p>
	    Correct handling of ECDH suites.</p>
          <p>
	    Own Id: OTP-14974</p>
        </item>
        <item>
          <p>
	    Proper handling of clients that choose to send an empty
	    answer to a certificate request</p>
          <p>
	    Own Id: OTP-15050</p>
        </item>
      </list>
    </section>


    <section><title>Improvements and New Features</title>
      <list>
        <item>
          <p>
	    Distribution over SSL (inet_tls) has, to improve
	    performance, been rewritten to not use intermediate
	    processes and ports.</p>
          <p>
	    Own Id: OTP-14465</p>
        </item>
        <item>
          <p>
	    Add suport for ECDHE_PSK cipher suites</p>
          <p>
	    Own Id: OTP-14547</p>
        </item>
        <item>
          <p>
	    For security reasons no longer support 3-DES cipher
	    suites by default</p>
          <p>
	    *** INCOMPATIBILITY with possibly ***</p>
          <p>
	    Own Id: OTP-14768</p>
        </item>
        <item>
          <p>
	    For security reasons RSA-key exchange cipher suites are
	    no longer supported by default</p>
          <p>
	    *** INCOMPATIBILITY with possible ***</p>
          <p>
	    Own Id: OTP-14769</p>
        </item>
        <item>
          <p>
	    The interoperability option to fallback to insecure
	    renegotiation now has to be explicitly turned on.</p>
          <p>
	    *** INCOMPATIBILITY with possibly ***</p>
          <p>
	    Own Id: OTP-14789</p>
        </item>
        <item>
          <p>
	    Drop support for SSLv2 enabled clients. SSLv2 has been
	    broken for decades and never supported by the Erlang
	    SSL/TLS implementation. This option was by default
	    disabled and enabling it has proved to sometimes break
	    connections not using SSLv2 enabled clients.</p>
          <p>
	    *** POTENTIAL INCOMPATIBILITY ***</p>
          <p>
	    Own Id: OTP-14824</p>
        </item>
        <item>
          <p>
	    Remove CHACHA20_POLY1305 ciphers form default for now. We
	    have discovered interoperability problems, ERL-538, that
	    we believe needs to be solved in crypto.</p>
          <p>
	    *** INCOMPATIBILITY with possibly ***</p>
          <p>
	    Own Id: OTP-14882</p>
        </item>
        <item>
          <p>
	    Generalize DTLS packet multiplexing to make it easier to
	    add future DTLS features and uses.</p>
          <p>
	    Own Id: OTP-14888</p>
        </item>
        <item>
          <p>
	    Use uri_string module instead of http_uri.</p>
          <p>
	    Own Id: OTP-14902</p>
        </item>
        <item>
          <p>
	    The SSL distribution protocol <c>-proto inet_tls</c> has
	    stopped setting the SSL option
	    <c>server_name_indication</c>. New verify funs for client
	    and server in <c>inet_tls_dist</c> has been added, not
	    documented yet, that checks node name if present in peer
	    certificate. Usage is still also yet to be documented.</p>
          <p>
	    Own Id: OTP-14969 Aux Id: OTP-14465, ERL-598 </p>
        </item>
        <item>
          <p>
	    Deprecate ssl:ssl_accept/[1,2,3] in favour of
	    ssl:handshake/[1,2,3]</p>
          <p>
	    Own Id: OTP-15056</p>
        </item>
        <item>
          <p>
	    Customizes the hostname verification of the peer
	    certificate, as different protocols that use TLS such as
	    HTTP or LDAP may want to do it differently</p>
          <p>
	    Own Id: OTP-15102 Aux Id: ERL-542, OTP-14962 </p>
        </item>
        <item>
          <p>
	    Add utility function for converting erlang cipher suites
	    to a string represenation (ERL-600).</p>
          <p>
	    Own Id: OTP-15106</p>
        </item>
        <item>
          <p>
	    First version with support for DTLS</p>
          <p>
	    Own Id: OTP-15142</p>
        </item>
      </list>
    </section>

</section>

<section><title>SSL 8.2.6.4</title>

    <section><title>Fixed Bugs and Malfunctions</title>
      <list>
        <item>
          <p>
	    Add engine support for RSA key exchange</p>
          <p>
	    Own Id: OTP-15420</p>
        </item>
      </list>
    </section>

</section>

<section><title>SSL 8.2.6.3</title>

    <section><title>Fixed Bugs and Malfunctions</title>
      <list>
        <item>
          <p>
	    Extend check for undelivered data at closing, could under
	    some circumstances fail to deliverd all data that was
	    acctualy recivied.</p>
          <p>
	    Own Id: OTP-15412</p>
        </item>
      </list>
    </section>

</section>

<section><title>SSL 8.2.6.2</title>

    <section><title>Fixed Bugs and Malfunctions</title>
      <list>
        <item>
          <p>
	    Correct handling of empty server SNI extension</p>
          <p>
	    Own Id: OTP-15168</p>
        </item>
        <item>
          <p>
	    Correct cipher suite handling for ECDHE_*, the incorrect
	    handling could cause an incorrrect suite to be selected
	    and most likly fail the handshake.</p>
          <p>
	    Own Id: OTP-15203</p>
        </item>
      </list>
    </section>

</section>

<section><title>SSL 8.2.6.1</title>

    <section><title>Fixed Bugs and Malfunctions</title>
      <list>
        <item>
          <p>
	    Improve cipher suite handling correcting ECC and TLS-1.2
	    requierments. Backport of solution for ERL-641</p>
          <p>
	    Own Id: OTP-15178</p>
        </item>
      </list>
    </section>


    <section><title>Improvements and New Features</title>
      <list>
        <item>
          <p>
	    Option keyfile defaults to certfile and should be trumped
	    with key. This failed for engine keys.</p>
          <p>
	    Own Id: OTP-15193</p>
        </item>
      </list>
    </section>

</section>

<section><title>SSL 8.2.6</title>

    <section><title>Fixed Bugs and Malfunctions</title>
      <list>
        <item>
          <p>
	    Proper handling of clients that choose to send an empty
	    answer to a certificate request</p>
          <p>
	    Own Id: OTP-15050</p>
        </item>
      </list>
    </section>

</section>

<section><title>SSL 8.2.5</title>

    <section><title>Fixed Bugs and Malfunctions</title>
      <list>
        <item>
          <p>
	    Fix filter function to not incorrectly exclude AEAD
	    cipher suites</p>
          <p>
	    Own Id: OTP-14981</p>
        </item>
      </list>
    </section>

</section>

<section><title>SSL 8.2.4</title>

    <section><title>Fixed Bugs and Malfunctions</title>
      <list>
        <item>
          <p>
	    Optimization of bad merge conflict resolution causing
	    dubble decode</p>
          <p>
	    Own Id: OTP-14843</p>
        </item>
        <item>
          <p>
	    Restore error propagation to OTP-19.3 behaviour, in
	    OTP-20.2 implementation adjustments to gen_statem needed
	    some further adjustments to avoid a race condition. This
	    could cause a TLS server to not always report file path
	    errors correctly.</p>
          <p>
	    Own Id: OTP-14852</p>
        </item>
        <item>
          <p>
	    Corrected RC4 suites listing function to regard TLS
	    version</p>
          <p>
	    Own Id: OTP-14871</p>
        </item>
        <item>
          <p>
	    Fix alert handling so that unexpected messages are logged
	    and alerted correctly</p>
          <p>
	    Own Id: OTP-14919</p>
        </item>
        <item>
          <p>
	    Correct handling of anonymous cipher suites</p>
          <p>
	    Own Id: OTP-14952</p>
        </item>
      </list>
    </section>


    <section><title>Improvements and New Features</title>
      <list>
        <item>
          <p>
	    Added new API functions to facilitate cipher suite
	    handling</p>
          <p>
	    Own Id: OTP-14760</p>
        </item>
        <item>
          <p>
	    Correct TLS_FALLBACK_SCSV handling so that this special
	    flag suite is always placed last in the cipher suite list
	    in accordance with the specs. Also make sure this
	    functionality is used in DTLS.</p>
          <p>
	    Own Id: OTP-14828</p>
        </item>
        <item>
          <p>
	    Add TLS record version sanity check for early as possible
	    error detection and consistency in ALERT codes generated</p>
          <p>
	    Own Id: OTP-14892</p>
        </item>
      </list>
    </section>

</section>

<section><title>SSL 8.2.3</title>

    <section><title>Fixed Bugs and Malfunctions</title>
      <list>
        <item>
          <p>
	    Packet options cannot be supported for unreliable
	    transports, that is, packet option for DTLS over udp will
	    not be supported.</p>
          <p>
	    Own Id: OTP-14664</p>
        </item>
        <item>
          <p>
	    Ensure data delivery before close if possible. This fix
	    is related to fix in PR-1479.</p>
          <p>
	    Own Id: OTP-14794</p>
        </item>
      </list>
    </section>


    <section><title>Improvements and New Features</title>
      <list>
        <item>
          <p>
	    The crypto API is extended to use private/public keys
	    stored in an Engine for sign/verify or encrypt/decrypt
	    operations.</p>
          <p>
	    The ssl application provides an API to use this new
	    engine concept in TLS.</p>
          <p>
	    Own Id: OTP-14448</p>
        </item>
        <item>
          <p>
	    Implemented renegotiation for DTLS</p>
          <p>
	    Own Id: OTP-14563</p>
        </item>
        <item>
          <p>
	    A new command line option <c>-ssl_dist_optfile</c> has
	    been added to facilitate specifying the many options
	    needed when using SSL as the distribution protocol.</p>
          <p>
	    Own Id: OTP-14657</p>
        </item>
      </list>
    </section>

</section>

<section><title>SSL 8.2.2</title>
    <section><title>Fixed Bugs and Malfunctions</title>
      <list>
        <item>
          <p>
	    TLS sessions must be registered with SNI if provided, so
	    that sessions where client hostname verification would
	    fail cannot connect reusing a session created when the
	    server name verification succeeded.</p>
          <p>
	    Own Id: OTP-14632</p>
        </item>
        <item>
	    <p> An erlang TLS server configured with cipher suites
	    using rsa key exchange, may be vulnerable to an Adaptive
	    Chosen Ciphertext attack (AKA Bleichenbacher attack)
	    against RSA, which when exploited, may result in
	    plaintext recovery of encrypted messages and/or a
	    Man-in-the-middle (MiTM) attack, despite the attacker not
	    having gained access to the server’s private key
	    itself. <url
	    href="https://nvd.nist.gov/vuln/detail/CVE-2017-1000385">CVE-2017-1000385</url>
	    </p> <p> Exploiting this vulnerability to perform
	    plaintext recovery of encrypted messages will, in most
	    practical cases, allow an attacker to read the plaintext
	    only after the session has completed. Only TLS sessions
	    established using RSA key exchange are vulnerable to this
	    attack. </p> <p> Exploiting this vulnerability to conduct
	    a MiTM attack requires the attacker to complete the
	    initial attack, which may require thousands of server
	    requests, during the handshake phase of the targeted
	    session within the window of the configured handshake
	    timeout. This attack may be conducted against any TLS
	    session using RSA signatures, but only if cipher suites
	    using RSA key exchange are also enabled on the server.
	    The limited window of opportunity, limitations in
	    bandwidth, and latency make this attack significantly
	    more difficult to execute. </p> <p> RSA key exchange is
	    enabled by default although least prioritized if server
	    order is honored. For such a cipher suite to be chosen it
	    must also be supported by the client and probably the
	    only shared cipher suite. </p> <p> Captured TLS sessions
	    encrypted with ephemeral cipher suites (DHE or ECDHE) are
	    not at risk for subsequent decryption due to this
	    vulnerability. </p> <p> As a workaround if default cipher
	    suite configuration was used you can configure the server
	    to not use vulnerable suites with the ciphers option like
	    this: </p> <c> {ciphers, [Suite || Suite &lt;-
	    ssl:cipher_suites(), element(1,Suite) =/= rsa]} </c> <p>
	    that is your code will look somethingh like this: </p>
	    <c> ssl:listen(Port, [{ciphers, [Suite || Suite &lt;-
	    ssl:cipher_suites(), element(1,S) =/= rsa]} | Options]).
	    </c> <p> Thanks to Hanno Böck, Juraj Somorovsky and
	    Craig Young for reporting this vulnerability. </p>
          <p>
	    Own Id: OTP-14748</p>
        </item>
      </list>
    </section>

    <section><title>Improvements and New Features</title>
      <list>
        <item>
          <p>
	    If no SNI is available and the hostname is an IP-address
	    also check for IP-address match. This check is not as
	    good as a DNS hostname check and certificates using
	    IP-address are not recommended.</p>
          <p>
	    Own Id: OTP-14655</p>
        </item>
      </list>
    </section>

</section>

<section><title>SSL 8.2.1</title>

    <section><title>Fixed Bugs and Malfunctions</title>
      <list>
        <item>
          <p>
	    Max session table works correctly again</p>
          <p>
	    Own Id: OTP-14556</p>
        </item>
      </list>
    </section>


    <section><title>Improvements and New Features</title>
      <list>
        <item>
          <p>
	    Customize alert handling for DTLS over UDP to mitigate
	    DoS attacks</p>
          <p>
	    Own Id: OTP-14078</p>
        </item>
        <item>
          <p>
	    Improved error propagation and reports</p>
          <p>
	    Own Id: OTP-14236</p>
        </item>
      </list>
    </section>

</section>

<section><title>SSL 8.2</title>

    <section><title>Fixed Bugs and Malfunctions</title>
      <list>
        <item>
          <p>
	    ECDH-ECDSA key exchange supported, was accidently
	    dismissed in earlier versions.</p>
          <p>
	    Own Id: OTP-14421</p>
        </item>
        <item>
          <p>
	    Correct close semantics for active once connections. This
	    was a timing dependent bug the resulted in the close
	    message not always reaching the ssl user process.</p>
          <p>
	    Own Id: OTP-14443</p>
        </item>
      </list>
    </section>


    <section><title>Improvements and New Features</title>
      <list>
        <item>
          <p>
	    TLS-1.2 clients will now always send hello messages on
	    its own format, as opposed to earlier versions that will
	    send the hello on the lowest supported version, this is a
	    change supported by the latest RFC.</p>
          <p>
	    This will make interoperability with some newer servers
	    smoother. Potentially, but unlikely, this could cause a
	    problem with older servers if they do not adhere to the
	    RFC and ignore unknown extensions.</p>
          <p>
	    *** POTENTIAL INCOMPATIBILITY ***</p>
          <p>
	    Own Id: OTP-13820</p>
        </item>
        <item>
          <p>
	    Allow Erlang/OTP to use OpenSSL in FIPS-140 mode, in
	    order to satisfy specific security requirements (mostly
	    by different parts of the US federal government). </p>
          <p>
	    See the new crypto users guide "FIPS mode" chapter about
	    building and using the FIPS support which is disabled by
	    default.</p>
          <p>
	    (Thanks to dszoboszlay and legoscia)</p>
          <p>
	    Own Id: OTP-13921 Aux Id: PR-1180 </p>
        </item>
        <item>
          <p>
	    Implemented DTLS cookie generation, required by spec,
	    instead of using a hardcoded value.</p>
          <p>
	    Own Id: OTP-14076</p>
        </item>
        <item>
          <p>
	    Implement sliding window replay protection of DTLS
	    records.</p>
          <p>
	    Own Id: OTP-14077</p>
        </item>
        <item>
          <p>
	    TLS client processes will by default call
	    public_key:pkix_verify_hostname/2 to verify the hostname
	    of the connection with the server certificates specified
	    hostname during certificate path validation. The user may
	    explicitly disables it. Also if the hostname cannot be
	    derived from the first argument to connect or is not
	    supplied by the server name indication option, the check
	    will not be performed.</p>
          <p>
	    Own Id: OTP-14197</p>
        </item>
        <item>
          <p>
	    Extend connection_information/[1,2] . The values
	    session_id, master_secret, client_random and
	    server_random can no be accessed by
	    connection_information/2. Note only session_id will be
	    added to connection_information/1. The rational is that
	    values concerning the connection security should have to
	    be explicitly requested.</p>
          <p>
	    Own Id: OTP-14291</p>
        </item>
        <item>
          <p>
	    Chacha cipher suites are currently not tested enough to
	    be most preferred ones</p>
          <p>
	    Own Id: OTP-14382</p>
        </item>
        <item>
          <p>
	    Basic support for DTLS that been tested together with
	    OpenSSL.</p>
          <p>
	    Test by providing the option {protocol, dtls} to the ssl
	    API functions connect and listen.</p>
          <p>
	    Own Id: OTP-14388</p>
        </item>
      </list>
    </section>
</section>

<section><title>SSL 8.1.3.1.1</title>

    <section><title>Fixed Bugs and Malfunctions</title>
      <list>
        <item>
          <p>
	    Fix alert handling so that unexpected messages are logged
	    and alerted correctly</p>
          <p>
	    Own Id: OTP-14929</p>
        </item>
      </list>
    </section>
</section>

<section><title>SSL 8.1.3.1</title>
    <section><title>Fixed Bugs and Malfunctions</title>
      <list>
        <item>
	    <p> An erlang TLS server configured with cipher suites
	    using rsa key exchange, may be vulnerable to an Adaptive
	    Chosen Ciphertext attack (AKA Bleichenbacher attack)
	    against RSA, which when exploited, may result in
	    plaintext recovery of encrypted messages and/or a
	    Man-in-the-middle (MiTM) attack, despite the attacker not
	    having gained access to the server’s private key
	    itself. <url
	    href="https://nvd.nist.gov/vuln/detail/CVE-2017-1000385">CVE-2017-1000385</url>
	    </p> <p> Exploiting this vulnerability to perform
	    plaintext recovery of encrypted messages will, in most
	    practical cases, allow an attacker to read the plaintext
	    only after the session has completed. Only TLS sessions
	    established using RSA key exchange are vulnerable to this
	    attack. </p> <p> Exploiting this vulnerability to conduct
	    a MiTM attack requires the attacker to complete the
	    initial attack, which may require thousands of server
	    requests, during the handshake phase of the targeted
	    session within the window of the configured handshake
	    timeout. This attack may be conducted against any TLS
	    session using RSA signatures, but only if cipher suites
	    using RSA key exchange are also enabled on the server.
	    The limited window of opportunity, limitations in
	    bandwidth, and latency make this attack significantly
	    more difficult to execute. </p> <p> RSA key exchange is
	    enabled by default although least prioritized if server
	    order is honored. For such a cipher suite to be chosen it
	    must also be supported by the client and probably the
	    only shared cipher suite. </p> <p> Captured TLS sessions
	    encrypted with ephemeral cipher suites (DHE or ECDHE) are
	    not at risk for subsequent decryption due to this
	    vulnerability. </p> <p> As a workaround if default cipher
	    suite configuration was used you can configure the server
	    to not use vulnerable suites with the ciphers option like
	    this: </p> <c> {ciphers, [Suite || Suite &lt;-
	    ssl:cipher_suites(), element(1,Suite) =/= rsa]} </c> <p>
	    that is your code will look somethingh like this: </p>
	    <c> ssl:listen(Port, [{ciphers, [Suite || Suite &lt;-
	    ssl:cipher_suites(), element(1,S) =/= rsa]} | Options]).
	    </c> <p> Thanks to Hanno Böck, Juraj Somorovsky and
	    Craig Young for reporting this vulnerability. </p>
          <p>
	    Own Id: OTP-14748</p>
        </item>
      </list>
    </section>
</section>
<section><title>SSL 8.1.3</title>

    <section><title>Fixed Bugs and Malfunctions</title>
      <list>
        <item>
          <p>
	    Remove debug printout</p>
          <p>
	    Own Id: OTP-14396</p>
        </item>
      </list>
    </section>

</section>

<section><title>SSL 8.1.2</title>

    <section><title>Fixed Bugs and Malfunctions</title>
      <list>
        <item>
          <p>
	    Correct active once emulation, for TLS. Now all data
	    received by the connection process will be delivered
	    through active once, even when the active once arrives
	    after that the gen_tcp socket is closed by the peer.</p>
          <p>
	    Own Id: OTP-14300</p>
        </item>
      </list>
    </section>

</section>

<section><title>SSL 8.1.1</title>

    <section><title>Fixed Bugs and Malfunctions</title>
      <list>
        <item>
          <p>
	    Corrected termination behavior, that caused a PEM cache
	    bug and sometimes resulted in connection failures.</p>
          <p>
	    Own Id: OTP-14100</p>
        </item>
        <item>
          <p>
	    Fix bug that could hang ssl connection processes when
	    failing to require more data for very large handshake
	    packages. Add option max_handshake_size to mitigate DoS
	    attacks.</p>
          <p>
	    Own Id: OTP-14138</p>
        </item>
        <item>
          <p>
	    Improved support for CRL handling that could fail to work
	    as intended when an id-ce-extKeyUsage was present in the
	    certificate. Also improvements where needed to
	    distributionpoint handling so that all revocations
	    actually are found and not deemed to be not determinable.</p>
          <p>
	    Own Id: OTP-14141</p>
        </item>
        <item>
          <p>
	    A TLS handshake might accidentally match old sslv2 format
	    and ssl application would incorrectly aborted TLS
	    handshake with ssl_v2_client_hello_no_supported. Parsing
	    was altered to avoid this problem.</p>
          <p>
	    Own Id: OTP-14222</p>
        </item>
        <item>
          <p>
	    Correct default cipher list to prefer AES 128 before 3DES</p>
          <p>
	    Own Id: OTP-14235</p>
        </item>
      </list>
    </section>


    <section><title>Improvements and New Features</title>
      <list>
        <item>
          <p>
	    Move PEM cache to a dedicated process, to avoid making
	    the SSL manager process a bottleneck. This improves
	    scalability of TLS connections.</p>
          <p>
	    Own Id: OTP-13874</p>
        </item>
      </list>
    </section>

</section>

<section><title>SSL 8.1</title>

    <section><title>Fixed Bugs and Malfunctions</title>
      <list>
        <item>
          <p>
	    List of possible anonymous suites, never supported by
	    default, where incorrect for some TLS versions.</p>
          <p>
	    Own Id: OTP-13926</p>
        </item>
      </list>
    </section>


    <section><title>Improvements and New Features</title>
      <list>
        <item>
          <p>
	    Experimental version of DTLS. It is runnable but not
	    complete and cannot be considered reliable for production
	    usage.</p>
          <p>
	    Own Id: OTP-12982</p>
        </item>
        <item>
          <p>
	    Add API options to handle ECC curve selection.</p>
          <p>
	    Own Id: OTP-13959</p>
        </item>
      </list>
    </section>

</section>

<section><title>SSL 8.0.3</title>

    <section><title>Fixed Bugs and Malfunctions</title>
      <list>
        <item>
          <p>
	    A timing related bug in event handling could cause
	    interoperability problems between an erlang TLS server
	    and some TLS clients, especially noticed with Firefox as
	    TLS client.</p>
          <p>
	    Own Id: OTP-13917</p>
        </item>
        <item>
          <p>
	    Correct ECC curve selection, the error could cause the
	    default to always be selected.</p>
          <p>
	    Own Id: OTP-13918</p>
        </item>
      </list>
    </section>

</section>

<section><title>SSL 8.0.2</title>

    <section><title>Fixed Bugs and Malfunctions</title>
      <list>
        <item>
          <p>
	    Correctly formed handshake messages received out of order
	    will now correctly fail the connection with unexpected
	    message.</p>
          <p>
	    Own Id: OTP-13853</p>
	</item>

	<item>
	  <p>Correct handling of signature algorithm selection</p>
          <p>
	    Own Id: OTP-13711</p>
        </item>

      </list>
    </section>


    <section><title>Improvements and New Features</title>
      <list>
        <item>
          <p>
	    ssl application now behaves gracefully also on partially
	    incorrect input from peer.</p>
          <p>
	    Own Id: OTP-13834</p>
        </item>
        <item>
          <p>
	    Add application environment configuration
	    bypass_pem_cache. This can be used as a workaround for
	    the current implementation of the PEM-cache that has
	    proven to be a bottleneck.</p>
          <p>
	    Own Id: OTP-13883</p>
        </item>
      </list>
    </section>

</section>

<section><title>SSL 8.0.1</title>

    <section><title>Fixed Bugs and Malfunctions</title>
      <list>
        <item>
          <p>
	    The TLS/SSL protocol version selection for the SSL server
	    has been corrected to follow RFC 5246 Appendix E.1
	    especially in case where the list of supported versions
	    has gaps. Now the server selects the highest protocol
	    version it supports that is not higher than what the
	    client supports.</p>
          <p>
	    Own Id: OTP-13753 Aux Id: seq13150 </p>
        </item>
      </list>
    </section>

</section>

<section><title>SSL 8.0</title>

    <section><title>Fixed Bugs and Malfunctions</title>
      <list>
        <item>
          <p>
	    Server now rejects, a not requested client cert, as an
	    incorrect handshake message and ends the connection.</p>
          <p>
	    Own Id: OTP-13651</p>
        </item>
      </list>
    </section>


    <section><title>Improvements and New Features</title>
      <list>
        <item>
          <p>
	    Remove default support for DES cipher suites</p>
          <p>
	    *** POTENTIAL INCOMPATIBILITY ***</p>
          <p>
	    Own Id: OTP-13195</p>
        </item>
        <item>
          <p>
	    Deprecate the function <c>crypto:rand_bytes</c> and make
	    sure that <c>crypto:strong_rand_bytes</c> is used in all
	    places that are cryptographically significant.</p>
          <p>
	    Own Id: OTP-13214</p>
        </item>
        <item>
          <p>
	    Better error handling of user error during TLS upgrade.
	    ERL-69 is solved by gen_statem rewrite of ssl
	    application.</p>
          <p>
	    Own Id: OTP-13255</p>
        </item>
        <item>
          <p>
	    Provide user friendly error message when crypto rejects a
	    key</p>
          <p>
	    Own Id: OTP-13256</p>
        </item>
        <item>
          <p>
	    Add ssl:getstat/1 and ssl:getstat/2</p>
          <p>
	    Own Id: OTP-13415</p>
        </item>
        <item>
          <p>
	    TLS distribution connections now allow specifying the
	    options <c>verify_fun</c>, <c>crl_check</c> and
	    <c>crl_cache</c>. See the documentation. GitHub pull req
	    #956 contributed by Magnus Henoch.</p>
          <p>
	    Own Id: OTP-13429 Aux Id: Pull#956 </p>
        </item>
        <item>
          <p>
	    Remove confusing error message when closing a distributed
	    erlang node running over TLS</p>
          <p>
	    Own Id: OTP-13431</p>
        </item>
        <item>
          <p>
	    Remove default support for use of md5 in TLS 1.2
	    signature algorithms</p>
          <p>
	    Own Id: OTP-13463</p>
        </item>
        <item>
          <p>
	    ssl now uses gen_statem instead of gen_fsm to implement
	    the ssl connection process, this solves some timing
	    issues in addition to making the code more intuitive as
	    the behaviour can be used cleanly instead of having a lot
	    of workaround for shortcomings of the behaviour.</p>
          <p>
	    Own Id: OTP-13464</p>
        </item>
        <item>
          <p>
	    Phase out interoperability with clients that offer SSLv2.
	    By default they are no longer supported, but an option to
	    provide interoperability is offered.</p>
          <p>
	    *** POTENTIAL INCOMPATIBILITY ***</p>
          <p>
	    Own Id: OTP-13465</p>
        </item>
        <item>
          <p>
	    OpenSSL has functions to generate short (eight hex
	    digits) hashes of issuers of certificates and CRLs. These
	    hashes are used by the "c_rehash" script to populate
	    directories of CA certificates and CRLs, e.g. in the
	    Apache web server. Add functionality to let an Erlang
	    program find the right CRL for a given certificate in
	    such a directory.</p>
          <p>
	    Own Id: OTP-13530</p>
        </item>
        <item>
          <p>
	    Some legacy TLS 1.0 software does not tolerate the 1/n-1
	    content split BEAST mitigation technique. Add a
	    beast_mitigation SSL option (defaulting to
	    one_n_minus_one) to select or disable the BEAST
	    mitigation technique.</p>
          <p>
	    Own Id: OTP-13629</p>
        </item>
        <item>
          <p>
	    Enhance error log messages to facilitate for users to
	    understand the error</p>
          <p>
	    Own Id: OTP-13632</p>
        </item>
        <item>
          <p>
	    Increased default DH params to 2048-bit</p>
          <p>
	    Own Id: OTP-13636</p>
        </item>
        <item>
          <p>
	    Propagate CRL unknown CA error so that public_key
	    validation process continues correctly and determines
	    what should happen.</p>
          <p>
	    Own Id: OTP-13656</p>
        </item>
        <item>
          <p>
	    Introduce a flight concept for handshake packages. This
	    is a preparation for enabling DTLS, however it can also
	    have a positive effects for TLS on slow and unreliable
	    networks.</p>
          <p>
	    Own Id: OTP-13678</p>
        </item>
      </list>
    </section>

</section>

 <section><title>SSL 7.3.3.2</title>

      <section><title>Fixed Bugs and Malfunctions</title>
      <list>
	<item>
	  <p> An erlang TLS server configured with cipher suites
	  using rsa key exchange, may be vulnerable to an Adaptive
	  Chosen Ciphertext attack (AKA Bleichenbacher attack)
	  against RSA, which when exploited, may result in
	  plaintext recovery of encrypted messages and/or a
	  Man-in-the-middle (MiTM) attack, despite the attacker not
	  having gained access to the server’s private key
	  itself. <url
	  href="https://nvd.nist.gov/vuln/detail/CVE-2017-1000385">CVE-2017-1000385</url>
	  </p> <p> Exploiting this vulnerability to perform
	  plaintext recovery of encrypted messages will, in most
	  practical cases, allow an attacker to read the plaintext
	  only after the session has completed. Only TLS sessions
	  established using RSA key exchange are vulnerable to this
	  attack. </p> <p> Exploiting this vulnerability to conduct
	  a MiTM attack requires the attacker to complete the
	  initial attack, which may require thousands of server
	  requests, during the handshake phase of the targeted
	  session within the window of the configured handshake
	  timeout. This attack may be conducted against any TLS
	  session using RSA signatures, but only if cipher suites
	  using RSA key exchange are also enabled on the server.
	  The limited window of opportunity, limitations in
	  bandwidth, and latency make this attack significantly
	  more difficult to execute. </p> <p> RSA key exchange is
	  enabled by default although least prioritized if server
	  order is honored. For such a cipher suite to be chosen it
	  must also be supported by the client and probably the
	  only shared cipher suite. </p> <p> Captured TLS sessions
	  encrypted with ephemeral cipher suites (DHE or ECDHE) are
	  not at risk for subsequent decryption due to this
	  vulnerability. </p> <p> As a workaround if default cipher
	  suite configuration was used you can configure the server
	  to not use vulnerable suites with the ciphers option like
	  this: </p> <c> {ciphers, [Suite || Suite &lt;-
	  ssl:cipher_suites(), element(1,Suite) =/= rsa]} </c> <p>
	  that is your code will look somethingh like this: </p>
	  <c> ssl:listen(Port, [{ciphers, [Suite || Suite &lt;-
	  ssl:cipher_suites(), element(1,S) =/= rsa]} | Options]).
	  </c> <p> Thanks to Hanno Böck, Juraj Somorovsky and
	  Craig Young for reporting this vulnerability. </p>
	  <p>
	  Own Id: OTP-14748</p>
	</item>
	    </list>
      </section>
      
  </section>

<section><title>SSL 7.3.3</title>

    <section><title>Fixed Bugs and Malfunctions</title>
      <list>
        <item>
          <p>
	    Correct ssl:prf/5 to use the negotiated cipher suite's
	    prf function in ssl:prf/5 instead of the default prf.</p>
          <p>
	    Own Id: OTP-13546</p>
        </item>
        <item>
          <p>
	    Timeouts may have the value 0, guards have been corrected
	    to allow this</p>
          <p>
	    Own Id: OTP-13635</p>
        </item>
        <item>
          <p>
	    Change of internal handling of hash sign pairs as the
	    used one enforced to much restrictions making some valid
	    combinations unavailable.</p>
          <p>
	    Own Id: OTP-13670</p>
        </item>
      </list>
    </section>

 <section><title>SSL 7.3.3.0.1</title>

      <section><title>Fixed Bugs and Malfunctions</title>
      <list>
	<item>
	  <p> An erlang TLS server configured with cipher suites
	  using rsa key exchange, may be vulnerable to an Adaptive
	  Chosen Ciphertext attack (AKA Bleichenbacher attack)
	  against RSA, which when exploited, may result in
	  plaintext recovery of encrypted messages and/or a
	  Man-in-the-middle (MiTM) attack, despite the attacker not
	  having gained access to the server’s private key
	  itself. <url
	  href="https://nvd.nist.gov/vuln/detail/CVE-2017-1000385">CVE-2017-1000385</url>
	  </p> <p> Exploiting this vulnerability to perform
	  plaintext recovery of encrypted messages will, in most
	  practical cases, allow an attacker to read the plaintext
	  only after the session has completed. Only TLS sessions
	  established using RSA key exchange are vulnerable to this
	  attack. </p> <p> Exploiting this vulnerability to conduct
	  a MiTM attack requires the attacker to complete the
	  initial attack, which may require thousands of server
	  requests, during the handshake phase of the targeted
	  session within the window of the configured handshake
	  timeout. This attack may be conducted against any TLS
	  session using RSA signatures, but only if cipher suites
	  using RSA key exchange are also enabled on the server.
	  The limited window of opportunity, limitations in
	  bandwidth, and latency make this attack significantly
	  more difficult to execute. </p> <p> RSA key exchange is
	  enabled by default although least prioritized if server
	  order is honored. For such a cipher suite to be chosen it
	  must also be supported by the client and probably the
	  only shared cipher suite. </p> <p> Captured TLS sessions
	  encrypted with ephemeral cipher suites (DHE or ECDHE) are
	  not at risk for subsequent decryption due to this
	  vulnerability. </p> <p> As a workaround if default cipher
	  suite configuration was used you can configure the server
	  to not use vulnerable suites with the ciphers option like
	  this: </p> <c> {ciphers, [Suite || Suite &lt;-
	  ssl:cipher_suites(), element(1,Suite) =/= rsa]} </c> <p>
	  that is your code will look somethingh like this: </p>
	  <c> ssl:listen(Port, [{ciphers, [Suite || Suite &lt;-
	  ssl:cipher_suites(), element(1,S) =/= rsa]} | Options]).
	  </c> <p> Thanks to Hanno Böck, Juraj Somorovsky and
	  Craig Young for reporting this vulnerability. </p>
	  <p>
	  Own Id: OTP-14748</p>
	</item>
	    </list>
      </section>
      
  </section>
    <section><title>Improvements and New Features</title>
      <list>
        <item>
          <p>
	    Create a little randomness in sending of session
	    invalidation messages, to mitigate load when whole table
	    is invalidated.</p>
          <p>
	    Own Id: OTP-13490</p>
        </item>
      </list>
    </section>

</section>

<section><title>SSL 7.3.2</title>

    <section><title>Fixed Bugs and Malfunctions</title>
      <list>
        <item>
          <p>
	    Correct cipher suites conversion and gaurd expression.
	    Caused problems with GCM cipher suites and client side
	    option to set signature_algorithms extention values.</p>
          <p>
	    Own Id: OTP-13525</p>
        </item>
      </list>
    </section>

</section>

<section><title>SSL 7.3.1</title>

    <section><title>Fixed Bugs and Malfunctions</title>
      <list>
        <item>
          <p>
	    Corrections to cipher suite handling using the 3 and 4
	    tuple format in addition to commit
	    89d7e21cf4ae988c57c8ef047bfe85127875c70c</p>
          <p>
	    Own Id: OTP-13511</p>
        </item>
      </list>
    </section>


    <section><title>Improvements and New Features</title>
      <list>
        <item>
          <p>
	    Make values for the TLS-1.2 signature_algorithms
	    extension configurable</p>
          <p>
	    Own Id: OTP-13261</p>
        </item>
      </list>
    </section>

</section>

<section><title>SSL 7.3</title>

    <section><title>Fixed Bugs and Malfunctions</title>
      <list>
        <item>
          <p>
	    Make sure there is only one poller validator at a time
	    for validating the session cache.</p>
          <p>
	    Own Id: OTP-13185</p>
        </item>
        <item>
          <p>
	    A timing related issue could cause ssl to hang,
	    especially happened with newer versions of OpenSSL in
	    combination with ECC ciphers.</p>
          <p>
	    Own Id: OTP-13253</p>
        </item>
        <item>
          <p>
	    Work around a race condition in the TLS distribution
	    start.</p>
          <p>
	    Own Id: OTP-13268</p>
        </item>
        <item>
          <p>
	    Big handshake messages are now correctly fragmented in
	    the TLS record layer.</p>
          <p>
	    Own Id: OTP-13306</p>
        </item>
        <item>
          <p>
	    Improve portability of ECC tests in Crypto and SSL for
	    "exotic" OpenSSL versions.</p>
          <p>
	    Own Id: OTP-13311</p>
        </item>
        <item>
          <p>
	    Certificate extensions marked as critical are ignored
	    when using verify_none</p>
          <p>
	    Own Id: OTP-13377</p>
        </item>
        <item>
          <p>
	    If a certificate doesn't contain a CRL Distribution
	    Points extension, and the relevant CRL is not in the
	    cache, and the <c>crl_check</c> option is not set to
	    <c>best_effort</c> , the revocation check should fail.</p>
          <p>
	    Own Id: OTP-13378</p>
        </item>
        <item>
          <p>
	    Enable TLS distribution over IPv6</p>
          <p>
	    Own Id: OTP-13391</p>
        </item>
      </list>
    </section>


    <section><title>Improvements and New Features</title>
      <list>
        <item>
          <p>
	    Improve error reporting for TLS distribution</p>
          <p>
	    Own Id: OTP-13219</p>
        </item>
        <item>
          <p>
	    Include options from connect, listen and accept in
	    <c>connection_information/1,2</c></p>
          <p>
	    Own Id: OTP-13232</p>
        </item>
        <item>
          <p>
	    Allow adding extra options for outgoing TLS distribution
	    connections, as supported for plain TCP connections.</p>
          <p>
	    Own Id: OTP-13285</p>
        </item>
        <item>
          <p>
	    Use loopback as server option in TLS-distribution module</p>
          <p>
	    Own Id: OTP-13300</p>
        </item>
        <item>
          <p>
	    Verify certificate signature against original certificate
	    binary.</p>
          <p>
	    This avoids bugs due to encoding errors when re-encoding
	    a decode certificate. As there exists several decode step
	    and using of different ASN.1 specification this is a risk
	    worth avoiding.</p>
          <p>
	    Own Id: OTP-13334</p>
        </item>
        <item>
          <p>
	    Use <c>application:ensure_all_started/2</c> instead of
	    hard-coding dependencies</p>
          <p>
	    Own Id: OTP-13363</p>
        </item>
      </list>
    </section>

</section>

<section><title>SSL 7.2</title>

    <section><title>Fixed Bugs and Malfunctions</title>
      <list>
        <item>
          <p>
	    Honor distribution port range options</p>
          <p>
	    Own Id: OTP-12838</p>
        </item>
        <item>
          <p>
	    Correct supervisor specification in TLS distribution.</p>
          <p>
	    Own Id: OTP-13134</p>
        </item>
        <item>
          <p>
	    Correct cache timeout</p>
          <p>
	    Own Id: OTP-13141</p>
        </item>
        <item>
          <p>
	    Avoid crash and restart of ssl process when key file does
	    not exist.</p>
          <p>
	    Own Id: OTP-13144</p>
        </item>
        <item>
          <p>
	    Enable passing of raw socket options on the format
	    {raw,_,_,_} to the underlying socket.</p>
          <p>
	    Own Id: OTP-13166</p>
        </item>
        <item>
          <p>
	    Hibernation with small or a zero timeout will now work as
	    expected</p>
          <p>
	    Own Id: OTP-13189</p>
        </item>
      </list>
    </section>


    <section><title>Improvements and New Features</title>
      <list>
        <item>
          <p>
	    Add upper limit for session cache, configurable on ssl
	    application level.</p>
          <p>
	    If upper limit is reached, invalidate the current cache
	    entries, e.i the session lifetime is the max time a
	    session will be keept, but it may be invalidated earlier
	    if the max limit for the table is reached. This will keep
	    the ssl manager process well behaved, not exhusting
	    memeory. Invalidating the entries will incrementally
	    empty the cache to make room for fresh sessions entries.</p>
          <p>
	    Own Id: OTP-12392</p>
        </item>
        <item>
          <p>
	    Use new time functions to measure passed time.</p>
          <p>
	    Own Id: OTP-12457</p>
        </item>
        <item>
          <p>
	    Improved error handling in TLS distribution</p>
          <p>
	    Own Id: OTP-13142</p>
        </item>
        <item>
          <p>
	    Distribution over TLS now honors the nodelay distribution
	    flag</p>
          <p>
	    Own Id: OTP-13143</p>
        </item>
      </list>
    </section>

</section>

<section><title>SSL 7.1</title>
    <section><title>Fixed Bugs and Malfunctions</title>
      <list>
        <item>
          <p>
	    Add DER encoded ECPrivateKey as valid input format for
	    key option.</p>
          <p>
	    Own Id: OTP-12974</p>
        </item>
        <item>
          <p>
	    Correct return value of default session callback module</p>
          <p>
	    This error had the symptom that the client check for
	    unique session would always fail, potentially making the
	    client session table grow a lot and causing long setup
	    times.</p>
          <p>
	    Own Id: OTP-12980</p>
        </item>
      </list>
    </section>


    <section><title>Improvements and New Features</title>
      <list>
        <item>
          <p>
	    Add possibility to downgrade an SSL/TLS connection to a
	    tcp connection, and give back the socket control to a
	    user process.</p>
          <p>
	    This also adds the possibility to specify a timeout to
	    the ssl:close function.</p>
          <p>
	    Own Id: OTP-11397</p>
        </item>
        <item>
          <p>
	    Add application setting to be able to change fatal alert
	    shutdown timeout, also shorten the default timeout. The
	    fatal alert timeout is the number of milliseconds between
	    sending of a fatal alert and closing the connection.
	    Waiting a little while improves the peers chances to
	    properly receiving the alert so it may shutdown
	    gracefully.</p>
          <p>
	    Own Id: OTP-12832</p>
        </item>
      </list>
    </section>

</section>

<section><title>SSL 7.0</title>

    <section><title>Fixed Bugs and Malfunctions</title>
      <list>
        <item>
          <p>
	    Ignore signature_algorithm (TLS 1.2 extension) sent to
	    TLS 1.0 or TLS 1.1 server</p>
          <p>
	    Own Id: OTP-12670</p>
        </item>
        <item>
          <p>
	    Improve error handling in TLS distribution module to
	    avoid lingering sockets.</p>
          <p>
	    Own Id: OTP-12799 Aux Id: Tom Briden </p>
        </item>
        <item>
          <p>
	    Add option {client_renegotiation, boolean()} option to
	    the server-side of the SSL application.</p>
          <p>
	    Own Id: OTP-12815</p>
        </item>
      </list>
    </section>


    <section><title>Improvements and New Features</title>
      <list>
        <item>
          <p>
	    Add new API functions to handle CRL-verification</p>
          <p>
	    Own Id: OTP-10362 Aux Id: kunagi-215 [126] </p>
        </item>
        <item>
          <p>
	    Remove default support for SSL-3.0, due to Poodle
	    vunrability in protocol specification.</p>
          <p>
	    Add padding check for TLS-1.0 to remove Poodle
	    vunrability from TLS 1.0, also add the option
	    padding_check. This option only affects TLS-1.0
	    connections and if set to false it disables the block
	    cipher padding check to be able to interoperate with
	    legacy software.</p>
          <p>
	    Remove default support for RC4 cipher suites, as they are
	    consider too weak.</p>
          <p>
	    *** POTENTIAL INCOMPATIBILITY ***</p>
          <p>
	    Own Id: OTP-12390</p>
        </item>
        <item>
          <p>
	    Add support for TLS ALPN (Application-Layer Protocol
	    Negotiation) extension.</p>
          <p>
	    Own Id: OTP-12580</p>
        </item>
        <item>
          <p>
	    Add SNI (Server Name Indication) support for the server
	    side.</p>
          <p>
	    Own Id: OTP-12736</p>
        </item>
      </list>
    </section>

</section>

<section><title>SSL 6.0.1.1</title>
    <section><title>Fixed Bugs and Malfunctions</title>
    <list>
          <item>
          <p>
	    Gracefully ignore proprietary hash_sign algorithms</p>
          <p>
	    Own Id: OTP-12829</p>
        </item>
    </list>
    </section>
</section>


<section><title>SSL 6.0.1</title>

    <section><title>Fixed Bugs and Malfunctions</title>
      <list>
        <item>
          <p>
	    Terminate gracefully when receving bad input to premaster
	    secret calculation</p>
          <p>
	    Own Id: OTP-12783</p>
        </item>
      </list>
    </section>

</section>

<section><title>SSL 6.0</title>

    <section><title>Fixed Bugs and Malfunctions</title>
      <list>
        <item>
          <p>
	    Exclude self-signed trusted anchor certificates from
	    certificate prospective certification path according to
	    RFC 3280.</p>
          <p>
	    This will avoid some unnecessary certificate processing.</p>
          <p>
	    Own Id: OTP-12449</p>
        </item>
      </list>
    </section>


    <section><title>Improvements and New Features</title>
      <list>
        <item>
          <p>
	    Separate client and server session cache internally.</p>
          <p>
	    Avoid session table growth when client starts many
	    connections in such a manner that many connections are
	    started before session reuse is possible. Only save a new
	    session in client if there is no equivalent session
	    already stored.</p>
          <p>
	    Own Id: OTP-11365</p>
        </item>
        <item>
          <p>
	    The PEM cache is now validated by a background process,
	    instead of always keeping it if it is small enough and
	    clearing it otherwise. That strategy required that small
	    caches where cleared by API function if a file changes on
	    disk.</p>
          <p>
	    However export the API function to clear the cache as it
	    may still be useful.</p>
          <p>
	    Own Id: OTP-12391</p>
        </item>
        <item>
          <p>
	    Add padding check for TLS-1.0 to remove Poodle
	    vulnerability from TLS 1.0, also add the option
	    padding_check. This option only affects TLS-1.0
	    connections and if set to false it disables the block
	    cipher padding check to be able to interoperate with
	    legacy software.</p>
          <p>
	    *** POTENTIAL INCOMPATIBILITY ***</p>
          <p>
	    Own Id: OTP-12420</p>
        </item>
        <item>
          <p>
	    Add support for TLS_FALLBACK_SCSV used to prevent
	    undesired TLS version downgrades. If used by a client
	    that is vulnerable to the POODLE attack, and the server
	    also supports TLS_FALLBACK_SCSV, the attack can be
	    prevented.</p>
          <p>
	    Own Id: OTP-12458</p>
        </item>
      </list>
    </section>

</section>

<section><title>SSL 5.3.8</title>

    <section><title>Fixed Bugs and Malfunctions</title>
      <list>
        <item>
          <p>
	    Make sure the clean rule for ssh, ssl, eunit and otp_mibs
	    actually removes generated files.</p>
          <p>
	    Own Id: OTP-12200</p>
        </item>
      </list>
    </section>


    <section><title>Improvements and New Features</title>
      <list>
        <item>
          <p>
	    Change code to reflect that state data may be secret to
	    avoid breaking dialyzer contracts.</p>
          <p>
	    Own Id: OTP-12341</p>
        </item>
      </list>
    </section>

</section>

<section><title>SSL 5.3.7</title>

    <section><title>Fixed Bugs and Malfunctions</title>
      <list>
        <item>
          <p>
	    Handle the fact that servers may send an empty SNI
	    extension to the client.</p>
          <p>
	    Own Id: OTP-12198</p>
        </item>
      </list>
    </section>

</section>

<section><title>SSL 5.3.6</title>

    <section><title>Fixed Bugs and Malfunctions</title>
      <list>
        <item>
          <p>
	    Corrected handling of ECC certificates, there where
	    several small issues with the handling of such
	    certificates in the ssl and public_key application. Now
	    ECC signed ECC certificates shall work and not only RSA
	    signed ECC certificates.</p>
          <p>
	    Own Id: OTP-12026</p>
        </item>
        <item>
          <p>
	    Check that the certificate chain ends with a trusted ROOT
	    CA e.i. a self-signed certificate, but provide an option
	    partial_chain to enable the application to define an
	    intermediat CA as trusted.</p>
          <p>
	    Own Id: OTP-12149</p>
        </item>
      </list>
    </section>


    <section><title>Improvements and New Features</title>
      <list>
        <item>
          <p>
	    Add decode functions for SNI (Server Name Indication)</p>
          <p>
	    Own Id: OTP-12048</p>
        </item>
      </list>
    </section>

</section>

<section><title>SSL 5.3.5</title>

    <section><title>Fixed Bugs and Malfunctions</title>
      <list>
        <item>
          <p>
	    ssl:recv now returns {error, einval} if applied to a non
	    passive socket, the same as gen_tcp:recv. </p>
          <p>
	    Thanks to Danil Zagoskin for reporting this issue</p>
          <p>
	    Own Id: OTP-11878</p>
        </item>
        <item>
          <p>
	    Corrected handling of default values for
	    signature_algorithms extension in TLS-1.2 and
	    corresponding values used in previous versions that does
	    not support this extension. </p>
          <p>
	    Thanks to Danil Zagoskin</p>
          <p>
	    Own Id: OTP-11886</p>
        </item>
        <item>
          <p>
	    Handle socket option inheritance when pooling of accept
	    sockets is used</p>
          <p>
	    Own Id: OTP-11897</p>
        </item>
        <item>
          <p>
	    Make sure that the list of versions, possibly supplied in
	    the versions option, is not order dependent.</p>
          <p>
	    Thanks to Ransom Richardson for reporting this issue</p>
          <p>
	    Own Id: OTP-11912</p>
        </item>
        <item>
          <p>
	    Reject connection if the next_protocol message is sent
	    twice.</p>
          <p>
	    Own Id: OTP-11926</p>
        </item>
        <item>
          <p>
	    Correct options handling when ssl:ssl_accept/3 is called
	    with new ssl options after calling ssl:listen/2</p>
          <p>
	    Own Id: OTP-11950</p>
        </item>
      </list>
    </section>


    <section><title>Improvements and New Features</title>
      <list>
        <item>
          <p>
	    Gracefully handle unknown alerts</p>
          <p>
	    Thanks to Atul Atri for reporting this issue</p>
          <p>
	    Own Id: OTP-11874</p>
        </item>
        <item>
          <p>
	    Gracefully ignore cipher suites sent by client not
	    supported by the SSL/TLS version that the client has
	    negotiated.</p>
          <p>
	    Thanks to Danil Zagoskin for reporting this issue</p>
          <p>
	    Own Id: OTP-11875</p>
        </item>
        <item>
          <p>
	    Gracefully handle structured garbage, i.e a client sends
	    some garbage in a ssl record instead of a valid fragment.</p>
          <p>
	    Thanks to Danil Zagoskin</p>
          <p>
	    Own Id: OTP-11880</p>
        </item>
        <item>
          <p>
	    Gracefully handle invalid alerts</p>
          <p>
	    Own Id: OTP-11890</p>
        </item>
        <item>
          <p>
	    Generalize handling of default ciphers</p>
          <p>
	    Thanks to Andreas Schultz</p>
          <p>
	    Own Id: OTP-11966</p>
        </item>
        <item>
          <p>
	    Make sure change cipher spec is correctly handled</p>
          <p>
	    Own Id: OTP-11975</p>
        </item>
      </list>
    </section>

</section>

<section><title>SSL 5.3.4</title>

    <section><title>Fixed Bugs and Malfunctions</title>
      <list>
        <item>
          <p>
	    Fix incorrect dialyzer spec and types, also enhance
	    documentation. </p>
          <p>
	    Thanks to Ayaz Tuncer.</p>
          <p>
	    Own Id: OTP-11627</p>
        </item>
        <item>
          <p>
	    Fix possible mismatch between SSL/TLS version and default
	    ciphers. Could happen when you specified SSL/TLS-version
	    in optionlist to listen or accept.</p>
          <p>
	    Own Id: OTP-11712</p>
        </item>
        <item>
          <p>
	    Application upgrade (appup) files are corrected for the
	    following applications: </p>
          <p>
	    <c>asn1, common_test, compiler, crypto, debugger,
	    dialyzer, edoc, eldap, erl_docgen, et, eunit, gs, hipe,
	    inets, observer, odbc, os_mon, otp_mibs, parsetools,
	    percept, public_key, reltool, runtime_tools, ssh,
	    syntax_tools, test_server, tools, typer, webtool, wx,
	    xmerl</c></p>
          <p>
	    A new test utility for testing appup files is added to
	    test_server. This is now used by most applications in
	    OTP.</p>
          <p>
	    (Thanks to Tobias Schlager)</p>
          <p>
	    Own Id: OTP-11744</p>
        </item>
      </list>
    </section>


    <section><title>Improvements and New Features</title>
      <list>
        <item>
          <p>
	    Moved elliptic curve definition from the crypto
	    NIF/OpenSSL into Erlang code, adds the RFC-5639 brainpool
	    curves and makes TLS use them (RFC-7027).</p>
          <p>
	    Thanks to Andreas Schultz</p>
          <p>
	    Own Id: OTP-11578</p>
        </item>
        <item>
          <p>
	    Unicode adaptations</p>
          <p>
	    Own Id: OTP-11620</p>
        </item>
        <item>
          <p>
	    Added option honor_cipher_order. This instructs the
	    server to prefer its own cipher ordering rather than the
	    client's and can help protect against things like BEAST
	    while maintaining compatability with clients which only
	    support older ciphers. </p>
          <p>
	    Thanks to Andrew Thompson for the implementation, and
	    Andreas Schultz for the test cases.</p>
          <p>
	    Own Id: OTP-11621</p>
        </item>
        <item>
          <p>
	    Replace boolean checking in validate_option with
	    is_boolean guard. </p>
          <p>
	    Thanks to Andreas Schultz.</p>
          <p>
	    Own Id: OTP-11634</p>
        </item>
        <item>
          <p>
	    Some function specs are corrected or moved and some edoc
	    comments are corrected in order to allow use of edoc.
	    (Thanks to Pierre Fenoll)</p>
          <p>
	    Own Id: OTP-11702</p>
        </item>
        <item>
          <p>
	    Correct clean up of certificate database when certs are
	    inputed in pure DER format.The incorrect code could cause
	    a memory leek when certs where inputed in DER. Thanks to
	    Bernard Duggan for reporting this.</p>
          <p>
	    Own Id: OTP-11733</p>
        </item>
        <item>
          <p>
	    Improved documentation of the cacertfile option</p>
          <p>
	    Own Id: OTP-11759 Aux Id: seq12535 </p>
        </item>
        <item>
          <p>
	    Avoid next protocol negotiation failure due to incorrect
	    option format.</p>
          <p>
	    Own Id: OTP-11760</p>
        </item>
        <item>
          <p>
	    Handle v1 CRLs, with no extensions and fixes issues with
	    IDP (Issuing Distribution Point) comparison during CRL
	    validation. </p>
          <p>
	    Thanks to Andrew Thompson</p>
          <p>
	    Own Id: OTP-11761</p>
        </item>
        <item>
          <p>
	    Server now ignores client ECC curves that it does not
	    support instead of crashing. </p>
          <p>
	    Thanks to Danil Zagoskin for reporting the issue and
	    suggesting a solution.</p>
          <p>
	    Own Id: OTP-11780</p>
        </item>
        <item>
          <p>
	    Handle SNI (Server Name Indication) alert
	    unrecognized_name and gracefully deal with unexpected
	    alerts. </p>
          <p>
	    Thanks to Masatake Daimon for reporting this.</p>
          <p>
	    Own Id: OTP-11815</p>
        </item>
        <item>
          <p>
	    Add possibility to specify ssl options when calling
	    ssl:ssl_accept</p>
          <p>
	    Own Id: OTP-11837</p>
        </item>
      </list>
    </section>

</section>

<section><title>SSL 5.3.3</title>

    <section><title>Fixed Bugs and Malfunctions</title>
      <list>
        <item>
          <p>
	    Add missing validation of the server_name_indication
	    option and test for its explicit use. It was not possible
	    to set or disable the default server_name_indication as
	    the validation of the option was missing.</p>
          <p>
	    Own Id: OTP-11567</p>
        </item>
        <item>
          <p>
	    Elliptic curve selection in server mode now properly
	    selects a curve suggested by the client, if possible, and
	    the fallback alternative is changed to a more widely
	    supported curve.</p>
          <p>
	    Own Id: OTP-11575</p>
        </item>
        <item>
          <p>
	    Bug in the TLS hello extension handling caused the server
	    to behave as it did not understand secure renegotiation.</p>
          <p>
	    Own Id: OTP-11595</p>
        </item>
      </list>
    </section>

</section>

<section><title>SSL 5.3.2</title>

    <section><title>Fixed Bugs and Malfunctions</title>
      <list>
        <item>
          <p>
	    Honors the clients advertised support of elliptic curves
	    and no longer sends incorrect elliptic curve extension in
	    server hello.</p>
          <p>
	    Own Id: OTP-11370</p>
        </item>
        <item>
          <p>
	    Fix initialization of DTLS fragment reassembler, in
	    previously contributed code, for future support of DTLS .
	    Thanks to Andreas Schultz.</p>
          <p>
	    Own Id: OTP-11376</p>
        </item>
        <item>
          <p>
	    Corrected type error in client_preferred_next_protocols
	    documentation. Thanks to Julien Barbot.</p>
          <p>
	    Own Id: OTP-11457</p>
        </item>
      </list>
    </section>


    <section><title>Improvements and New Features</title>
      <list>
        <item>
          <p>
	    TLS code has been refactored to prepare for future DTLS
	    support. Also some DTLS code is in place but not yet
	    runnable, some of it contributed by Andreas Schultz and
	    some of it written by the OTP team. Thanks to to Andreas
	    for his participation.</p>
          <p>
	    Own Id: OTP-11292</p>
        </item>
        <item>
          <p>
	    Remove extraneous dev debug code left in the close
	    function. Thanks to Ken Key.</p>
          <p>
	    Own Id: OTP-11447</p>
        </item>
        <item>
          <p>
	    Add SSL Server Name Indication (SNI) client support.
	    Thanks to Julien Barbot.</p>
          <p>
	    Own Id: OTP-11460</p>
        </item>
      </list>
    </section>

</section>

<section><title>SSL 5.3.1</title>

    <section><title>Fixed Bugs and Malfunctions</title>
      <list>
        <item>
          <p>
	    Setopts during renegotiation caused the renegotiation to
	    be unsuccessful.</p>
          <p>
	    If calling setopts during a renegotiation the FSM state
	    might change during the handling of the setopts messages,
	    this is now handled correctly.</p>
          <p>
	    Own Id: OTP-11228</p>
        </item>
        <item>
          <p>
	    Now handles signature_algorithm field in digitally_signed
	    properly with proper defaults. Prior to this change some
	    elliptic curve cipher suites could fail reporting the
	    error "bad certificate".</p>
          <p>
	    Own Id: OTP-11229</p>
        </item>
        <item>
          <p>
	    The code emulating the inet header option was changed in
	    the belief that it made it inet compatible. However the
	    testing is a bit hairy as the inet option is actually
	    broken, now the tests are corrected and the header option
	    should work in the same broken way as inet again,
	    preferably use the bitsyntax instead.</p>
          <p>
	    Own Id: OTP-11230</p>
        </item>
      </list>
    </section>


    <section><title>Improvements and New Features</title>
      <list>
        <item>
          <p>
	    Make the ssl manager name for erlang distribution over
	    SSL/TLS relative to the module name of the ssl_manager.</p>
          <p>
	    This can be beneficial when making tools that rename
	    modules for internal processing in the tool.</p>
          <p>
	    Own Id: OTP-11255</p>
        </item>
        <item>
          <p>
	    Add documentation regarding log_alert option.</p>
          <p>
	    Own Id: OTP-11271</p>
        </item>
      </list>
    </section>

</section>

<section><title>SSL 5.3</title>

    <section><title>Fixed Bugs and Malfunctions</title>
      <list>
        <item>
          <p>
	    Honor the versions option to ssl:connect and ssl:listen.</p>
          <p>
	    Own Id: OTP-10905</p>
        </item>
        <item>
          <p>
	    Next protocol negotiation with reused sessions will now
	    succeed</p>
          <p>
	    Own Id: OTP-10909</p>
        </item>
      </list>
    </section>


    <section><title>Improvements and New Features</title>
      <list>
        <item>
          <p>
	    Add support for PSK (Pre Shared Key) and SRP (Secure
	    Remote Password) chipher suits, thanks to Andreas
	    Schultz.</p>
          <p>
	    Own Id: OTP-10450 Aux Id: kunagi-269 [180] </p>
        </item>
        <item>
          <p>
	    Fix SSL Next Protocol Negotiation documentation. Thanks
	    to Julien Barbot.</p>
          <p>
	    Own Id: OTP-10955</p>
        </item>
        <item>
          <p>
	    Fix ssl_connection to support reading proxy/chain
	    certificates. Thanks to Valentin Kuznetsov.</p>
          <p>
	    Own Id: OTP-10980</p>
        </item>
        <item>
          <p>
	    Integrate elliptic curve contribution from Andreas
	    Schultz </p>
          <p>
	    In order to be able to support elliptic curve cipher
	    suites in SSL/TLS, additions to handle elliptic curve
	    infrastructure has been added to public_key and crypto.</p>
          <p>
	    This also has resulted in a rewrite of the crypto API to
	    gain consistency and remove unnecessary overhead. All OTP
	    applications using crypto has been updated to use the new
	    API.</p>
          <p>
	    Impact: Elliptic curve cryptography (ECC) offers
	    equivalent security with smaller key sizes than other
	    public key algorithms. Smaller key sizes result in
	    savings for power, memory, bandwidth, and computational
	    cost that make ECC especially attractive for constrained
	    environments.</p>
          <p>
	    Own Id: OTP-11009</p>
        </item>
      </list>
    </section>

</section>

<section><title>SSL 5.2.1</title>
    <section><title>Improvements and New Features</title>
      <list>
        <item>
          <p>
	    Transport callback handling is changed so that gen_tcp is
	    treated as a special case where inet will be called
	    directly for functions such as setopts, as gen_tcp does
	    not have its own setopts. This will enable users to use
	    the transport callback for other customizations such as
	    websockets.</p>
          <p>
	    Own Id: OTP-10847</p>
        </item>
        <item>
          <p>
	    Follow up to OTP-10451 solved in ssl-5.2 R16A. Make sure
	    format_error return good strings. Replace confusing
	    legacy atoms with more descriptive atoms.</p>
          <p>
	    Own Id: OTP-10864</p>
        </item>
      </list>
    </section>

</section>
<section><title>SSL 5.1.2.1</title>
<section><title>Improvements and New Features</title>
<list>
  <item>
    <p>
      Make log_alert configurable as option in ssl, SSLLogLevel
    added as option to inets conf file</p>
    <p>
    Own Id: OTP-11259</p>
  </item>
</list>
</section>
</section>
<section><title>SSL 5.2</title>
    <section><title>Fixed Bugs and Malfunctions</title>
      <list>
        <item>
          <p>
	    SSL: TLS 1.2, advertise sha224 support, thanks to Andreas
	    Schultz.</p>
          <p>
	    Own Id: OTP-10586</p>
        </item>
        <item>
          <p>
	    If an ssl server is restarted with new options and a
	    client tries to reuse a session the server must make sure
	    that it complies to the new options before agreeing to
	    reuse it.</p>
          <p>
	    Own Id: OTP-10595</p>
        </item>
        <item>
          <p>
	    Now handles cleaning of CA-certificate database correctly
	    so that there will be no memory leek, bug was introduced
	    in ssl- 5.1 when changing implementation to increase
	    parallel execution.</p>
          <p>
	    Impact: Improved memory usage, especially if you have
	    many different certificates and upgrade tcp-connections
	    to TLS-connections.</p>
          <p>
	    Own Id: OTP-10710</p>
        </item>
      </list>
    </section>


    <section><title>Improvements and New Features</title>
      <list>
        <item>
          <p>
	    Support Next Protocol Negotiation in TLS, thanks to Ben
	    Murphy for the contribution.</p>
          <p>
	    Impact: Could give performance benefit if used as it
	    saves a round trip.</p>
          <p>
	    Own Id: OTP-10361 Aux Id: kunagi-214 [125] </p>
        </item>
        <item>
          <p>
	    TLS 1.2 will now be the default TLS version if sufficient
	    crypto support is available otherwise TLS 1.1 will be
	    default.</p>
          <p>
	    Impact: A default TLS connection will have higher
	    security and hence it may be perceived as slower then
	    before.</p>
          <p>
	    Own Id: OTP-10425 Aux Id: kunagi-275 [186] </p>
        </item>
        <item>
          <p>
	    It is now possible to call controlling_process on a
	    listen socket, same as in gen_tcp.</p>
          <p>
	    Own Id: OTP-10447</p>
        </item>
        <item>
          <p>
	    Remove filter mechanisms that made error messages
	    backwards compatible with old ssl but hid information
	    about what actually happened.</p>
          <p>
	    This does not break the documented API however other
	    reason terms may be returned, so code that matches on the
	    reason part of {error, Reason} may fail.</p>
          <p>
	    *** POTENTIAL INCOMPATIBILITY ***</p>
          <p>
	    Own Id: OTP-10451 Aux Id: kunagi-270 [181] </p>
        </item>
        <item>
          <p>
	    Added missing dependencies to Makefile</p>
          <p>
	    Own Id: OTP-10594</p>
        </item>
        <item>
          <p>
	    Removed deprecated function ssl:pid/0, it has been
	    pointless since R14 but has been keep for backwards
	    compatibility.</p>
          <p>
	    *** POTENTIAL INCOMPATIBILITY ***</p>
          <p>
	    Own Id: OTP-10613 Aux Id: kunagi-331 [242] </p>
        </item>
        <item>
          <p>
	    Refactor to simplify addition of key exchange methods,
	    thanks to Andreas Schultz.</p>
          <p>
	    Own Id: OTP-10709</p>
        </item>
      </list>
    </section>

</section>

<section><title>SSL 5.1.2</title>

    <section><title>Fixed Bugs and Malfunctions</title>
      <list>
        <item>
          <p>
	    ssl:ssl_accept/2 timeout is no longer ignored</p>
          <p>
	    Own Id: OTP-10600</p>
        </item>
      </list>
    </section>

</section>

<section><title>SSL 5.1.1</title>

    <section><title>Fixed Bugs and Malfunctions</title>
      <list>
        <item>
          <p>
	    ssl:recv/3 could "loose" data when the timeout occurs. If
	    the timout in ssl:connect or ssl:ssl_accept expired the
	    ssl connection process was not terminated as it should,
	    this due to gen_fsm:send_all_state_event timout is a
	    client side time out. These timouts are now handled by
	    the gen_fsm-procss instead.</p>
          <p>
	    Own Id: OTP-10569</p>
        </item>
      </list>
    </section>


    <section><title>Improvements and New Features</title>
      <list>
        <item>
          <p>
	    Better termination handling that avoids hanging.</p>
          <p>
	    Own Id: OTP-10574</p>
        </item>
      </list>
    </section>

</section>

<section><title>SSL 5.1</title>

    <section><title>Fixed Bugs and Malfunctions</title>
      <list>
        <item>
          <p>
	    Sometimes the client process could receive an extra
	    {error, closed} message after ssl:recv had returned
	    {error, closed}.</p>
          <p>
	    Own Id: OTP-10118</p>
        </item>
        <item>
          <p>
	    ssl v3 alert number 41 (no_certificate_RESERVED) is now
	    recognized</p>
          <p>
	    Own Id: OTP-10196</p>
        </item>
      </list>
    </section>


    <section><title>Improvements and New Features</title>
      <list>
        <item>
          <p>
	    Experimental support for TLS 1.1 is now available, will
	    be officially supported from OTP-R16. Thanks to Andreas
	    Schultz for implementing the first version.</p>
          <p>
	    Own Id: OTP-8871</p>
        </item>
        <item>
          <p>
	    Experimental support for TLS 1.2 is now available, will
	    be officially supported from OTP-R16. Thanks to Andreas
	    Schultz for implementing the first version.</p>
          <p>
	    Own Id: OTP-8872</p>
        </item>
        <item>
          <p>
	    Removed some bottlenecks increasing the applications
	    parallelism especially for the client side.</p>
          <p>
	    Own Id: OTP-10113</p>
        </item>
        <item>
          <p>
	    Workaround for handling certificates that wrongly encode
	    X509countryname in utf-8 when the actual value is a valid
	    ASCCI value of length 2. Such certificates are accepted
	    by many browsers such as Chrome and Fierfox so for
	    interoperability reasons we will too.</p>
          <p>
	    Own Id: OTP-10222</p>
        </item>
      </list>
    </section>

</section>

<section><title>SSL 5.0.1</title>

    <section><title>Fixed Bugs and Malfunctions</title>
      <list>
        <item>
          <p>
	    Robustness and improvement to distribution over SSL</p>
          <p>
	    Fix a bug where ssl_tls_dist_proxy would crash at caller
	    timeout. Fix a bug where a timeout from the SSL layer
	    would block the distribution indefinately. Run the proxy
	    exclusively on the loopback interface. (Thanks to Paul
	    Guyot)</p>
          <p>
	    Own Id: OTP-9915</p>
        </item>
        <item>
          <p>
	    Fix setup loop of SSL TLS dist proxy</p>
          <p>
	    Fix potential leak of processes waiting indefinately for
	    data from closed sockets during socket setup phase.
	    (Thanks to Paul Guyot)</p>
          <p>
	    Own Id: OTP-9916</p>
        </item>
        <item>
          <p>
	    Correct spelling of registered (Thanks to Richard
	    Carlsson)</p>
          <p>
	    Own Id: OTP-9925</p>
        </item>
        <item>
          <p>
	    Added TLS PRF function to the SSL API for generation of
	    additional key material from a TLS session. (Thanks to
	    Andreas Schultz)</p>
          <p>
	    Own Id: OTP-10024</p>
        </item>
      </list>
    </section>

</section>

<section><title>SSL 5.0</title>

    <section><title>Fixed Bugs and Malfunctions</title>
      <list>
        <item>
          <p>
	    Invalidation handling of sessions could cause the
	    time_stamp field in the session record to be set to
	    undefined crashing the session clean up process. This did
	    not affect the connections but would result in that the
	    session table would grow.</p>
          <p>
	    Own Id: OTP-9696 Aux Id: seq11947 </p>
        </item>
        <item>
          <p>
	    Changed code to use ets:foldl and throw instead of
	    ets:next traversal, avoiding the need to explicitly call
	    ets:safe_fixtable. It was possible to get a badarg-crash
	    under special circumstances.</p>
          <p>
	    Own Id: OTP-9703 Aux Id: seq11947 </p>
        </item>
        <item>
          <p>
	    Send ssl_closed notification to active ssl user when a
	    tcp error occurs.</p>
          <p>
	    Own Id: OTP-9734 Aux Id: seq11946 </p>
        </item>
        <item>
          <p>
	    If a passive receive was ongoing during a renegotiation
	    the process evaluating ssl:recv could be left hanging for
	    ever.</p>
          <p>
	    Own Id: OTP-9744</p>
        </item>
      </list>
    </section>


    <section><title>Improvements and New Features</title>
      <list>
        <item>
          <p>
	    Support for the old ssl implementation is dropped and the
	    code is removed.</p>
          <p>
	    Own Id: OTP-7048</p>
        </item>
        <item>
          <p>
	    The erlang distribution can now be run over the new ssl
	    implementation. All options can currently not be set but
	    it is enough to replace to old ssl implementation.</p>
          <p>
	    Own Id: OTP-7053</p>
        </item>
        <item>
          <p>
	    public_key, ssl and crypto now supports PKCS-8</p>
          <p>
	    Own Id: OTP-9312</p>
        </item>
        <item>
          <p>
	    Implements a CBC timing attack counter measure. Thanks to
	    Andreas Schultz for providing the patch.</p>
          <p>
	    Own Id: OTP-9683</p>
        </item>
        <item>
          <p>
	    Mitigates an SSL/TLS Computational DoS attack by
	    disallowing the client to renegotiate many times in a row
	    in a short time interval, thanks to Tuncer Ayaz for
	    alerting us about this.</p>
          <p>
	    Own Id: OTP-9739</p>
        </item>
        <item>
          <p>
	    Implements the 1/n-1 splitting countermeasure to the
	    Rizzo Duong BEAST attack, affects SSL 3.0 and TLS 1.0.
	    Thanks to Tuncer Ayaz for alerting us about this.</p>
          <p>
	    Own Id: OTP-9750</p>
        </item>
      </list>
    </section>

</section>

<section><title>SSL 4.1.6</title>

    <section><title>Fixed Bugs and Malfunctions</title>
      <list>
        <item>
          <p>
	    replace "a ssl" with "an ssl" reindent
	    pkix_path_validation/3 Trivial documentation fixes
	    (Thanks to Christian von Roques )</p>
          <p>
	    Own Id: OTP-9464</p>
        </item>
      </list>
    </section>


    <section><title>Improvements and New Features</title>
      <list>
        <item>
          <p>
	    Adds function clause to avoid denial of service attack.
	    Thanks to Vinod for reporting this vulnerability.</p>
          <p>
	    Own Id: OTP-9364</p>
        </item>
        <item>
          <p>
	    Error handling code now takes care of inet:getopts/2 and
	    inets:setopts/2 crashes. Thanks to Richard Jones for
	    reporting this.</p>
          <p>
	    Own Id: OTP-9382</p>
        </item>
        <item>
          <p>
	    Support explicit use of packet option httph and httph_bin</p>
          <p>
	    Own Id: OTP-9461</p>
        </item>
        <item>
          <p>
	    Decoding of hello extensions could fail to come to the
	    correct conclusion due to an error in a binary match
	    pattern. Thanks to Ben Murphy.</p>
          <p>
	    Own Id: OTP-9589</p>
        </item>
      </list>
    </section>

</section>

<section>
    <title>SSL 4.1.5</title>
    
    <section><title>Improvements and New Features</title>
    <list>
      <item>
	<p>Calling gen_tcp:connect with option {ip, {127,0,0,1}} results in 
	an exit with reason badarg. Neither SSL nor INETS This was not 
	catched, resulting in crashes with incomprehensible reasons.</p>
	<p>Own Id: OTP-9289 Aux Id: seq11845</p>
      </item>
    </list>
    </section>
    
  </section>
  
  <section>
    <title>SSL 4.1.3</title>
  
    <section><title>Fixed Bugs and Malfunctions</title>
    <list>
      <item>
	<p>
	Fixed error in cache-handling fix from ssl-4.1.2</p>
	<p>
	Own Id: OTP-9018 Aux Id: seq11739 </p>
      </item>
      <item>
	<p>Verification of a critical extended_key_usage-extension
	corrected</p>
	<p>Own Id: OTP-9029 Aux Id: seq11541 </p>
      </item>
    </list>
    </section>

  </section>

  <section>
    <title>SSL 4.1.2</title>

    <section><title>Fixed Bugs and Malfunctions</title>
      <list>
        <item>
          <p>
	    The ssl application caches certificate files, it will now
	    invalidate cache entries if the diskfile is changed.</p>
          <p>
	    Own Id: OTP-8965 Aux Id: seq11739 </p>
        </item>
        <item>
          <p>
	    Now runs the terminate function before returning from the
	    call made by ssl:close/1, as before the caller of
	    ssl:close/1 could get problems with the reuseaddr option.</p>
          <p>
	    Own Id: OTP-8992</p>
        </item>
      </list>
    </section>

</section>

<section><title>SSL 4.1.1</title>

    <section><title>Fixed Bugs and Malfunctions</title>
      <list>
        <item>
          <p>
	    Correct handling of client certificate verify message
	    When checking the client certificate verify message the
	    server used the wrong algorithm identifier to determine
	    the signing algorithm, causing a function clause error in
	    the public_key application when the key-exchange
	    algorithm and the public key algorithm of the client
	    certificate happen to differ.</p>
          <p>
	    Own Id: OTP-8897</p>
        </item>
      </list>
    </section>


    <section><title>Improvements and New Features</title>
      <list>
        <item>
          <p>
	    For testing purposes ssl now also support some anonymous
	    cipher suites when explicitly configured to do so.</p>
          <p>
	    Own Id: OTP-8870</p>
        </item>
        <item>
          <p>
	    Sends an error alert instead of crashing if a crypto
	    function for the selected cipher suite fails.</p>
          <p>
	    Own Id: OTP-8930 Aux Id: seq11720 </p>
        </item>
      </list>
    </section>

</section>

<section><title>SSL 4.1</title>

    <section><title>Improvements and New Features</title>
      <list>
        <item>
          <p>
	    Updated ssl to ignore CA certs that violate the asn1-spec
	    for a certificate, and updated public key asn1 spec to
	    handle inherited DSS-params.</p>
          <p>
	    Own Id: OTP-7884</p>
        </item>
        <item>
          <p>
	    Changed ssl implementation to retain backwards
	    compatibility for old option {verify, 0} that shall be
	    equivalent to {verify, verify_none}, also separate the
	    cases unknown ca and selfsigned peer cert, and restored
	    return value of deprecated function
	    public_key:pem_to_der/1.</p>
          <p>
	    Own Id: OTP-8858</p>
        </item>
        <item>
          <p>
	    Changed the verify fun so that it differentiate between
	    the peer certificate and CA certificates by using
	    valid_peer or valid as the second argument to the verify
	    fun. It may not always be trivial or even possible to
	    know when the peer certificate is reached otherwise.</p>
          <p>
	    *** POTENTIAL INCOMPATIBILITY ***</p>
          <p>
	    Own Id: OTP-8873</p>
        </item>
      </list>
    </section>

</section>

<section><title>SSL 4.0.1</title>

    <section><title>Fixed Bugs and Malfunctions</title>
      <list>
        <item>
          <p>
	    The server now verifies the client certificate verify
	    message correctly, instead of causing a case-clause.</p>
          <p>
	    Own Id: OTP-8721</p>
        </item>
        <item>
          <p>
	    The client hello message now always include ALL available
	    cipher suites (or those specified by the ciphers option).
	    Previous implementation would filter them based on the
	    client certificate key usage extension (such filtering
	    only makes sense for the server certificate).</p>
          <p>
	    Own Id: OTP-8772</p>
        </item>
        <item>
          <p>
	    Fixed handling of the option {mode, list} that was broken
	    for some packet types for instance line.</p>
          <p>
	    Own Id: OTP-8785</p>
        </item>
        <item>
          <p>
	    Empty packets were not delivered to the client.</p>
          <p>
	    Own Id: OTP-8790</p>
        </item>
        <item>
	    <p> Building in a source tree without prebuilt platform
	    independent build results failed on the SSL examples
	    when: </p> <list><item> cross building. This has been
	    solved by not building the SSL examples during a cross
	    build. </item><item> building on Windows. </item></list>
          <p>
	    Own Id: OTP-8791</p>
        </item>
        <item>
          <p>
	    Fixed a handshake error which occurred on some ssl
	    implementations.</p>
          <p>
	    Own Id: OTP-8793</p>
        </item>
      </list>
    </section>


    <section><title>Improvements and New Features</title>
      <list>
        <item>
          <p>
	    Revise the public_key API - Cleaned up and documented the
	    public_key API to make it useful for general use, also
	    changed ssl to use the new API.</p>
          <p>
	    Own Id: OTP-8722</p>
        </item>
        <item>
          <p>
	    Added support for inputing certificates and keys directly
	    in DER format these options will override the pem-file
	    options if specified.</p>
          <p>
	    Own Id: OTP-8723</p>
        </item>
        <item>
          <p>
	    To gain interoperability ssl will not check for padding
	    errors when using TLS 1.0. It is first in TLS 1.1 that
	    checking the padding is an requirement.</p>
          <p>
	    Own Id: OTP-8740</p>
        </item>
        <item>
          <p>
	    Changed the semantics of the verify_fun option in the
	    ssl-application so that it takes care of both application
	    handling of path validation errors and verification of
	    application specific extensions. This means that it is
	    now possible for the server application in verify_peer
	    mode to handle path validation errors. This change moved
	    some functionality earlier in ssl to the public_key
	    application.</p>
          <p>
	    Own Id: OTP-8770</p>
        </item>
        <item>
          <p>
	    Added the functionality so that the verification fun will
	    be called when a certificate is considered valid by the
	    path validation to allow access to each certificate in
	    the path to the user application. Also try to verify
	    subject-AltName, if unable to verify it let the
	    application verify it.</p>
          <p>
	    Own Id: OTP-8825</p>
        </item>
      </list>
    </section>

</section>

<section><title>SSL 4.0</title>
    
    <section><title>Improvements and New Features</title>
    <list>
      <item>
	<p>
	  New ssl now support client/server-certificates signed by
	dsa keys.</p>
	<p>
	Own Id: OTP-8587</p>
      </item>
      <item>
	<p>
	  Ssl has now switched default implementation and removed
	  deprecated certificate handling. All certificate handling
	is done by the public_key application.</p>
	<p>
	Own Id: OTP-8695</p>
      </item>
    </list>
    </section>
    </section>
</chapter><|MERGE_RESOLUTION|>--- conflicted
+++ resolved
@@ -27,7 +27,6 @@
   </header>
   <p>This document describes the changes made to the SSL application.</p>
 
-<<<<<<< HEAD
 <section><title>SSL 9.3.5</title>
 
     <section><title>Improvements and New Features</title>
@@ -153,15 +152,11 @@
 </section>
 
 <section><title>SSL 9.3</title>
-=======
-<section><title>SSL 9.2.3.5</title>
->>>>>>> 4e0ab84c
-
-    <section><title>Fixed Bugs and Malfunctions</title>
-      <list>
-        <item>
-          <p>
-<<<<<<< HEAD
+
+    <section><title>Fixed Bugs and Malfunctions</title>
+      <list>
+        <item>
+          <p>
 	    The distribution handshake with TLS distribution
 	    (<c>inet_tls_dist</c>) does now utilize the socket option
 	    <c>{nodelay, true}</c>, which decreases the distribution
@@ -225,12 +220,22 @@
 	    Add support for PSK CCM ciphers from RFC 6655</p>
           <p>
 	    Own Id: OTP-15626</p>
-=======
+        </item>
+      </list>
+    </section>
+
+</section>
+
+<section><title>SSL 9.2.3.5</title>
+
+    <section><title>Fixed Bugs and Malfunctions</title>
+      <list>
+        <item>
+          <p>
 	    Handling of zero size fragments in TLS could cause an
 	    infinite loop. This has now been corrected.</p>
           <p>
 	    Own Id: OTP-15328 Aux Id: ERIERL-379 </p>
->>>>>>> 4e0ab84c
         </item>
       </list>
     </section>
