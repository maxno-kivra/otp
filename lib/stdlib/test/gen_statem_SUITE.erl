%%
%% %CopyrightBegin%
%%
%% Copyright Ericsson AB 2016-2020. All Rights Reserved.
%%
%% Licensed under the Apache License, Version 2.0 (the "License");
%% you may not use this file except in compliance with the License.
%% You may obtain a copy of the License at
%%
%%     http://www.apache.org/licenses/LICENSE-2.0
%%
%% Unless required by applicable law or agreed to in writing, software
%% distributed under the License is distributed on an "AS IS" BASIS,
%% WITHOUT WARRANTIES OR CONDITIONS OF ANY KIND, either express or implied.
%% See the License for the specific language governing permissions and
%% limitations under the License.
%%
%% %CopyrightEnd%
%%
-module(gen_statem_SUITE).

-include_lib("common_test/include/ct.hrl").

-compile([export_all, nowarn_export_all]).
-behaviour(gen_statem).

%%%%%%%%%%%%%%%%%%%%%%%%%%%%%%%%%%%%%%%%%%%%%%%%%%%%%%%%%%%%%%%%%%%%%

suite() ->
    [{ct_hooks,[ts_install_cth]},
     {timetrap,{seconds,10}}].

all() ->
    [{group, start},
     {group, start_handle_event},
     {group, stop},
     {group, stop_handle_event},
     {group, abnormal},
     {group, abnormal_handle_event},
     shutdown, stop_and_reply, state_enter, event_order,
     state_timeout, timeout_cancel_and_update,
     event_types, generic_timers, code_change,
     {group, sys},
     hibernate, auto_hibernate, enter_loop, {group, undef_callbacks},
     undef_in_terminate, {group, format_log}].

groups() ->
    [{start, [], tcs(start)},
     {start_handle_event, [], tcs(start)},
     {stop, [], tcs(stop)},
     {stop_handle_event, [], tcs(stop)},
     {abnormal, [], tcs(abnormal)},
     {abnormal_handle_event, [], tcs(abnormal)},
     {sys, [], tcs(sys)},
     {sys_handle_event, [], tcs(sys)},
     {undef_callbacks, [], tcs(undef_callbacks)},
     {format_log, [], tcs(format_log)}].

tcs(start) ->
    [start1, start2, start3, start4, start5, start6, start7,
     start8, start9, start10, start11, start12, next_events];
tcs(stop) ->
    [stop1, stop2, stop3, stop4, stop5, stop6, stop7, stop8, stop9, stop10];
tcs(abnormal) ->
    [abnormal1, abnormal1clean, abnormal1dirty,
     abnormal2, abnormal3, abnormal4];
tcs(sys) ->
    [sys1, call_format_status,
     error_format_status, terminate_crash_format,
     get_state, replace_state];
tcs(undef_callbacks) ->
<<<<<<< HEAD
    [undef_code_change, undef_terminate1, undef_terminate2];
tcs(format_log) ->
    [format_log_1, format_log_2].
=======
    [undef_code_change, undef_terminate1, undef_terminate2,
     function_clause_after_change_callback_module].
>>>>>>> 6990ecb6

init_per_suite(Config) ->
    Config.

end_per_suite(_Config) ->
    ok.

init_per_group(GroupName, Config)
  when GroupName =:= start_handle_event;
       GroupName =:= stop_handle_event;
       GroupName =:= abnormal_handle_event;
       GroupName =:= sys_handle_event ->
    [{callback_mode,handle_event_function}|Config];
init_per_group(undef_callbacks, Config) ->
    compile_oc_statem(Config),
    Config;
init_per_group(_GroupName, Config) ->
    Config.

end_per_group(_GroupName, Config) ->
    Config.

init_per_testcase(_CaseName, Config) ->
    flush(),
%%%    dbg:tracer(),
%%%    dbg:p(all, c),
%%%    dbg:tpl(gen_statem, cx),
%%%    dbg:tpl(gen_statem, loop_receive, cx),
%%%    dbg:tpl(gen_statem, loop_state_callback, cx),
%%%    dbg:tpl(gen_statem, loop_callback_mode_result, cx),
%%%    dbg:tpl(proc_lib, cx),
%%%    dbg:tpl(gen, cx),
%%%    dbg:tpl(sys, cx),
    Config.

end_per_testcase(_CaseName, Config) ->
%%%    dbg:stop(),
    Config.

compile_oc_statem(Config) ->
    DataDir = ?config(data_dir, Config),
    StatemPath = filename:join(DataDir, "oc_statem.erl"),
    {ok, oc_statem} = compile:file(StatemPath),
    ok.

%%%%%%%%%%%%%%%%%%%%%%%%%%%%%%%%%%%%%%%%%%%%%%%%%%%%%%%%%%%%%%%%%%%%%
-define(EXPECT_FAILURE(Code, Reason),
	try begin Code end of
	    Reason ->
		ct:fail({unexpected,Reason})
	catch
	    error:Reason -> Reason;
	    exit:Reason -> Reason
	end).
%%%%%%%%%%%%%%%%%%%%%%%%%%%%%%%%%%%%%%%%%%%%%%%%%%%%%%%%%%%%%%%%%%%%%

%% anonymous
start1(Config) ->
    %%OldFl = process_flag(trap_exit, true),

    {ok,Pid0} =
	gen_statem:start_link(?MODULE, start_arg(Config, []), [{debug,[trace]}]),
    ok = do_func_test(Pid0),
    ok = do_sync_func_test(Pid0),
    stop_it(Pid0),
%%    stopped = gen_statem:call(Pid0, stop),
%%    timeout =
%%	?EXPECT_FAILURE(gen_statem:call(Pid0, hej), Reason),

    %%process_flag(trap_exit, OldFl),
    ok = verify_empty_msgq().

%% anonymous w. shutdown
start2(Config) ->
    %% Dont link when shutdown
    {ok,Pid0} =
	gen_statem:start(?MODULE, start_arg(Config, []), []),
    ok = do_func_test(Pid0),
    ok = do_sync_func_test(Pid0),
    stopped = gen_statem:call(Pid0, {stop,shutdown}),
    check_stopped(Pid0),
    ok = verify_empty_msgq().

%% anonymous with timeout
start3(Config) ->
    %%OldFl = process_flag(trap_exit, true),

    {ok,Pid0} =
	gen_statem:start(?MODULE, start_arg(Config, []), [{timeout,5}]),
    ok = do_func_test(Pid0),
    ok = do_sync_func_test(Pid0),
    stop_it(Pid0),

    {error,timeout} =
	gen_statem:start(
	  ?MODULE, start_arg(Config, sleep), [{timeout,5}]),

    %%process_flag(trap_exit, OldFl),
    ok = verify_empty_msgq().

%% anonymous with ignore
start4(Config) ->
    OldFl = process_flag(trap_exit, true),

    ignore = gen_statem:start(?MODULE, start_arg(Config, ignore), []),

    process_flag(trap_exit, OldFl),
    ok = verify_empty_msgq().

%% anonymous with stop
start5(Config) ->
    OldFl = process_flag(trap_exit, true),

    {error,stopped} = gen_statem:start(?MODULE, start_arg(Config, stop), []),

    process_flag(trap_exit, OldFl),
    ok = verify_empty_msgq().

%% anonymous linked
start6(Config) ->
    {ok,Pid} = gen_statem:start_link(?MODULE, start_arg(Config, []), []),
    ok = do_func_test(Pid),
    ok = do_sync_func_test(Pid),
    stop_it(Pid),

    ok = verify_empty_msgq().

%% global register linked
start7(Config) ->
    STM = {global,my_stm},

    {ok,Pid} =
	gen_statem:start_link(STM, ?MODULE, start_arg(Config, []), []),
    {error,{already_started,Pid}} =
	gen_statem:start_link(STM, ?MODULE, start_arg(Config, []), []),
    {error,{already_started,Pid}} =
	gen_statem:start(STM, ?MODULE, start_arg(Config, []), []),

    ok = do_func_test(Pid),
    ok = do_sync_func_test(Pid),
    ok = do_func_test(STM),
    ok = do_sync_func_test(STM),
    stop_it(STM),

    ok = verify_empty_msgq().


%% local register
start8(Config) ->
    %%OldFl = process_flag(trap_exit, true),
    Name = my_stm,
    STM = {local,Name},

    {ok,Pid} =
	gen_statem:start(STM, ?MODULE, start_arg(Config, []), []),
    {error,{already_started,Pid}} =
	gen_statem:start(STM, ?MODULE, start_arg(Config, []), []),

    ok = do_func_test(Pid),
    ok = do_sync_func_test(Pid),
    ok = do_func_test(Name),
    ok = do_sync_func_test(Name),
    stop_it(Pid),

    %%process_flag(trap_exit, OldFl),
    ok = verify_empty_msgq().

%% local register linked
start9(Config) ->
    %%OldFl = process_flag(trap_exit, true),
    Name = my_stm,
    STM = {local,Name},

    {ok,Pid} =
	gen_statem:start_link(STM, ?MODULE, start_arg(Config, []), []),
    {error,{already_started,Pid}} =
	gen_statem:start(STM, ?MODULE, start_arg(Config, []), []),

    ok = do_func_test(Pid),
    ok = do_sync_func_test(Pid),
    ok = do_func_test(Name),
    ok = do_sync_func_test(Name),
    stop_it(Pid),

    %%process_flag(trap_exit, OldFl),
    ok = verify_empty_msgq().

%% global register
start10(Config) ->
    STM = {global,my_stm},

    {ok,Pid} =
	gen_statem:start(STM, ?MODULE, start_arg(Config, []), []),
    {error,{already_started,Pid}} =
	gen_statem:start(STM, ?MODULE, start_arg(Config, []), []),
    {error,{already_started,Pid}} =
	gen_statem:start_link(STM, ?MODULE, start_arg(Config, []), []),

    ok = do_func_test(Pid),
    ok = do_sync_func_test(Pid),
    ok = do_func_test(STM),
    ok = do_sync_func_test(STM),
    stop_it(STM),

    ok = verify_empty_msgq().

%% Stop registered processes
start11(Config) ->
    Name = my_stm,
    LocalSTM = {local,Name},
    GlobalSTM = {global,Name},

    {ok,Pid} =
	gen_statem:start_link(LocalSTM, ?MODULE, start_arg(Config, []), []),
    stop_it(Pid),

    {ok,_Pid1} =
	gen_statem:start_link(LocalSTM, ?MODULE, start_arg(Config, []), []),
    stop_it(Name),

    {ok,Pid2} =
	gen_statem:start(GlobalSTM, ?MODULE, start_arg(Config, []), []),
    stop_it(Pid2),
    receive after 1 -> true end,
    Result =
	gen_statem:start(GlobalSTM, ?MODULE, start_arg(Config, []), []),
    ct:log("Result = ~p~n",[Result]),
    {ok,_Pid3} = Result,
    stop_it(GlobalSTM),

    ok = verify_empty_msgq().

%% Via register linked
start12(Config) ->
    dummy_via:reset(),
    VIA = {via,dummy_via,my_stm},

    {ok,Pid} =
	gen_statem:start_link(VIA, ?MODULE, start_arg(Config, []), []),
    {error,{already_started,Pid}} =
	gen_statem:start_link(VIA, ?MODULE, start_arg(Config, []), []),
    {error,{already_started,Pid}} =
	gen_statem:start(VIA, ?MODULE, start_arg(Config, []), []),

    ok = do_func_test(Pid),
    ok = do_sync_func_test(Pid),
    ok = do_func_test(VIA),
    ok = do_sync_func_test(VIA),
    stop_it(VIA),

    ok = verify_empty_msgq().


%% Anonymous, reason 'normal'
stop1(Config) ->
    {ok,Pid} = gen_statem:start(?MODULE, start_arg(Config, []), []),
    ok = gen_statem:stop(Pid),
    false = erlang:is_process_alive(Pid),
    noproc =
	?EXPECT_FAILURE(gen_statem:stop(Pid), Reason).

%% Anonymous, other reason
stop2(Config) ->
    {ok,Pid} = gen_statem:start(?MODULE, start_arg(Config, []), []),
    ok = gen_statem:stop(Pid, other_reason, infinity),
    false = erlang:is_process_alive(Pid),
    ok.

%% Anonymous, invalid timeout
stop3(Config) ->
    {ok,Pid} = gen_statem:start(?MODULE, start_arg(Config, []), []),
    _ =
	?EXPECT_FAILURE(
	   gen_statem:stop(Pid, other_reason, invalid_timeout),
	   Reason),
    true = erlang:is_process_alive(Pid),
    ok = gen_statem:stop(Pid),
    false = erlang:is_process_alive(Pid),
    ok.

%% Registered name
stop4(Config) ->
    {ok,Pid} =
	gen_statem:start(
	  {local,to_stop},?MODULE, start_arg(Config, []), []),
    ok = gen_statem:stop(to_stop),
    false = erlang:is_process_alive(Pid),
    noproc =
	?EXPECT_FAILURE(gen_statem:stop(to_stop), Reason),
    ok.

%% Registered name and local node
stop5(Config) ->
    Name = to_stop,
    {ok,Pid} =
	gen_statem:start(
	  {local,Name},?MODULE, start_arg(Config, []), []),
    ok = gen_statem:stop({Name,node()}),
    false = erlang:is_process_alive(Pid),
    noproc =
	?EXPECT_FAILURE(gen_statem:stop({Name,node()}), Reason),
    ok.

%% Globally registered name
stop6(Config) ->
    STM = {global,to_stop},
    {ok,Pid} = gen_statem:start(STM, ?MODULE, start_arg(Config, []), []),
    ok = gen_statem:stop(STM),
    false = erlang:is_process_alive(Pid),
    noproc =
	?EXPECT_FAILURE(gen_statem:stop(STM), Reason),
    ok.

%% 'via' registered name
stop7(Config) ->
    VIA = {via,dummy_via,to_stop},
    dummy_via:reset(),
    {ok,Pid} = gen_statem:start(VIA, ?MODULE, start_arg(Config, []), []),
    ok = gen_statem:stop(VIA),
    false = erlang:is_process_alive(Pid),
    noproc =
	?EXPECT_FAILURE(gen_statem:stop(VIA), Reason),
    ok.

%% Anonymous on remote node
stop8(Config) ->
    Node = gen_statem_stop8,
    {ok,NodeName} = ct_slave:start(Node),
    Dir = filename:dirname(code:which(?MODULE)),
    rpc:call(NodeName, code, add_path, [Dir]),
    {ok,Pid} =
	rpc:call(
	  NodeName, gen_statem,start,
	  [?MODULE,start_arg(Config, []),[]]),
    ok = gen_statem:stop(Pid),
    false = rpc:call(NodeName, erlang, is_process_alive, [Pid]),
    noproc =
	?EXPECT_FAILURE(gen_statem:stop(Pid), Reason1),
    {ok,NodeName} = ct_slave:stop(Node),
    {{nodedown,NodeName},{sys,terminate,_}} =
	?EXPECT_FAILURE(gen_statem:stop(Pid), Reason2),
    ok.

%% Registered name on remote node
stop9(Config) ->
    Name = to_stop,
    LocalSTM = {local,Name},
    Node = gen_statem__stop9,
    {ok,NodeName} = ct_slave:start(Node),
    STM = {Name,NodeName},
    Dir = filename:dirname(code:which(?MODULE)),
    rpc:call(NodeName, code, add_path, [Dir]),
    {ok,Pid} =
	rpc:call(
	  NodeName, gen_statem, start,
	  [LocalSTM,?MODULE,start_arg(Config, []),[]]),
    ok = gen_statem:stop(STM),
    undefined = rpc:call(NodeName,erlang,whereis,[Name]),
    false = rpc:call(NodeName,erlang,is_process_alive,[Pid]),
    noproc =
	?EXPECT_FAILURE(gen_statem:stop(STM), Reason1),
    {ok,NodeName} = ct_slave:stop(Node),
    {{nodedown,NodeName},{sys,terminate,_}} =
	?EXPECT_FAILURE(gen_statem:stop(STM), Reason2),
    ok.

%% Globally registered name on remote node
stop10(Config) ->
    Node = gen_statem_stop10,
    STM = {global,to_stop},
    {ok,NodeName} = ct_slave:start(Node),
    Dir = filename:dirname(code:which(?MODULE)),
    rpc:call(NodeName,code,add_path,[Dir]),
    {ok,Pid} =
	rpc:call(
	  NodeName, gen_statem, start,
	  [STM,?MODULE,start_arg(Config, []),[]]),
    global:sync(),
    ok = gen_statem:stop(STM),
    false = rpc:call(NodeName, erlang, is_process_alive, [Pid]),
    noproc =
	?EXPECT_FAILURE(gen_statem:stop(STM), Reason1),
    {ok,NodeName} = ct_slave:stop(Node),
    noproc =
	?EXPECT_FAILURE(gen_statem:stop(STM), Reason2),
    ok.

%% Check that time outs in calls work
abnormal1(Config) ->
    Name = abnormal1,
    LocalSTM = {local,Name},

    {ok, _Pid} =
	gen_statem:start(LocalSTM, ?MODULE, start_arg(Config, []), []),

    %% timeout call.
    delayed = gen_statem:call(Name, {delayed_answer,1}, 100),
    {timeout,_} =
	?EXPECT_FAILURE(
	   gen_statem:call(Name, {delayed_answer,1000}, 10),
	   Reason),
    ok = gen_statem:stop(Name),
    ?t:sleep(1100),
    ok = verify_empty_msgq().

%% Check that time outs in calls work
abnormal1clean(Config) ->
    Name = abnormal1clean,
    LocalSTM = {local,Name},

    {ok, _Pid} =
	gen_statem:start(LocalSTM, ?MODULE, start_arg(Config, []), []),

    %% timeout call.
    delayed =
	gen_statem:call(Name, {delayed_answer,1}, {clean_timeout,100}),
    {timeout,_} =
	?EXPECT_FAILURE(
	   gen_statem:call(
	     Name, {delayed_answer,1000}, {clean_timeout,10}),
	   Reason),
    ok = gen_statem:stop(Name),
    ?t:sleep(1100),
    ok = verify_empty_msgq().

%% Check that time outs in calls work
abnormal1dirty(Config) ->
    Name = abnormal1dirty,
    LocalSTM = {local,Name},

    {ok, _Pid} =
	gen_statem:start(LocalSTM, ?MODULE, start_arg(Config, []), []),

    %% timeout call.
    delayed =
	gen_statem:call(Name, {delayed_answer,1}, {dirty_timeout,100}),
    {timeout,_} =
	?EXPECT_FAILURE(
	   gen_statem:call(
	     Name, {delayed_answer,1000}, {dirty_timeout,10}),
	   Reason),
    ok = gen_statem:stop(Name),
    ?t:sleep(1100),
    case flush() of
	[{Ref,delayed}] when is_reference(Ref) ->
	    ok
    end.

%% Check that bad return values makes the stm crash. Note that we must
%% trap exit since we must link to get the real bad_return_ error
abnormal2(Config) ->
    OldFl = process_flag(trap_exit, true),
    {ok,Pid} =
        gen_statem:start_link(
          ?MODULE, start_arg(Config, []), [{debug,[log]}]),

    %% bad return value in the gen_statem loop
    Cause = bad_return_from_state_function,
    {{{Cause,badreturn},_},_} =
	?EXPECT_FAILURE(gen_statem:call(Pid, badreturn), Reason),
    receive
	{'EXIT',Pid,{{Cause,badreturn},_}} -> ok
    after 5000 ->
	    ct:fail(gen_statem_did_not_die)
    end,

    process_flag(trap_exit, OldFl),
    ok = verify_empty_msgq().

%% Check that bad return actions makes the stm crash. Note that we must
%% trap exit since we must link to get the real bad_return_ error
abnormal3(Config) ->
    OldFl = process_flag(trap_exit, true),
    {ok,Pid} =
        gen_statem:start_link(
          ?MODULE, start_arg(Config, []), [{debug,[log]}]),

    %% bad return value in the gen_statem loop
    Cause = bad_action_from_state_function,
    {{{Cause,badaction},_},_} =
	?EXPECT_FAILURE(gen_statem:call(Pid, badaction), Reason),
    receive
	{'EXIT',Pid,{{Cause,badaction},_}} -> ok
    after 5000 ->
	    ct:fail(gen_statem_did_not_die)
    end,

    process_flag(trap_exit, OldFl),
    ok = verify_empty_msgq().

%% Check that bad timeout actions makes the stm crash. Note that we must
%% trap exit since we must link to get the real bad_return_ error
abnormal4(Config) ->
    OldFl = process_flag(trap_exit, true),
    {ok,Pid} =
        gen_statem:start_link(
          ?MODULE, start_arg(Config, []), [{debug,[log]}]),

    %% bad return value in the gen_statem loop
    BadTimeout = {badtimeout,4711,ouch},
    Cause = bad_action_from_state_function,
    {{{Cause,BadTimeout},_},_} =
	?EXPECT_FAILURE(gen_statem:call(Pid, {badtimeout,BadTimeout}), Reason),
    receive
	{'EXIT',Pid,{{Cause,BadTimeout},_}} -> ok
    after 5000 ->
	    ct:fail(gen_statem_did_not_die)
    end,

    process_flag(trap_exit, OldFl),
    ok = verify_empty_msgq().

shutdown(Config) ->
    process_flag(trap_exit, true),

    {ok,Pid0} = gen_statem:start_link(?MODULE, start_arg(Config, []), []),
    ok = do_func_test(Pid0),
    ok = do_sync_func_test(Pid0),
    stopped = gen_statem:call(Pid0, {stop,{shutdown,reason}}),
    receive {'EXIT',Pid0,{shutdown,reason}} -> ok end,
    process_flag(trap_exit, false),

    {noproc,_} =
	?EXPECT_FAILURE(gen_statem:call(Pid0, hej), Reason),

    receive
	Any ->
	    ct:log("Unexpected: ~p", [Any]),
	    ct:fail({unexpected,Any})
    after 500 ->
	    ok
    end.



stop_and_reply(_Config) ->
    process_flag(trap_exit, true),

    Machine =
	%% Abusing the internal format of From...
	#{init =>
	      fun () ->
		      {ok,start,undefined}
	      end,
	  start =>
	      fun (cast, {echo,From1,Reply1}, undefined) ->
		      {next_state,wait,{reply,From1,Reply1}}
	      end,
	  wait =>
	      fun (cast, {stop_and_reply,Reason,From2,Reply2},R1) ->
		      {stop_and_reply,Reason,
		       [R1,{reply,From2,Reply2}]}
	      end},
    {ok,STM} =
	gen_statem:start_link(?MODULE, {map_statem,Machine,[]}, []),

    Self = self(),
    Tag1 = make_ref(),
    gen_statem:cast(STM, {echo,{Self,Tag1},reply1}),
    Tag2 = make_ref(),
    gen_statem:cast(STM, {stop_and_reply,reason,{Self,Tag2},reply2}),
    case flush() of
	[{Tag1,reply1},{Tag2,reply2},{'EXIT',STM,reason}] ->
	    ok;
	Other1 ->
	    ct:fail({unexpected,Other1})
    end,

    {noproc,_} =
	?EXPECT_FAILURE(gen_statem:call(STM, hej), Reason),
    case flush() of
	[] ->
	    ok;
	Other2 ->
	    ct:fail({unexpected,Other2})
    end.



state_enter(_Config) ->
    process_flag(trap_exit, true),
    Self = self(),

    Machine =
	%% Abusing the internal format of From...
	#{init =>
	      fun () ->
		      {ok,start,1}
	      end,
	  start =>
	      fun (enter, Prev, N) ->
		      Self ! {N,enter,start,Prev},
		      {keep_state,N + 1};
		  (internal, Prev, N) ->
		      Self ! {N,internal,start,Prev},
		      {keep_state,N + 1};
                  (timeout, M, N) ->
                      {keep_state, N + 1,
                       {reply, {Self,N}, {timeout,M}}};
		  ({call,From}, repeat, N) ->
		      {repeat_state,N + 1,
		       [{reply,From,{N,repeat,start}}]};
		  ({call,From}, echo, N) ->
		      {next_state,wait,N + 1,
		       [{reply,From,{N,echo,start}},{timeout,0,N}]};
		  ({call,From}, {stop,Reason}, N) ->
		      {stop_and_reply,Reason,
		       [{reply,From,{N,stop}}],N + 1}
	      end,
	  wait =>
	      fun (enter, Prev, N) when N < 5 ->
		      {repeat_state,N + 1,
		       [{reply,{Self,N},{enter,Prev}},
                        {timeout,0,N},
                        {state_timeout,0,N}]};
		  (enter, Prev, N) ->
		      Self ! {N,enter,wait,Prev},
		      {keep_state,N + 1,
                       [{timeout,0,N},
                        {state_timeout,0,N}]};
                  (timeout, M, N) ->
                      {keep_state, N + 1,
                       {reply, {Self,N}, {timeout,M}}};
                  (state_timeout, M, N) ->
                      {keep_state, N + 1,
                       {reply, {Self,N}, {state_timeout,M}}};
		  ({call,From}, repeat, N) ->
		      {repeat_state_and_data,
		       [{reply,From,{N,repeat,wait}},
                        {timeout,0,N}]};
		  ({call,From}, echo, N) ->
		      {next_state,start,N + 1,
		       [{next_event,internal,wait},
			{reply,From,{N,echo,wait}}]}
	      end},
    {ok,STM} =
	gen_statem:start_link(
	  ?MODULE, {map_statem,Machine,[state_enter]},
          [{debug,[trace,{log,17}]}]),
    ok = sys:log(STM, false),
    ok = sys:log(STM, true),

    [{1,enter,start,start}] = flush(),
    {2,echo,start} = gen_statem:call(STM, echo),
    [{3,{enter,start}},
     {4,{enter,start}},
     {5,enter,wait,start},
     {6,{timeout,5}},
     {7,{state_timeout,5}}] = flush(),
    {wait,[8|_]} = sys:get_state(STM),
    {8,repeat,wait} = gen_statem:call(STM, repeat),
    [{8,enter,wait,wait},
     {9,{timeout,8}},
     {10,{state_timeout,8}}] = flush(),
    {11,echo,wait} = gen_statem:call(STM, echo),
    [{12,enter,start,wait},
     {13,internal,start,wait}] = flush(),
    {14,repeat,start} = gen_statem:call(STM, repeat),
    [{15,enter,start,start}] = flush(),

    {ok,Log} = sys:log(STM, get),
    io:format("sys:log ~p~n", [Log]),
    ok = sys:log(STM, print),

    {16,stop} = gen_statem:call(STM, {stop,bye}),
    [{'EXIT',STM,bye}] = flush(),

    {noproc,_} =
	?EXPECT_FAILURE(gen_statem:call(STM, hej), Reason),
    case flush() of
	[] ->
	    ok;
	Other2 ->
	    ct:fail({unexpected,Other2})
    end.



event_order(_Config) ->
    process_flag(trap_exit, true),

    Machine =
	%% Abusing the internal format of From...
	#{init =>
	      fun () ->
		      {ok,start,undefined}
	      end,
	  start =>
	      fun (cast, _, _) ->
		      {keep_state_and_data,postpone}; %% Handled in 'buffer'
		  ({call,From}, {buffer,Pid,[Tag3,Tag4,Tag5]},
		   undefined) ->
		      {next_state,buffer,[],
		       [{next_event,internal,{reply,{Pid,Tag3},ok3}},
			{next_event,internal,{reply,{Pid,Tag4},ok4}},
			{timeout,0,{reply,{Pid,Tag5},ok5}},
			%% The timeout should not happen since there
			%% are events that cancel it i.e next_event
			%% and postponed
			{reply,From,ok}]}
	      end,
	  buffer =>
	      fun (internal, Reply, Replies) ->
		      {keep_state,[Reply|Replies]};
		  (timeout, Reply, Replies) ->
		      {keep_state,[Reply|Replies]};
		  (cast, Reply, Replies) ->
		      {keep_state,[Reply|Replies]};
		  ({call,From}, {stop,Reason}, Replies) ->
		      {next_state,stop,undefined,
		       lists:reverse(
			 Replies,
			 [{reply,From,ok},
			  {next_event,internal,{stop,Reason}}])}
	      end,
	  stop =>
	      fun (internal, Result, undefined) ->
		      Result
	      end},

    {ok,STM} = gen_statem:start_link(?MODULE, {map_statem,Machine,[]}, []),
    Self = self(),
    Tag1 = make_ref(),
    gen_statem:cast(STM, {reply,{Self,Tag1},ok1}),
    Tag2 = make_ref(),
    gen_statem:cast(STM, {reply,{Self,Tag2},ok2}),
    Tag3 = make_ref(),
    Tag4 = make_ref(),
    Tag5 = make_ref(),
    ok = gen_statem:call(STM, {buffer,Self,[Tag3,Tag4,Tag5]}),
    ok = gen_statem:call(STM, {stop,reason}),
    case flush() of
	[{Tag3,ok3},{Tag4,ok4},{Tag1,ok1},{Tag2,ok2},
	 {'EXIT',STM,reason}] ->
	    ok;
	Other1 ->
	    ct:fail({unexpected,Other1})
    end,

    {noproc,_} =
	?EXPECT_FAILURE(gen_statem:call(STM, hej), Reason),
    case flush() of
	[] ->
	    ok;
	Other2 ->
	    ct:fail({unexpected,Other2})
    end.



state_timeout(_Config) ->
    process_flag(trap_exit, true),

    Machine =
	#{init =>
	      fun () ->
		      {ok,start,0}
	      end,
	  start =>
	      fun
		  ({call,From}, {go,Time}, 0)  ->
		      self() ! message_to_self,
		      {next_state, state1, {Time,From},
		       %% Verify that internal events goes before external
		       [{timeout,Time,1}, % Exercise different cancel code path
                        {state_timeout,Time,1},
			{next_event,internal,1}]}
	      end,
	  state1 =>
	      fun
		  (internal, 1, Data) ->
		      %% Verify that a state change cancels timeout 1
		      {next_state, state2, Data,
		       [{timeout,0,2},
			{state_timeout,0,2},
			{next_event,internal,2}]}
	      end,
	  state2 =>
	      fun
		  (internal, 2, Data) ->
		      %% Verify that {state_timeout,0,_}
		      %% comes after next_event and that
		      %% {timeout,0,_} is cancelled by
		      %% pending {state_timeout,0,_}
		      {keep_state, {ok,2,Data},
		       [{timeout,0,3}]};
		  (state_timeout, 2, {ok,2,Data}) ->
		      %% Verify that timeout 0's are processed
		      %% in order
		      {keep_state, {ok,3,Data},
		       [{timeout,0,4},{state_timeout,0,5}]};
		  (timeout, 4, {ok,3,Data}) ->
		      %% Verify that timeout 0 is cancelled by
		      %% enqueued state_timeout 0 and that
		      %% multiple state_timeout 0 can be enqueued
		      {keep_state, {ok,4,Data},
		       [{state_timeout,0,6},{timeout,0,7}]};
		  (state_timeout, 5, {ok,4,Data}) ->
		      {keep_state, {ok,5,Data}};
		  (state_timeout, 6, {ok,5,{Time,From}}) ->
		      {next_state, state3, 6,
		       [{reply,From,ok},
			{state_timeout,Time,8}]}
	      end,
	  state3 =>
	      fun
		  (info, message_to_self, 6) ->
		      {keep_state, 7};
		  ({call,From}, check, 7) ->
		      {keep_state, From};
		  (state_timeout, 8, From) ->
		      {stop_and_reply, normal,
		       {reply,From,ok}}
	      end},

    {ok,STM} =
        gen_statem:start_link(
          ?MODULE, {map_statem,Machine,[]}, [{debug,[trace]}]),
    TRef = erlang:start_timer(1000, self(), kull),
    ok = gen_statem:call(STM, {go,500}),
    ok = gen_statem:call(STM, check),
    receive
	{timeout,TRef,kull} ->
	    ct:fail(late_timeout)
    after 0 ->
	    receive
		{timeout,TRef,kull} ->
		    ok
	    after 1000 ->
		    ct:fail(no_check_timeout)
	    end
    end,
    receive
	{'EXIT',STM,normal} ->
	    ok
    after 500 ->
	    ct:fail(did_not_stop)
    end,

    verify_empty_msgq().



timeout_cancel_and_update(_Config) ->
    process_flag(trap_exit, true),
    %%
    Machine =
	#{init =>
	      fun () ->
		      {ok,start,0}
	      end,
	  start =>
	      fun
		  ({call,From}, test, 0)  ->
		      self() ! message_to_self,
		      {next_state, state1, From,
		       %% Verify that internal events goes before external
		       [{state_timeout,17,1},
			{next_event,internal,1}]}
	      end,
	  state1 =>
	      fun
		  (internal, 1, _) ->
                      {keep_state_and_data,
                       [{state_timeout,cancel},
                        {{timeout,a},17,1}]};
                  (info, message_to_self, _) ->
                      {keep_state_and_data,
                       [{{timeout,a},update,a}]};
                  ({timeout,a}, a, Data) ->
                      {next_state,state2,Data,
                       [{state_timeout,17,2},
                        {next_event,internal,2}]}
              end,
	  state2 =>
	      fun
		  (internal, 2, _) ->
                      receive after 50 -> ok end,
                      %% Now state_timeout 17 should have triggered
                      {keep_state_and_data,
                       [{state_timeout,update,b},
                        {timeout,17,2}]};
                  (state_timeout, b, From) ->
                      {next_state,state3,3,
                       [{reply,From,ok},
                        17000]}
	      end,
          state3 =>
              fun
                  ({call,From}, stop, 3) ->
                      {stop_and_reply, normal,
                       [{reply,From,ok}]}
              end
         },
    %%
    {ok,STM} =
        gen_statem:start_link(
          ?MODULE, {map_statem,Machine,[]}, [{debug,[trace]}]),
    ok = gen_statem:call(STM, test),
    {status, STM, {module,gen_statem}, Info} = sys:get_status(STM),
    ct:log("Status info: ~p~n", [Info]),
    {_,Timeouts} = dig_data_tuple(Info),
    {_, {1,[{timeout,17000}]}} = lists:keyfind("Time-outs", 1, Timeouts),
    %%
    ok = gen_statem:call(STM, stop),
    receive
	{'EXIT',STM,normal} ->
	    ok
    after 500 ->
	    ct:fail(did_not_stop)
    end,
    %%
    verify_empty_msgq().

dig_data_tuple([{data,_} = DataTuple|_]) -> DataTuple;
dig_data_tuple([H|T]) when is_list(H) ->
    case dig_data_tuple(H) of
        false -> dig_data_tuple(T);
        DataTuple -> DataTuple
    end;
dig_data_tuple([_|T]) -> dig_data_tuple(T);
dig_data_tuple([]) -> false.



%% Test that all event types can be sent with {next_event,EventType,_}
event_types(_Config) ->
    process_flag(trap_exit, true),

    Machine =
	%% Abusing the internal format of From...
	#{init =>
	      fun () ->
		      {ok, start1, undefined,
		       [{next_event,internal,0}]}
	      end,
	  start1 =>
	      fun (internal, 0, undefined) ->
		      {next_state, start2, undefined}
	      end,
	  start2 =>
	      fun ({call,_} = Call, Req, undefined) ->
		      {next_state, state1, undefined,
		       [{next_event,internal,1},
			{next_event,state_timeout,2},
			{next_event,timeout,3},
			{next_event,info,4},
			{next_event,cast,5},
			{next_event,{timeout,6}, 6},
			{next_event,Call,Req}]}
	      end,
	  state1 =>
	      fun (internal, 1, undefined) ->
		      {next_state, state2, undefined}
	      end,
	  state2 =>
	      fun (state_timeout, 2, undefined) ->
		      {next_state, state3, undefined}
	      end,
	  state3 =>
	      fun (timeout, 3, undefined) ->
		      {next_state, state4, undefined}
	      end,
	  state4 =>
	      fun (info, 4, undefined) ->
		      {next_state, state5, undefined}
	      end,
	  state5 =>
	      fun (cast, 5, undefined) ->
		      {next_state, state6, undefined}
	      end,
	  state6 =>
	      fun ({timeout,6}, 6, undefined) ->
		      {next_state, state7, undefined}
	      end,
	  state7 =>
	      fun ({call,From}, stop, undefined) ->
		      {stop_and_reply, shutdown,
		       [{reply,From,stopped}]}
	      end},
    {ok,STM} =
	gen_statem:start_link(
	  ?MODULE, {map_statem,Machine,[]}, [{debug,[trace]}]),

    stopped = gen_statem:call(STM, stop),
    receive
	{'EXIT',STM,shutdown} ->
	    ok
    after 500 ->
	    ct:fail(did_not_stop)
    end,

    {noproc,_} =
	?EXPECT_FAILURE(gen_statem:call(STM, hej), Reason),
    case flush() of
	[] ->
	    ok;
	Other2 ->
	    ct:fail({unexpected,Other2})
    end.



generic_timers(_Config) ->
    process_flag(trap_exit, true),

    Machine =
	%% Abusing the internal format of From...
	#{init =>
	      fun () ->
		      {ok, start, undefined}
	      end,
	  start =>
	      fun ({call,_} = Call, Req, undefined) ->
		      {next_state, state1, undefined,
		       [{{timeout,a},1500,1},
			{state_timeout,1500,1},
			{{timeout,b},1000,1},
			{next_event,Call,Req}]}
	      end,
	  state1 =>
	      fun ({call,_} = Call, Req, undefined) ->
		      T = erlang:monotonic_time(millisecond) + 500,
		      {next_state, state2, undefined,
		       [{{timeout,c},T,2,{abs,true}},
			{{timeout,d},0,2,[{abs,false}]},
			{timeout,0,2},
			{{timeout,b},infinity,2},
			{{timeout,a},1000,{Call,Req}}]}
	      end,
	  state2 =>
	      fun ({timeout,d}, 2, undefined) ->
		      {next_state, state3, undefined}
	      end,
	  state3 =>
	      fun ({timeout,c}, 2, undefined) ->
		      {next_state, state4, undefined}
	      end,
	  state4 =>
	      fun ({timeout,a}, {{call,From},stop}, undefined) ->
		      {stop_and_reply, shutdown,
		       [{reply,From,stopped}]}
	      end},
    {ok,STM} =
	gen_statem:start_link(
	  ?MODULE, {map_statem,Machine,[]}, [{debug,[trace]}]),

    stopped = gen_statem:call(STM, stop),
    receive
	{'EXIT',STM,shutdown} ->
	    ok
    after 500 ->
	    ct:fail(did_not_stop)
    end,

    {noproc,_} =
	?EXPECT_FAILURE(gen_statem:call(STM, hej), Reason),
    case flush() of
	[] ->
	    ok;
	Other2 ->
	    ct:fail({unexpected,Other2})
    end.



sys1(Config) ->
    {ok,Pid} = gen_statem:start(?MODULE, start_arg(Config, []), []),
    {status, Pid, {module,gen_statem}, Info} = sys:get_status(Pid),
    ct:log("Status info: ~p~n", [Info]),
    sys:suspend(Pid),
    Parent = self(),
    Tag = make_ref(),
    Caller =
	spawn(
	  fun () ->
		  Parent ! {Tag,gen_statem:call(Pid, hej)}
	  end),
    receive
	{Tag,_} ->
	    ct:fail(should_be_suspended)
    after 3000 ->
	    exit(Caller, ok)
    end,

    %% {timeout,_} =
    %% 	?EXPECT_FAILURE(gen_statem:call(Pid, hej), Reason),
    sys:resume(Pid),
    stop_it(Pid).

code_change(_Config) ->
    {ok,Pid} =
	gen_statem:start(
	  ?MODULE, {callback_mode,state_functions,[]}, []),
    {idle,data} = sys:get_state(Pid),
    sys:suspend(Pid),
    Mode = handle_event_function,
    sys:change_code(Pid, ?MODULE, old_vsn, Mode),
    sys:resume(Pid),
    {idle,{old_vsn,data,Mode}} = sys:get_state(Pid),
    Mode = gen_statem:call(Pid, get_callback_mode),
    stop_it(Pid).

call_format_status(Config) ->
    {ok,Pid} = gen_statem:start(?MODULE, start_arg(Config, []), []),
    Status = sys:get_status(Pid),
    {status,Pid,_Mod,[_PDict,running,_,_, Data]} = Status,
    [format_status_called|_] = lists:reverse(Data),
    stop_it(Pid),

    %% check that format_status can handle a name being an atom (pid is
    %% already checked by the previous test)
    {ok, Pid2} =
	gen_statem:start(
	  {local, gstm}, ?MODULE, start_arg(Config, []), []),
    Status2 = sys:get_status(gstm),
    {status,Pid2,_Mod,[_PDict2,running,_,_,Data2]} = Status2,
    [format_status_called|_] = lists:reverse(Data2),
    stop_it(Pid2),

    %% check that format_status can handle a name being a term other than a
    %% pid or atom
    GlobalName1 = {global,"CallFormatStatus"},
    {ok,Pid3} =
	gen_statem:start(
	  GlobalName1, ?MODULE, start_arg(Config, []), []),
    Status3 = sys:get_status(GlobalName1),
    {status,Pid3,_Mod,[_PDict3,running,_,_,Data3]} = Status3,
    [format_status_called|_] = lists:reverse(Data3),
    stop_it(Pid3),
    GlobalName2 = {global,{name, "term"}},
    {ok,Pid4} =
	gen_statem:start(
	  GlobalName2, ?MODULE, start_arg(Config, []), []),
    Status4 = sys:get_status(GlobalName2),
    {status,Pid4,_Mod,[_PDict4,running,_,_, Data4]} = Status4,
    [format_status_called|_] = lists:reverse(Data4),
    stop_it(Pid4),

    %% check that format_status can handle a name being a term other than a
    %% pid or atom
    dummy_via:reset(),
    ViaName1 = {via,dummy_via,"CallFormatStatus"},
    {ok,Pid5} = gen_statem:start(ViaName1, ?MODULE, start_arg(Config, []), []),
    Status5 = sys:get_status(ViaName1),
    {status,Pid5,_Mod, [_PDict5,running,_,_, Data5]} = Status5,
    [format_status_called|_] = lists:reverse(Data5),
    stop_it(Pid5),
    ViaName2 = {via,dummy_via,{name,"term"}},
    {ok, Pid6} =
	gen_statem:start(
	  ViaName2, ?MODULE, start_arg(Config, []), []),
    Status6 = sys:get_status(ViaName2),
    {status,Pid6,_Mod,[_PDict6,running,_,_,Data6]} = Status6,
    [format_status_called|_] = lists:reverse(Data6),
    stop_it(Pid6).



error_format_status(Config) ->
    error_logger_forwarder:register(),
    OldFl = process_flag(trap_exit, true),
    Data = "called format_status",
    {ok,Pid} =
	gen_statem:start(
	  ?MODULE, start_arg(Config, {data,Data}), []),
    %% bad return value in the gen_statem loop
    {{{bad_return_from_state_function,badreturn},_},_} =
	?EXPECT_FAILURE(gen_statem:call(Pid, badreturn), Reason),
    receive
	{error,_,
	 {Pid,
	  "** State machine"++_,
	  [Pid,{{call,_},badreturn},
	   {formatted,idle,Data},
	   error,{bad_return_from_state_function,badreturn}|_]}} ->
	    ok;
	Other when is_tuple(Other), element(1, Other) =:= error ->
	    error_logger_forwarder:unregister(),
	    ct:fail({unexpected,Other})
    after 1000 ->
	    error_logger_forwarder:unregister(),
	    ct:fail(timeout)
    end,
    process_flag(trap_exit, OldFl),
    error_logger_forwarder:unregister(),
    receive
	%% Comes with SASL
	{error_report,_,{Pid,crash_report,_}} ->
	    ok
    after 500 ->
	    ok
    end,
    ok = verify_empty_msgq().

terminate_crash_format(Config) ->
    error_logger_forwarder:register(),
    OldFl = process_flag(trap_exit, true),
    Data = crash_terminate,
    {ok,Pid} =
	gen_statem:start(
	  ?MODULE, start_arg(Config, {data,Data}), []),
    stop_it(Pid),
    Self = self(),
    receive
	{error,_GroupLeader,
	 {Pid,
	  "** State machine"++_,
	  [Pid,
	   {{call,{Self,_}},stop},
	   {formatted,idle,Data},
	   exit,{crash,terminate}|_]}} ->
	    ok;
	Other when is_tuple(Other), element(1, Other) =:= error ->
	    error_logger_forwarder:unregister(),
	    ct:fail({unexpected,Other})
    after 1000 ->
	    error_logger_forwarder:unregister(),
	    ct:fail(timeout)
    end,
    process_flag(trap_exit, OldFl),
    error_logger_forwarder:unregister(),
    receive
	%% Comes with SASL
	{error_report,_,{Pid,crash_report,_}} ->
	    ok
    after 500 ->
	    ok
    end,
    ok = verify_empty_msgq().


get_state(Config) ->
    State = self(),
    {ok,Pid} =
	gen_statem:start(
	  ?MODULE, start_arg(Config, {data,State}), []),
    {idle,State} = sys:get_state(Pid),
    {idle,State} = sys:get_state(Pid, 5000),
    stop_it(Pid),

    %% check that get_state can handle a name being an atom (pid is
    %% already checked by the previous test)
    {ok,Pid2} =
	gen_statem:start(
	  {local,gstm}, ?MODULE, start_arg(Config, {data,State}), []),
    {idle,State} = sys:get_state(gstm),
    {idle,State} = sys:get_state(gstm, 5000),
    stop_it(Pid2),

    %% check that get_state works when pid is sys suspended
    {ok,Pid3} =
	gen_statem:start(
	  ?MODULE, start_arg(Config, {data,State}), []),
    {idle,State} = sys:get_state(Pid3),
    ok = sys:suspend(Pid3),
    {idle,State} = sys:get_state(Pid3, 5000),
    ok = sys:resume(Pid3),
    stop_it(Pid3),
    ok = verify_empty_msgq().

replace_state(Config) ->
    State = self(),
    {ok, Pid} =
	gen_statem:start(
	  ?MODULE, start_arg(Config, {data,State}), []),
    {idle,State} = sys:get_state(Pid),
    NState1 = "replaced",
    Replace1 = fun({StateName, _}) -> {StateName,NState1} end,
    {idle,NState1} = sys:replace_state(Pid, Replace1),
    {idle,NState1} = sys:get_state(Pid),
    NState2 = "replaced again",
    Replace2 = fun({idle, _}) -> {state0,NState2} end,
    {state0,NState2} = sys:replace_state(Pid, Replace2, 5000),
    {state0,NState2} = sys:get_state(Pid),
    %% verify no change in state if replace function crashes
    Replace3 = fun(_) -> error(fail) end,
    {callback_failed,
     {gen_statem,system_replace_state},{error,fail}} =
	?EXPECT_FAILURE(sys:replace_state(Pid, Replace3), Reason),
    {state0, NState2} = sys:get_state(Pid),
    %% verify state replaced if process sys suspended
    ok = sys:suspend(Pid),
    Suffix2 = " and again",
    NState3 = NState2 ++ Suffix2,
    Replace4 = fun({StateName, _}) -> {StateName, NState3} end,
    {state0,NState3} = sys:replace_state(Pid, Replace4),
    ok = sys:resume(Pid),
    {state0,NState3} = sys:get_state(Pid, 5000),
    stop_it(Pid),
    ok = verify_empty_msgq().

%% Hibernation
hibernate(Config) ->
    OldFl = process_flag(trap_exit, true),

    {ok,Pid0} =
	gen_statem:start_link(
	  ?MODULE, start_arg(Config, hiber_now), []),
    is_in_erlang_hibernate(Pid0),
    stop_it(Pid0),
    receive
	{'EXIT',Pid0,normal} -> ok
    after 5000 ->
	    ct:fail(gen_statem_did_not_die)
    end,

    {ok,Pid} =
	gen_statem:start_link(?MODULE, start_arg(Config, hiber), []),
    true = ({current_function,{erlang,hibernate,3}} =/=
		erlang:process_info(Pid,current_function)),
    hibernating = gen_statem:call(Pid, hibernate_sync),
    is_in_erlang_hibernate(Pid),
    good_morning = gen_statem:call(Pid, wakeup_sync),
    is_not_in_erlang_hibernate(Pid),
    hibernating = gen_statem:call(Pid, hibernate_sync),
    is_in_erlang_hibernate(Pid),
    please_just_five_more = gen_statem:call(Pid, snooze_sync),
    is_in_erlang_hibernate(Pid),
    good_morning = gen_statem:call(Pid, wakeup_sync),
    is_not_in_erlang_hibernate(Pid),
    ok = gen_statem:cast(Pid, hibernate_async),
    is_in_erlang_hibernate(Pid),
    ok = gen_statem:cast(Pid, wakeup_async),
    is_not_in_erlang_hibernate(Pid),
    ok = gen_statem:cast(Pid, hibernate_async),
    is_in_erlang_hibernate(Pid),
    ok = gen_statem:cast(Pid, snooze_async),
    is_in_erlang_hibernate(Pid),
    ok = gen_statem:cast(Pid, wakeup_async),
    is_not_in_erlang_hibernate(Pid),

    Pid ! hibernate_later,
    true =
	({current_function,{erlang,hibernate,3}} =/=
	     erlang:process_info(Pid, current_function)),
    is_in_erlang_hibernate(Pid),

    'alive!' = gen_statem:call(Pid, 'alive?'),
    true =
	({current_function,{erlang,hibernate,3}} =/=
	     erlang:process_info(Pid, current_function)),
    Pid ! hibernate_now,
    is_in_erlang_hibernate(Pid),

    'alive!' = gen_statem:call(Pid, 'alive?'),
    true =
	({current_function,{erlang,hibernate,3}} =/=
	     erlang:process_info(Pid, current_function)),

    hibernating = gen_statem:call(Pid, hibernate_sync),
    is_in_erlang_hibernate(Pid),
    good_morning = gen_statem:call(Pid, wakeup_sync),
    is_not_in_erlang_hibernate(Pid),
    hibernating = gen_statem:call(Pid, hibernate_sync),
    is_in_erlang_hibernate(Pid),
    please_just_five_more = gen_statem:call(Pid, snooze_sync),
    is_in_erlang_hibernate(Pid),
    good_morning = gen_statem:call(Pid, wakeup_sync),
    is_not_in_erlang_hibernate(Pid),
    ok = gen_statem:cast(Pid, hibernate_async),
    is_in_erlang_hibernate(Pid),
    ok  = gen_statem:cast(Pid, wakeup_async),
    is_not_in_erlang_hibernate(Pid),
    ok = gen_statem:cast(Pid, hibernate_async),
    is_in_erlang_hibernate(Pid),
    ok = gen_statem:cast(Pid, snooze_async),
    is_in_erlang_hibernate(Pid),
    ok = gen_statem:cast(Pid, wakeup_async),
    is_not_in_erlang_hibernate(Pid),

    hibernating = gen_statem:call(Pid, hibernate_sync),
    is_in_erlang_hibernate(Pid),
    sys:suspend(Pid),
    is_in_erlang_hibernate(Pid),
    sys:resume(Pid),
    is_in_erlang_hibernate(Pid),
    receive after 1000 -> ok end,
    is_in_erlang_hibernate(Pid),

    good_morning  = gen_statem:call(Pid, wakeup_sync),
    is_not_in_erlang_hibernate(Pid),
    stop_it(Pid),
    process_flag(trap_exit, OldFl),
    receive
	{'EXIT',Pid,normal} -> ok
    after 5000 ->
	    ct:fail(gen_statem_did_not_die)
    end,
    ok = verify_empty_msgq().

%% Auto-hibernation timeout
auto_hibernate(Config) ->
    OldFl = process_flag(trap_exit, true),
    HibernateAfterTimeout = 100,

    {ok,Pid} =
        gen_statem:start_link(
            ?MODULE, start_arg(Config, []), [{hibernate_after, HibernateAfterTimeout}]),
    %% After init test
    is_not_in_erlang_hibernate(Pid),
    timer:sleep(HibernateAfterTimeout),
    is_in_erlang_hibernate(Pid),
    %% After info test
    Pid ! {hping, self()},
    receive
        {Pid, hpong} ->
            ok
    after 1000 ->
        ct:fail(info)
    end,
    is_not_in_erlang_hibernate(Pid),
    timer:sleep(HibernateAfterTimeout),
    is_in_erlang_hibernate(Pid),
    %% After cast test
    ok = gen_statem:cast(Pid, {hping, self()}),
    receive
        {Pid, hpong} ->
            ok
    after 1000 ->
        ct:fail(cast)
    end,
    is_not_in_erlang_hibernate(Pid),
    timer:sleep(HibernateAfterTimeout),
    is_in_erlang_hibernate(Pid),
    %% After call test
    hpong = gen_statem:call(Pid, hping),
    is_not_in_erlang_hibernate(Pid),
    timer:sleep(HibernateAfterTimeout),
    is_in_erlang_hibernate(Pid),
    %% Timer test 1
    TimerTimeout1 = 50,
    ok = gen_statem:call(Pid, {arm_htimer, self(), TimerTimeout1}),
    is_not_in_erlang_hibernate(Pid),
    timer:sleep(TimerTimeout1),
    is_not_in_erlang_hibernate(Pid),
    receive
        {Pid, htimer_armed} ->
            ok
    after 1000 ->
        ct:fail(timer1)
    end,
    is_not_in_erlang_hibernate(Pid),
    timer:sleep(HibernateAfterTimeout),
    is_in_erlang_hibernate(Pid),
    %% Timer test 2
    TimerTimeout2 = 150,
    ok = gen_statem:call(Pid, {arm_htimer, self(), TimerTimeout2}),
    is_not_in_erlang_hibernate(Pid),
    timer:sleep(HibernateAfterTimeout),
    is_in_erlang_hibernate(Pid),
    receive
        {Pid, htimer_armed} ->
            ok
    after 1000 ->
        ct:fail(timer2)
    end,
    is_not_in_erlang_hibernate(Pid),
    timer:sleep(HibernateAfterTimeout),
    is_in_erlang_hibernate(Pid),
    stop_it(Pid),
    process_flag(trap_exit, OldFl),
    receive
        {'EXIT',Pid,normal} -> ok
    after 5000 ->
        ct:fail(gen_statem_did_not_die)
    end,
    ok = verify_empty_msgq().

is_in_erlang_hibernate(Pid) ->
    receive after 1 -> ok end,
    is_in_erlang_hibernate_1(200, Pid).

is_in_erlang_hibernate_1(0, Pid) ->
    ct:log("~p\n", [erlang:process_info(Pid, current_function)]),
    ct:fail(not_in_erlang_hibernate_3);
is_in_erlang_hibernate_1(N, Pid) ->
    {current_function,MFA} = erlang:process_info(Pid, current_function),
    case MFA of
	{erlang,hibernate,3} ->
	    ok;
	_ ->
	    receive after 10 -> ok end,
	    is_in_erlang_hibernate_1(N-1, Pid)
    end.

is_not_in_erlang_hibernate(Pid) ->
    receive after 1 -> ok end,
    is_not_in_erlang_hibernate_1(200, Pid).

is_not_in_erlang_hibernate_1(0, Pid) ->
    ct:log("~p\n", [erlang:process_info(Pid, current_function)]),
    ct:fail(not_in_erlang_hibernate_3);
is_not_in_erlang_hibernate_1(N, Pid) ->
    {current_function,MFA} = erlang:process_info(Pid, current_function),
    case MFA of
	{erlang,hibernate,3} ->
	    receive after 10 -> ok end,
	    is_not_in_erlang_hibernate_1(N-1, Pid);
	_ ->
	    ok
    end.


enter_loop(_Config) ->
    OldFlag = process_flag(trap_exit, true),

    dummy_via:reset(),

    %% Locally registered process + {local,Name}
    {ok,Pid1a} =
	proc_lib:start_link(
          ?MODULE, enter_loop, [local,local,[{debug,[{log,7}]}]]),
    yes = gen_statem:call(Pid1a, 'alive?'),
    stopped = gen_statem:call(Pid1a, stop),
    receive
	{'EXIT',Pid1a,normal} ->
	    ok
    after 5000 ->
	    ct:fail(gen_statem_did_not_die)
    end,

    %% Unregistered process + {local,Name}
    {ok,Pid1b} =
	proc_lib:start_link(
          ?MODULE, enter_loop, [anon,local,[{debug,[log]}]]),
    receive
	{'EXIT',Pid1b,process_not_registered} ->
	    ok
    after 5000 ->
	    ct:fail(gen_statem_did_not_die)
    end,

    %% Globally registered process + {global,Name}
    {ok,Pid2a} =
	proc_lib:start_link(?MODULE, enter_loop, [global,global]),
    yes = gen_statem:call(Pid2a, 'alive?'),
    stopped = gen_statem:call(Pid2a, stop),
    receive
	{'EXIT',Pid2a,normal} ->
	    ok
    after 5000 ->
	    ct:fail(gen_statem_did_not_die)
    end,

    %% Unregistered process + {global,Name}
    {ok,Pid2b} =
	proc_lib:start_link(?MODULE, enter_loop, [anon,global]),
    receive
	{'EXIT',Pid2b,process_not_registered_globally} ->
	    ok
    after 5000 ->
	    ct:fail(gen_statem_did_not_die)
    end,

    %% Unregistered process + no name
    {ok,Pid3} =
	proc_lib:start_link(?MODULE, enter_loop, [anon,anon]),
    yes = gen_statem:call(Pid3, 'alive?'),
    stopped = gen_statem:call(Pid3, stop),
    receive
	{'EXIT',Pid3,normal} ->
	    ok
    after 5000 ->
	    ct:fail(gen_statem_did_not_die)
    end,

    %% Process not started using proc_lib
    Pid4 = spawn_link(gen_statem, enter_loop, [?MODULE,[],state0,[]]),
    receive
	{'EXIT',Pid4,process_was_not_started_by_proc_lib} ->
	    ok
    after 5000 ->
	    ct:fail(gen_statem_did_not_die)
    end,

    %% Make sure I am the parent, ie that ordering a shutdown will
    %% result in the process terminating with Reason==shutdown
    {ok,Pid5} =
	proc_lib:start_link(?MODULE, enter_loop, [anon,anon]),
    yes = gen_statem:call(Pid5, 'alive?'),
    exit(Pid5, shutdown),
    receive
	{'EXIT',Pid5,shutdown} ->
	    ok
    after 5000 ->
	    ct:fail(gen_statem_did_not_die)
    end,

    %% Make sure gen_statem:enter_loop does not accept {local,Name}
    %% when it's another process than the calling one which is
    %% registered under that name
    register(armitage, self()),
    {ok,Pid6a} =
	proc_lib:start_link(?MODULE, enter_loop, [anon,local]),
    receive
	{'EXIT',Pid6a,process_not_registered} ->
	    ok
    after 1000 ->
	    ct:fail(gen_statem_started)
    end,
    unregister(armitage),

    %% Make sure gen_statem:enter_loop does not accept {global,Name}
    %% when it's another process than the calling one which is
    %% registered under that name
    global:register_name(armitage, self()),
    {ok,Pid6b} =
	proc_lib:start_link(?MODULE, enter_loop, [anon,global]),
    receive
	{'EXIT',Pid6b,process_not_registered_globally} ->
	    ok
    after 1000 ->
	    ct:fail(gen_statem_started)
    end,
    global:unregister_name(armitage),

    dummy_via:register_name(armitage, self()),
    {ok,Pid6c} =
	proc_lib:start_link(?MODULE, enter_loop, [anon,via]),
    receive
	{'EXIT',Pid6c,{process_not_registered_via,dummy_via}} ->
	    ok
    after 1000 ->
	    ct:fail(
	      {gen_statem_started,
	       process_info(self(), messages)})
    end,
    dummy_via:unregister_name(armitage),

    process_flag(trap_exit, OldFlag),
    ok = verify_empty_msgq().

enter_loop(Reg1, Reg2) ->
    enter_loop(Reg1, Reg2, []).
%%
enter_loop(Reg1, Reg2, Opts) ->
    process_flag(trap_exit, true),
    case Reg1 of
	local -> register(armitage, self());
	global -> global:register_name(armitage, self());
	via -> dummy_via:register_name(armitage, self());
	anon -> ignore
    end,
    proc_lib:init_ack({ok, self()}),
    case Reg2 of
	local ->
	    gen_statem:enter_loop(
	      ?MODULE, Opts, state0, [], {local,armitage});
	global ->
	    gen_statem:enter_loop(
	      ?MODULE, Opts, state0, [], {global,armitage});
	via ->
	    gen_statem:enter_loop(
	      ?MODULE, Opts, state0, [], {via, dummy_via, armitage});
	anon ->
	    gen_statem:enter_loop(?MODULE, Opts, state0, [])
    end.

undef_code_change(_Config) ->
    {ok, Statem} = gen_statem:start(oc_statem, [], [{debug, [trace]}]),
    {error, {'EXIT',
             {undef, [{oc_statem, code_change, [_, _, _, _], _}|_]}}}
        = fake_upgrade(Statem, oc_statem).

fake_upgrade(Pid, Mod) ->
    sys:suspend(Pid),
    sys:replace_state(Pid, fun(State) -> {new, State} end),
    Ret = sys:change_code(Pid, Mod, old_vsn, []),
    ok = sys:resume(Pid),
    Ret.

undef_terminate1(_Config) ->
    {ok, Statem} = gen_statem:start(oc_statem, [], [{debug,[trace]}]),
    MRef = monitor(process, Statem),
    ok = gen_statem:stop(Statem),
    verify_down(Statem, MRef, normal),
    ok.

undef_terminate2(_Config) ->
    Reason = {error, test},
    {ok, Statem} = oc_statem:start([{debug,[trace]}]),
    MRef = monitor(process, Statem),
    ok = gen_statem:stop(Statem, Reason, infinity),
    verify_down(Statem, MRef, Reason).

undef_in_terminate(_Config) ->
    Data =  {undef_in_terminate, {?MODULE, terminate}},
    {ok, Statem} =
        gen_statem:start(
          ?MODULE, {data, Data}, [{debug,[log]}]),
    try
        gen_statem:stop(Statem),
        ct:fail(should_crash)
    catch
        exit:{undef, [{?MODULE, terminate, _, _}|_]} ->
            ok
    end.

verify_down(Statem, MRef, Reason) ->
    receive
        {'DOWN', MRef, process, Statem, Reason} ->
            ok
    after 5000 ->
        ct:fail(default_terminate_failed)
    end.


function_clause_after_change_callback_module(_Config) ->
    _ = process_flag(trap_exit, true),

    Machine =
	#{init =>
	      fun () ->
		      {ok,start,undefined}
	      end,
	  start =>
	      fun ({call, From}, {change_callback_module, _Module} = Action,
                   undefined = _Data) ->
		      {keep_state_and_data,
                       [{reply,From,ok},
                        Action]}
	      end},
    {ok, STM} =
	gen_statem:start_link(
          ?MODULE,
          {map_statem, Machine, []},
          [{debug, [trace]}]),

    ok = gen_statem:call(STM, {change_callback_module, oc_statem}),

    Call = unhandled_call,
    {{function_clause,
      [{oc_statem, handle_event,
        [{call, _From}, Call, start, _Data], _Line}
       | _RestStacktrace]} = Undef,
     {gen_statem, call, [STM,Call,_Timeout]}} =
        ?EXPECT_FAILURE(gen_statem:call(STM, Call), Reason),
    receive
        {'EXIT', STM, Undef} ->
            ok;
        Other ->
            ct:fail({surprise, Other})
    end.


%% Test the order for multiple {next_event,T,C}
next_events(Config) ->
    {ok,Pid} = gen_statem:start(?MODULE, start_arg(Config, []), []),
    ok = gen_statem:cast(Pid, next_event),
    {state,next_events,[]} = gen_statem:call(Pid, get),
    ok = gen_statem:stop(Pid),
    false = erlang:is_process_alive(Pid),
    noproc =
	?EXPECT_FAILURE(gen_statem:stop(Pid), Reason).


%% Test report callback for Logger handler error_logger
format_log_1(_Config) ->
    FD = application:get_env(kernel, error_logger_format_depth),
    application:unset_env(kernel, error_logger_format_depth),
    Term = lists:seq(1,15),
    Name = self(),
    Reason = {bad_reply_action_from_state_function,[]},
    Report1 = simple_report(Name, Term, Reason),
    Report2 = elaborate_report(Name, Term, Reason),

    {F1,A1} = gen_statem:format_log(Report1),
    ct:log("F1: ~ts~nA1: ~tp",[F1,A1]),
    FExpected1 = "** State machine ~tp terminating~n"
        "** When server state  = ~tp~n"
        "** Reason for termination = ~tp:~tp~n"
        "** Callback mode = ~tp~n",
    FExpected1 = F1,
    [Name,Term,error,Reason,state_functions] = A1,

    {F3,A3} = gen_statem:format_log(Report2),
    ct:log("F3: ~ts~nA3: ~tp",[F3,A3]),
    FExpected3 = "** State machine ~tp terminating~n"
        "** Last event = ~tp~n"
        "** When server state  = ~tp~n"
        "** Reason for termination = ~tp:~tp~n"
        "** Callback mode = ~tp~n"
        "** Queued = ~tp~n"
        "** Postponed = ~tp~n"
        "** Stacktrace =~n**  ~tp~n"
        "** Time-outs: ~tp~n"
        "** Log =~n**  ~tp~n"
        "** Client ~tp stacktrace~n"
        "** ~tp~n",
    FExpected3 = F3,
    Stacktrace = stacktrace(),
    [Name,Term,Term,error,Reason,[state_functions,state_enter],[Term],
     [{internal,Term}],Stacktrace,{1,[{timeout,message}]},[Term],Name,[]] = A3,

    Depth = 10,
    ok = application:set_env(kernel, error_logger_format_depth, Depth),
    Limited = [1,2,3,4,5,6,7,8,9,'...'],
    {F2,A2} = gen_statem:format_log(Report1),
    ct:log("F2: ~ts~nA2: ~tp",[F2,A2]),
    FExpected2 = "** State machine ~tP terminating~n"
        "** When server state  = ~tP~n"
        "** Reason for termination = ~tP:~tP~n"
        "** Callback mode = ~tP~n",
    FExpected2 = F2,
    [Name,Depth,Limited,Depth,error,Depth,Reason,
     Depth,state_functions,Depth] = A2,

    {F4,A4} = gen_statem:format_log(Report2),
    ct:log("F4: ~ts~nA4: ~tp",[F4,A4]),
    FExpected4 = "** State machine ~tP terminating~n"
        "** Last event = ~tP~n"
        "** When server state  = ~tP~n"
        "** Reason for termination = ~tP:~tP~n"
        "** Callback mode = ~tP~n"
        "** Queued = ~tP~n"
        "** Postponed = ~tP~n"
        "** Stacktrace =~n**  ~tP~n"
        "** Time-outs: ~tP~n"
        "** Log =~n**  ~tP~n"
        "** Client ~tP stacktrace~n"
        "** ~tP~n",
    FExpected4 = F4,
    LimitedPostponed = [{internal,[1,2,3,4,5,6,'...']}],
    LimitedStacktrace = io_lib:limit_term(Stacktrace, Depth),
    LimitedQueue = io_lib:limit_term([Term], Depth),
    [Name,Depth,Limited,Depth,Limited,Depth,error,Depth,Reason,Depth,
     [state_functions,state_enter],Depth,LimitedQueue,Depth,
     LimitedPostponed,Depth,LimitedStacktrace,Depth,{1,[{timeout,message}]},
     Depth,[Limited],Depth,Name,Depth,[],Depth] = A4,

    case FD of
        undefined ->
            application:unset_env(kernel, error_logger_format_depth);
        _ ->
            application:set_env(kernel, error_logger_format_depth, FD)
    end,
    ok.

%% Test report callback for any Logger handler
format_log_2(_Config) ->
    format_log_2_simple(),
    format_log_2_elaborate(),
    ok.

format_log_2_simple() ->
    FD = application:get_env(kernel, error_logger_format_depth),
    application:unset_env(kernel, error_logger_format_depth),

    Term = lists:seq(1,15),
    Name = self(),
    NameStr = pid_to_list(Name),
    Reason = {bad_reply_action_from_state_function,[]},
    Report = simple_report(Name, Term, Reason),

    FormatOpts1 = #{},
    Str1 = flatten_format_log(Report, FormatOpts1),
    L1 = length(Str1),
    Expected1 = "** State machine " ++ NameStr ++ " terminating\n"
        "** When server state  = [1,2,3,4,5,6,7,8,9,10,11,12,13,14,15]\n"
        "** Reason for termination = "
           "error:{bad_reply_action_from_state_function,[]}\n"
        "** Callback mode = state_functions\n",
    ct:log("Str1: ~ts", [Str1]),
    ct:log("length(Str1): ~p", [L1]),
    Expected1 = Str1,

    Depth = 10,
    FormatOpts2 = #{depth=>Depth},
    Str2 = flatten_format_log(Report, FormatOpts2),
    L2 = length(Str2),
    Expected2 = "** State machine " ++ NameStr ++ " terminating\n"
        "** When server state  = [1,2,3,4,5,6,7,8,9|...]\n"
        "** Reason for termination = "
           "error:{bad_reply_action_from_state_function,[]}\n"
        "** Callback mode = state_functions\n",
    ct:log("Str2: ~ts", [Str2]),
    ct:log("length(Str2): ~p", [L2]),
    true = Expected2 =:= Str2,

    FormatOpts3 = #{chars_limit=>200},
    Str3 = flatten_format_log(Report, FormatOpts3),
    L3 = length(Str3),
    Expected3 = "** State machine " ++ NameStr ++ " terminating\n"
        "** When server state  = [",
    ct:log("Str3: ~ts", [Str3]),
    ct:log("length(Str3): ~p", [L3]),
    true = lists:prefix(Expected3, Str3),
    true = L3 < L1,

    FormatOpts4 = #{single_line=>true},
    Str4 = flatten_format_log(Report, FormatOpts4),
    L4 = length(Str4),
    Expected4 = "State machine " ++ NameStr ++ " terminating. "
        "Reason: {bad_reply_action_from_state_function,[]}. "
        "State: [1,2,3,4,5,6,7,8,9,10,11,12,13,14,15].",
    ct:log("Str4: ~ts", [Str4]),
    ct:log("length(Str4): ~p", [L4]),
    Expected4 = Str4,

    FormatOpts5 = #{single_line=>true, depth=>Depth},
    Str5 = flatten_format_log(Report, FormatOpts5),
    L5 = length(Str5),
    Expected5 = "State machine " ++ NameStr ++ " terminating. "
        "Reason: {bad_reply_action_from_state_function,[]}. "
        "State: [1,2,3,4,5,6,7,8,9|...].",
    ct:log("Str5: ~ts", [Str5]),
    ct:log("length(Str5): ~p", [L5]),
    Expected5 = Str5,

    FormatOpts6 = #{single_line=>true, chars_limit=>100},
    Str6 = flatten_format_log(Report, FormatOpts6),
    L6 = length(Str6),
    Expected6 = "State machine " ++ NameStr ++ " terminating. "
        "Reason: ",
    ct:log("Str6: ~ts", [Str6]),
    ct:log("length(Str6): ~p", [L6]),
    true = lists:prefix(Expected6, Str6),
    true = L6 < L4,

    case FD of
        undefined ->
            application:unset_env(kernel, error_logger_format_depth);
        _ ->
            application:set_env(kernel, error_logger_format_depth, FD)
    end,
    ok.

format_log_2_elaborate() ->
    FD = application:get_env(kernel, error_logger_format_depth),
    application:unset_env(kernel, error_logger_format_depth),

    Term = lists:seq(1,15),
    Name = self(),
    NameStr = pid_to_list(Name),
    Reason = {bad_reply_action_from_state_function,[]},
    Report = elaborate_report(Name, Term, Reason),
    FormatOpts1 = #{},
    Str1 = flatten_format_log(Report, FormatOpts1),
    L1 = length(Str1),
    Expected1 = "** State machine " ++ NameStr ++ " terminating\n"
        "** Last event = [1,2,3,4,5,6,7,8,9,10,11,12,13,14,15]\n",
    ct:log("Str1: ~ts", [Str1]),
    ct:log("length(Str1): ~p", [L1]),
    true = lists:prefix(Expected1, Str1),

    Depth = 10,
    FormatOpts2 = #{depth=>Depth},
    Str2 = flatten_format_log(Report, FormatOpts2),
    L2 = length(Str2),
    Expected2 = "** State machine " ++ NameStr ++ " terminating\n"
        "** Last event = [1,2,3,4,5,6,7,8,9|...]\n"
        "** When server state  = [1,2,3,4,5,6,7,8,9|...]\n"
        "** Reason for termination = "
           "error:{bad_reply_action_from_state_function,[]}\n"
        "** Callback mode = [state_functions,state_enter]\n"
        "** Queued = [[1,2,3,4,5,6,7,8|...]]\n"
        "** Postponed = [{internal,[1,2,3,4,5,6|...]}]\n"
        "** Stacktrace =\n"
        "**  [{m,f,1,[1,2,3,4|...]}]\n"
        "** Time-outs: {1,[{timeout,message}]}\n"
        "** Log =\n"
        "**  [[1,2,3,4,5,6,7,8|...]]\n"
        "** Client "++NameStr ++ " stacktrace\n"
        "** []\n",
    ct:log("Str2: ~ts", [Str2]),
    ct:log("length(Str2): ~p", [L2]),
    Expected2 = Str2,

    FormatOpts3 = #{chars_limit=>300},
    Str3 = flatten_format_log(Report, FormatOpts3),
    L3 = length(Str3),
    Expected3 = "** State machine " ++ NameStr ++ " terminating\n"
        "** Last event = ",
    ct:log("Str3: ~ts", [Str3]),
    ct:log("length(Str3): ~p", [L3]),
    true = lists:prefix(Expected3, Str3),
    true = L3 < L1,

    FormatOpts4 = #{single_line=>true},
    Str4 = flatten_format_log(Report, FormatOpts4),
    L4 = length(Str4),
    Expected4 = "State machine " ++ NameStr ++ " terminating. "
        "Reason: {bad_reply_action_from_state_function,[]}. "
        "Stack: [{m,f,1,[1,2,3,4,5,6,7,8,9,10,11,12,13,14,15]}]. "
        "Last event: [1,2,3,4,5,6,7,8,9,10,11,12,13,14,15]. "
        "State: [1,2,3,4,5,6,7,8,9,10,11,12,13,14,15]. "
        "Log: [[1,2,3,4,5,6,7,8,9,10,11,12,13,14,15]]. "
        "Client " ++ NameStr ++ " stacktrace: [].",
    ct:log("Str4: ~ts", [Str4]),
    ct:log("length(Str4): ~p", [L4]),
    Expected4 = Str4,

    FormatOpts5 = #{single_line=>true, depth=>Depth},
    Str5 = flatten_format_log(Report, FormatOpts5),
    L5 = length(Str5),
    Expected5 = "State machine " ++ NameStr ++ " terminating. "
        "Reason: {bad_reply_action_from_state_function,[]}. "
        "Stack: [{m,f,1,[1,2,3,4|...]}]. "
        "Last event: [1,2,3,4,5,6,7,8,9|...]. "
        "State: [1,2,3,4,5,6,7,8,9|...]. "
        "Log: [[1,2,3,4,5,6,7,8|...]]. "
        "Client " ++ NameStr ++ " stacktrace: [].",
    ct:log("Str5: ~ts", [Str5]),
    ct:log("length(Str5): ~p", [L5]),
    Expected5 = Str5,

    FormatOpts6 = #{single_line=>true, chars_limit=>300},
    Str6 = flatten_format_log(Report, FormatOpts6),
    L6 = length(Str6),
    Expected6 = "State machine " ++ NameStr ++ " terminating. "
        "Reason:",
    ct:log("Str6: ~ts", [Str6]),
    ct:log("length(Str6): ~p", [L6]),
    true = lists:prefix(Expected6, Str6),
    true = L6 < L4,

    case FD of
        undefined ->
            application:unset_env(kernel, error_logger_format_depth);
        _ ->
            application:set_env(kernel, error_logger_format_depth, FD)
    end,
    ok.

simple_report(Name, Term, Reason) ->
    #{label=>{gen_statem,terminate},
      name=>Name,
      queue=>[],
      postponed=>[],
      callback_mode=>state_functions,
      state_enter=>false,
      state=>Term,
      timeouts=>{0,[]},
      log=>[],
      reason=>{error,Reason,[]},
      client_info=>undefined}.

elaborate_report(Name, Term, Reason) ->
    #{label=>{gen_statem,terminate},
      name=>Name,
      queue=>[Term,Term],
      postponed=>[{internal,Term}],
      callback_mode=>state_functions,
      state_enter=>true,
      state=>Term,
      timeouts=>{1,[{timeout,message}]},
      log=>[Term],
      reason=>{error,Reason,stacktrace()},
      client_info=>{self(),{self(),[]}}}.

stacktrace() ->
    [{m,f,1,lists:seq(1, 15)}].

flatten_format_log(Report, Format) ->
    lists:flatten(gen_statem:format_log(Report, Format)).

%%
%% Functionality check
%%

wfor(Msg) ->
    receive
	Msg -> ok
    after 5000 ->
	    error(timeout)
    end.


stop_it(STM) ->
    stopped = gen_statem:call(STM, stop),
    check_stopped(STM).


check_stopped(STM) ->
    Call = there_you_are,
    {_,{gen_statem,call,[_,Call,infinity]}} =
	?EXPECT_FAILURE(gen_statem:call(STM, Call), Reason),
    ok.


do_func_test(STM) ->
    ok = gen_statem:cast(STM, {'alive?',self()}),
    wfor(yes),
    ok = do_connect(STM),
    ok = gen_statem:cast(STM, {'alive?',self()}),
    wfor(yes),
    ?t:do_times(3, ?MODULE, do_msg, [STM]),
    ok = gen_statem:cast(STM, {'alive?',self()}),
    wfor(yes),
    ok = do_disconnect(STM),
    ok = gen_statem:cast(STM, {'alive?',self()}),
    P0 = gen_statem:send_request(STM, 'alive?'),
    timeout = gen_statem:wait_response(P0, 0),
    wfor(yes),
    {reply, yes} = gen_statem:wait_response(P0, infinity),
    _ = flush(),
    P1 = gen_statem:send_request(STM, 'alive?'),
    receive Msg ->
            no_reply = gen_statem:check_response(Msg, P0),
            {reply, yes} = gen_statem:check_response(Msg, P1)
    after 1000 -> exit(timeout)
    end,
    ok.


do_connect(STM) ->
    check_state(STM, idle),
    gen_statem:cast(STM, {connect,self()}),
    wfor(accept),
    check_state(STM, wfor_conf),
    Tag = make_ref(),
    gen_statem:cast(STM, {ping,self(),Tag}),
    gen_statem:cast(STM, confirm),
    wfor({pong,Tag}),
    check_state(STM, connected),
    ok.

do_msg(STM) ->
    check_state(STM, connected),
    R = make_ref(),
    ok = gen_statem:cast(STM, {msg,self(),R}),
    wfor({ack,R}).


do_disconnect(STM) ->
    ok = gen_statem:cast(STM, disconnect),
    check_state(STM, idle).

check_state(STM, State) ->
    case gen_statem:call(STM, get) of
	{state, State, _} -> ok
    end.

do_sync_func_test(STM) ->
    yes = gen_statem:call(STM, 'alive?'),
    ok = do_sync_connect(STM),
    yes = gen_statem:call(STM, 'alive?'),
    ?t:do_times(3, ?MODULE, do_sync_msg, [STM]),
    yes = gen_statem:call(STM, 'alive?'),
    ok = do_sync_disconnect(STM),
    yes = gen_statem:call(STM, 'alive?'),
    check_state(STM, idle),
    ok = gen_statem:call(STM, {timeout,200}),
    yes = gen_statem:call(STM, 'alive?'),
    check_state(STM, idle),
    ok.


do_sync_connect(STM) ->
    check_state(STM, idle),
    accept = gen_statem:call(STM, connect),
    check_state(STM, wfor_conf),
    Tag = make_ref(),
    gen_statem:cast(STM, {ping,self(),Tag}),
    yes = gen_statem:call(STM, confirm),
    wfor({pong,Tag}),
    check_state(STM, connected),
    ok.

do_sync_msg(STM) ->
    check_state(STM, connected),
    R = make_ref(),
    {ack,R} = gen_statem:call(STM, {msg,R}),
    ok.

do_sync_disconnect(STM) ->
    yes = gen_statem:call(STM, disconnect),
    check_state(STM, idle).


verify_empty_msgq() ->
    [] = flush(),
    ok.

start_arg(Config, Arg) ->
    case lists:keyfind(callback_mode, 1, Config) of
	{_,CallbackMode} ->
	    {callback_mode,CallbackMode,Arg};
	false ->
	    Arg
    end.

%%%%%%%%%%%%%%%%%%%%%%%%%%%%%%%%%%%%%%%%%%%%%%%%%%
%%
%% The State Machine
%%
%%%%%%%%%%%%%%%%%%%%%%%%%%%%%%%%%%%%%%%%%%%%%%%%%%

init(ignore) ->
    ignore;
init(stop) ->
    {stop,stopped};
init(stop_shutdown) ->
    {stop,shutdown};
init(sleep) ->
    ?t:sleep(1000),
    {ok,idle,data};
init(hiber) ->
    {ok,hiber_idle,[]};
init(hiber_now) ->
    {ok,hiber_idle,[],[hibernate]};
init({data, Data}) ->
    {ok,idle,Data};
init({callback_mode,CallbackMode,Arg}) ->
    ets:new(?MODULE, [named_table,private]),
    ets:insert(?MODULE, {callback_mode,CallbackMode}),
    init(Arg);
init({map_statem,#{init := Init}=Machine,Modes}) ->
    ets:new(?MODULE, [named_table,private]),
    ets:insert(?MODULE, {callback_mode,[handle_event_function|Modes]}),
    case Init() of
	{ok,State,Data,Ops} ->
	    {ok,State,[Data|Machine],Ops};
	{ok,State,Data} ->
	    {ok,State,[Data|Machine]};
	Other ->
	    Other
    end;
init([]) ->
    {ok,idle,data}.

callback_mode() ->
    try ets:lookup(?MODULE, callback_mode) of
	[{callback_mode,CallbackMode}] ->
	    CallbackMode
    catch
	error:badarg ->
	    state_functions
    end.

terminate(_, _State, crash_terminate) ->
    exit({crash,terminate});
terminate(_, _State, {undef_in_terminate, {Mod, Fun}}) ->
    Mod:Fun(),
    ok;
terminate({From,stopped}, State, _Data) ->
    From ! {self(),{stopped,State}},
    ok;
terminate(_Reason, _State, _Data) ->
    ok.


%% State functions

idle(info, {hping,Pid}, _Data) ->
    Pid ! {self(), hpong},
    keep_state_and_data;
idle(cast, {hping,Pid}, Data) ->
    Pid ! {self(), hpong},
    {keep_state, Data};
idle({call, From}, hping, _Data) ->
    {keep_state_and_data, [{reply, From, hpong}]};
idle({call, From}, {arm_htimer, Pid, Timeout}, _Data) ->
    {keep_state_and_data, [{reply, From, ok}, {timeout, Timeout, {arm_htimer, Pid}}]};
idle(timeout, {arm_htimer, Pid}, _Data) ->
    Pid ! {self(), htimer_armed},
    keep_state_and_data;
idle(cast, {connect,Pid}, Data) ->
    Pid ! accept,
    {next_state,wfor_conf,Data,infinity}; % NoOp timeout just to test API
idle({call,From}, connect, Data) ->
    gen_statem:reply(From, accept),
    {next_state,wfor_conf,Data,infinity}; % NoOp timeout just to test API
idle({call,_From}, badreturn, _Data) ->
    badreturn;
idle({call,_From}, badaction, Data) ->
    {keep_state, Data, [badaction]};
idle({call,_From}, {badtimeout,BadTimeout}, Data) ->
    {keep_state, Data, BadTimeout};
idle({call,From}, {delayed_answer,T}, Data) ->
    receive
    after T ->
	    gen_statem:reply({reply,From,delayed}),
	    throw({keep_state,Data})
    end;
idle({call,From}, {timeout,Time}, _Data) ->
    AbsTime = erlang:monotonic_time(millisecond) + Time,
    {next_state,timeout,{From,Time},
     {timeout,AbsTime,idle,[{abs,true}]}};
idle(cast, next_event, _Data) ->
    {next_state,next_events,[a,b,c],
     [{next_event,internal,a},
      {next_event,internal,b},
      {next_event,internal,c}]};
idle(Type, Content, Data) ->
    case handle_common_events(Type, Content, idle, Data) of
	undefined ->
	    case Type of
		{call,From} ->
		    throw({keep_state,Data,[{reply,From,'eh?'}]});
		_ ->
		    throw(
		      {stop,{unexpected,idle,Type,Content}})
	    end;
	Result ->
	    Result
    end.

timeout(timeout, idle, {From,Time}) ->
    TRef = erlang:start_timer(Time, self(), ok),
    {keep_state,{From,TRef},0}; % Immediate timeout 0
timeout(timeout, 0, {From,TRef}) ->
    {next_state,timeout2,{From,TRef},
     [{timeout,1,should_be_cancelled},
      postpone]}; % Should cancel state timeout
timeout(_, _, _) ->
    keep_state_and_data.

timeout2(timeout, 0, _) ->
    keep_state_and_data;
timeout2(timeout, Reason, _) ->
    {stop,Reason};
timeout2(info, {timeout,TRef,Result}, {From,TRef}) ->
    gen_statem:reply([{reply,From,Result}]),
    {next_state,idle,state};
timeout2(_, _, _) ->
    {keep_state_and_data,[]}.

wfor_conf({call,From}, confirm, Data) ->
    {next_state,connected,Data,
     {reply,From,yes}};
wfor_conf(cast, {ping,_,_}, _) ->
    {keep_state_and_data,[postpone]};
wfor_conf(cast, confirm, Data) ->
    {next_state,connected,Data};
wfor_conf(Type, Content, Data) ->
    case handle_common_events(Type, Content, wfor_conf, Data) of
	undefined ->
	    case Type of
		{call,From} ->
		    {next_state,idle,Data,
		     [{reply,From,'eh?'}]};
		_ ->
		    throw(keep_state_and_data)
	    end;
	Result ->
	    Result
    end.

connected({call,From}, {msg,Ref}, Data) ->
    {keep_state,Data,
     {reply,From,{ack,Ref}}};
connected(cast, {msg,From,Ref}, Data) ->
    From ! {ack,Ref},
    {keep_state,Data};
connected({call,From}, disconnect, Data) ->
    {next_state,idle,Data,
     [{reply,From,yes}]};
connected(cast, disconnect, Data) ->
    {next_state,idle,Data};
connected(cast, {ping,Pid,Tag}, Data) ->
    Pid ! {pong,Tag},
    {keep_state,Data};
connected(Type, Content, Data) ->
    case handle_common_events(Type, Content, connected, Data) of
	undefined ->
	    case Type of
		{call,From} ->
		    {keep_state,Data,
		     [{reply,From,'eh?'}]};
		_ ->
		    {keep_state,Data}
	    end;
	Result ->
	    Result
    end.

state0({call,From}, stop, Data) ->
    {stop_and_reply,normal,[{reply,From,stopped}],Data};
state0(Type, Content, Data) ->
    case handle_common_events(Type, Content, state0, Data) of
	undefined ->
	    {keep_state,Data};
	Result ->
	    Result
    end.

hiber_idle({call,From}, 'alive?', Data) ->
    {keep_state,Data,
     [{reply,From,'alive!'}]};
hiber_idle({call,From}, hibernate_sync, Data) ->
    {next_state,hiber_wakeup,Data,
     [{reply,From,hibernating},
      hibernate]};
hiber_idle(info, hibernate_later, _) ->
    Tref = erlang:start_timer(1000, self(), hibernate),
    {keep_state,Tref};
hiber_idle(info, hibernate_now, Data) ->
    {keep_state,Data,
     [hibernate]};
hiber_idle(info, {timeout,Tref,hibernate}, Tref) ->
    {keep_state,[],
     [hibernate]};
hiber_idle(cast, hibernate_async, Data) ->
    {next_state,hiber_wakeup,Data,
     [hibernate]};
hiber_idle(Type, Content, Data) ->
    case handle_common_events(Type, Content, hiber_idle, Data) of
	undefined ->
	    {keep_state,Data};
	Result ->
	    Result
    end.

hiber_wakeup({call,From}, wakeup_sync, Data) ->
    {next_state,hiber_idle,Data,
     [{reply,From,good_morning}]};
hiber_wakeup({call,From}, snooze_sync, Data) ->
    {keep_state,Data,
     [{reply,From,please_just_five_more},
      hibernate]};
hiber_wakeup(cast, wakeup_async, Data) ->
    {next_state,hiber_idle,Data};
hiber_wakeup(cast, snooze_async, Data) ->
    {keep_state,Data,
     [hibernate]};
hiber_wakeup(Type, Content, Data) ->
    case handle_common_events(Type, Content, hiber_wakeup, Data) of
	undefined ->
	    {keep_state,Data};
	Result ->
	    Result
    end.

next_events(internal, Msg, [Msg|Msgs]) ->
    {keep_state,Msgs};
next_events(Type, Content, Data) ->
    case handle_common_events(Type, Content, next_events, Data) of
	undefined ->
	    {keep_state,Data};
	Result ->
	    Result
    end.


handle_common_events({call,From}, get_callback_mode, _, _) ->
    {keep_state_and_data,{reply,From,state_functions}};
handle_common_events({call,From}, get, State, Data) ->
    {keep_state,Data,
     [{reply,From,{state,State,Data}}]};
handle_common_events(cast, {get,Pid}, State, Data) ->
    Pid ! {state,State,Data},
    {keep_state,Data};
handle_common_events({call,From}, stop, _, Data) ->
    {stop_and_reply,normal,[{reply,From,stopped}],Data};
handle_common_events(cast, stop, _, _) ->
    stop;
handle_common_events({call,From}, {stop,Reason}, _, Data) ->
    {stop_and_reply,Reason,{reply,From,stopped},Data};
handle_common_events(cast, {stop,Reason}, _, _) ->
    {stop,Reason};
handle_common_events({call,From}, 'alive?', _, Data) ->
    {keep_state,Data,
     [{reply,From,yes}]};
handle_common_events(cast, {'alive?',Pid}, _, Data) ->
    Pid ! yes,
    {keep_state,Data};
handle_common_events(_, _, _, _) ->
    undefined.

handle_event({call,From}, get_callback_mode, _, _) ->
    {keep_state_and_data,{reply,From,handle_event_function}};
%% Wrapper state machine that uses a map state machine spec
handle_event(
  Type, Event, State, [Data|Machine])
  when is_map(Machine) ->
    #{State := HandleEvent} = Machine,
    case
	try HandleEvent(Type, Event, Data) of
	    Result ->
		Result
	catch
	    Result ->
		Result
	end of
	{stop,Reason,NewData} ->
	    {stop,Reason,[NewData|Machine]};
	{next_state,NewState,NewData} ->
	    {next_state,NewState,[NewData|Machine]};
	{next_state,NewState,NewData,Ops} ->
	    {next_state,NewState,[NewData|Machine],Ops};
	{keep_state,NewData} ->
	    {keep_state,[NewData|Machine]};
	{keep_state,NewData,Ops} ->
	    {keep_state,[NewData|Machine],Ops};
	{repeat_state,NewData} ->
	    {repeat_state,[NewData|Machine]};
	{repeat_state,NewData,Ops} ->
	    {repeat_state,[NewData|Machine],Ops};
	Other ->
	    Other
    end;
%%
%% Dispatcher to test callback_mode handle_event_function
%%
%% Wrap the state in a 1 element list just to test non-atom
%% states.  Note that the state from init/1 is not wrapped
%% so both atom and non-atom states are tested.
handle_event(Type, Event, State, Data) ->
    StateName = unwrap_state(State),
    try ?MODULE:StateName(Type, Event, Data) of
	Result ->
	    wrap_result(Result)
    catch
	throw:Result:Stacktrace ->
	    erlang:raise(
	      throw, wrap_result(Result), Stacktrace)
    end.

unwrap_state([State]) ->
    State;
unwrap_state(State) ->
    State.

wrap_result(Result) ->
    case Result of
	{next_state,NewState,NewData} ->
	    {next_state,[NewState],NewData};
	{next_state,NewState,NewData,StateOps} ->
	    {next_state,[NewState],NewData,StateOps};
	Other ->
	    Other
    end.



code_change(OldVsn, State, Data, CallbackMode) ->
    io:format(
      "code_change(~p, ~p, ~p, ~p)~n", [OldVsn,State,Data,CallbackMode]),
    ets:insert(?MODULE, {callback_mode,CallbackMode}),
    io:format(
      "code_change(~p, ~p, ~p, ~p)~n", [OldVsn,State,Data,CallbackMode]),
    {ok,State,{OldVsn,Data,CallbackMode}}.

format_status(terminate, [_Pdict,State,Data]) ->
    {formatted,State,Data};
format_status(normal, [_Pdict,_State,_Data]) ->
    [format_status_called].

flush() ->
    receive
	Msg ->
	    [Msg|flush()]
    after 500 ->
	    []
    end.<|MERGE_RESOLUTION|>--- conflicted
+++ resolved
@@ -69,14 +69,10 @@
      error_format_status, terminate_crash_format,
      get_state, replace_state];
 tcs(undef_callbacks) ->
-<<<<<<< HEAD
-    [undef_code_change, undef_terminate1, undef_terminate2];
+    [undef_code_change, undef_terminate1, undef_terminate2,
+     function_clause_after_change_callback_module];
 tcs(format_log) ->
     [format_log_1, format_log_2].
-=======
-    [undef_code_change, undef_terminate1, undef_terminate2,
-     function_clause_after_change_callback_module].
->>>>>>> 6990ecb6
 
 init_per_suite(Config) ->
     Config.
