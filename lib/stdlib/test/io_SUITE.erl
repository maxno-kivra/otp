--- conflicted
+++ resolved
@@ -30,11 +30,7 @@
 	 io_lib_print_binary_depth_one/1, otp_10302/1, otp_10755/1,
          otp_10836/1, io_lib_width_too_small/1,
          io_with_huge_message_queue/1, format_string/1,
-<<<<<<< HEAD
-	 maps/1, coverage/1, otp_14178_unicode_atoms/1]).
-=======
-	 maps/1, coverage/1, otp_14175/1]).
->>>>>>> 5073a7b8
+	 maps/1, coverage/1, otp_14178_unicode_atoms/1, otp_14175/1]).
 
 -export([pretty/2]).
 
@@ -65,11 +61,7 @@
      printable_range, bad_printable_range,
      io_lib_print_binary_depth_one, otp_10302, otp_10755, otp_10836,
      io_lib_width_too_small, io_with_huge_message_queue,
-<<<<<<< HEAD
-     format_string, maps, coverage, otp_14178_unicode_atoms].
-=======
-     format_string, maps, coverage, otp_14175].
->>>>>>> 5073a7b8
+     format_string, maps, coverage, otp_14178_unicode_atoms, otp_14175].
 
 %% Error cases for output.
 error_1(Config) when is_list(Config) ->
@@ -2115,7 +2107,6 @@
 
     ok.
 
-<<<<<<< HEAD
 %% Test UTF-8 atoms.
 otp_14178_unicode_atoms(_Config) ->
     "atom" = fmt("~ts", ['atom']),
@@ -2136,7 +2127,7 @@
         error:badarg ->
             ok
     end.
-=======
+
 otp_14175(_Config) ->
     "..." = p(#{}, 0),
     "#{}" = p(#{}, 1),
@@ -2332,5 +2323,4 @@
     Anno = element(2, T),
     [erl_anno:text(Anno) | text1(Ts)].
 
--endif. % EXACT
->>>>>>> 5073a7b8
+-endif. % EXACT