--- conflicted
+++ resolved
@@ -124,7 +124,7 @@
       <tag><marker id="memsup_improved_system_memory_data"/><c>memsup_improved_system_memory_data = bool()</c></tag>
       <item>
 	<p>Determines the behaviour of the
-	<seealso marker="#get_system_memory_data/0"><c>get_system_memory_data()</c></seealso>
+	<seemfa marker="#get_system_memory_data/0"><c>get_system_memory_data()</c></seemfa>
 	function. When this configuration parameter is <c>false</c>,
 	<c>get_system_memory_data()</c> behaves as it has done
 	up until the point of the introduction of the configuration
@@ -225,16 +225,13 @@
         <p>Returns the empty list [] if <c>memsup</c> is not available,
           or if the memory check times out.</p>
 	<note><p>
-<<<<<<< HEAD
 	  On Linux the memory available to the emulator is <c>cached_memory</c> and
 	  <c>buffered_memory</c> in addition to <c>free_memory</c>.</p>
 	</note>
-=======
-	On linux the memory available to the emulator is <c>cached_memory</c> and <c>buffered_memory</c> in addition to 
-	<c>free_memory</c>.</p></note>
 
 	<p>The above describes how it works if the configuration parameter
-	<seealso marker="#memsup_improved_system_memory_data"><c>memsup_improved_system_memory_data</c></seealso> has been set to <c>false</c> which currently also is the default
+	<seeerl marker="#memsup_improved_system_memory_data"><c>memsup_improved_system_memory_data</c></seeerl>
+	has been set to <c>false</c> which currently also is the default
 	behavior. If the configuration parameter is set to <c>true</c> the
 	behavior is slightly changed:</p>
 	<list>
@@ -277,7 +274,6 @@
 	<c>get_system_memory_data()</c> will begin behaving as it does
 	now when the configuration parameter has been set to
 	<c>true</c>.</p></note>
->>>>>>> 45e4c081
       </desc>
     </func>
     <func>
