<<<<<<< HEAD
CRYPTO_VSN = 4.8.2
=======
CRYPTO_VSN = 4.8.3
>>>>>>> 050a78f8
<|MERGE_RESOLUTION|>--- conflicted
+++ resolved
@@ -1,5 +1 @@
-<<<<<<< HEAD
-CRYPTO_VSN = 4.8.2
-=======
-CRYPTO_VSN = 4.8.3
->>>>>>> 050a78f8
+CRYPTO_VSN = 4.8.3