<?xml version="1.0" encoding="utf-8" ?>
<!DOCTYPE chapter SYSTEM "chapter.dtd">

<chapter>
  <header>
    <copyright>
      <year>1999</year><year>2018</year>
      <holder>Ericsson AB. All Rights Reserved.</holder>
    </copyright>
    <legalnotice>
      Licensed under the Apache License, Version 2.0 (the "License");
      you may not use this file except in compliance with the License.
      You may obtain a copy of the License at
 
          http://www.apache.org/licenses/LICENSE-2.0

      Unless required by applicable law or agreed to in writing, software
      distributed under the License is distributed on an "AS IS" BASIS,
      WITHOUT WARRANTIES OR CONDITIONS OF ANY KIND, either express or implied.
      See the License for the specific language governing permissions and
      limitations under the License.

    </legalnotice>

    <title>Crypto Release Notes</title>
    <prepared>Peter H&ouml;gfeldt</prepared>
    <docno></docno>
    <date>2003-06-06</date>
    <rev>B</rev>
    <file>notes.xml</file>
  </header>
  <p>This document describes the changes made to the Crypto application.</p>

<<<<<<< HEAD
<section><title>Crypto 4.6.4</title>
=======
<section><title>Crypto 4.4.2.2</title>
>>>>>>> 4b1a7d77

    <section><title>Fixed Bugs and Malfunctions</title>
      <list>
        <item>
          <p>
	    Constant time comparisons added.</p>
          <p>
	    Own Id: OTP-16376</p>
        </item>
      </list>
    </section>

</section>

<<<<<<< HEAD
<section><title>Crypto 4.6.3</title>

    <section><title>Improvements and New Features</title>
      <list>
        <item>
          <p>
	    The chipers aes_cfb8 and aes_cfb128 are now using the EVP
	    interface. The supported key lengths are 128, 192 and 256
	    bits.</p>
          <p>
	    Own Id: OTP-16133 Aux Id: PR-2407 </p>
        </item>
        <item>
          <p>
	    The chipers aes_cfb8 and aes_cfb128 are now available in
	    FIPS enabled mode.</p>
          <p>
	    Own Id: OTP-16134 Aux Id: PR-2407 </p>
        </item>
      </list>
    </section>

</section>

<section><title>Crypto 4.6.2</title>

    <section><title>Fixed Bugs and Malfunctions</title>
      <list>
        <item>
          <p>
	    The AEAD tag was not previously checked on decrypt with
	    chacha20_poly1305</p>
          <p>
	    Own Id: OTP-16242 Aux Id: ERL-1078 </p>
        </item>
      </list>
    </section>

</section>

<section><title>Crypto 4.6.1</title>

    <section><title>Fixed Bugs and Malfunctions</title>
      <list>
        <item>
          <p>
	    FIxed a bug if the erlang emulator was linked with a very
	    old cryptolib version (1.0.1 or earlier).</p>
          <p>
	    The bug now fixed could have triggered a core dump if an
	    unknown cipher name was used in crypto functions.</p>
          <p>
	    Own Id: OTP-16202</p>
        </item>
      </list>
    </section>

</section>

<section><title>Crypto 4.6</title>

    <section><title>Fixed Bugs and Malfunctions</title>
      <list>
        <item>
          <p>
	    The implementation of <c>crypto_one_time/4</c> is
	    adjusted to match the type specification. The spec and
	    the black-box behaviour of the function are unchanged.</p>
          <p>
	    Some details: Both the spec and the implementation were
	    correct seen separately. But with both of them combined
	    simultaneously with <c>crypto_one_time/5</c> which was
	    called by the implementation of <c>crypto_one_time/4</c>,
	    an (obvious) error was detected by a Dialyzer with more
	    thorough checking than usual.</p>
          <p>
	    Own Id: OTP-15884 Aux Id: ERL-974 </p>
        </item>
        <item>
          <p>
	    When using crypto with FIPS mode enabled, the digests
	    were not correctly handled.</p>
          <p>
	    Own Id: OTP-15911</p>
        </item>
        <item>
          <p>
	    A memory leak in error handling code in
	    <c>ng_crypto_init_nif</c> is fixed.</p>
          <p>
	    Own Id: OTP-15924</p>
        </item>
        <item>
          <p>
	    Fixed the broken static build of the crypto nifs</p>
          <p>
	    Own Id: OTP-15928 Aux Id: PR-2296 </p>
        </item>
      </list>
    </section>


    <section><title>Improvements and New Features</title>
      <list>
        <item>
          <p>
	    The Message Authentication Codes (MAC) CMAC, HMAC and
	    Poly1305 are unified into common functions in the New
	    Crypto API. See the manual for CRYPTO.</p>
          <p>
	    Own Id: OTP-13872</p>
        </item>
      </list>
    </section>

</section>

<section><title>Crypto 4.5.1</title>

    <section><title>Fixed Bugs and Malfunctions</title>
      <list>
        <item>
          <p>
	    The cipher aes-ctr was disabled by misstake in
	    crypto:supports for cryptolibs before 1.0.1. It worked
	    however in the encrypt and decrypt functions.</p>
          <p>
	    Own Id: OTP-15829</p>
        </item>
      </list>
    </section>

</section>

<section><title>Crypto 4.5</title>

    <section><title>Fixed Bugs and Malfunctions</title>
      <list>
        <item>
          <p>
	    Fixed a bug in error return for <c>crypto:poly1305/2</c>.
	    It returned the atom <c>notsup</c> instead of the
	    exception <c>notsup</c>.</p>
          <p>
	    *** POTENTIAL INCOMPATIBILITY ***</p>
          <p>
	    Own Id: OTP-15677</p>
        </item>
        <item>
          <p>
	    The cipher chacha20 was introduced in OpenSSL 1.1.0.
	    However, it could in a very odd situation, fail for
	    versions less than OpenSSL 1.1.0d. It is therefore
	    disabled for those versions.</p>
          <p>
	    *** POTENTIAL INCOMPATIBILITY ***</p>
          <p>
	    Own Id: OTP-15678</p>
        </item>
      </list>
    </section>


    <section><title>Improvements and New Features</title>
      <list>
        <item>
	    <p> A new <c>rand</c> module algorithm, <c>exro928ss</c>
	    (Xoroshiro928**), has been implemented. It has got a
	    really long period and good statistical quality for all
	    output bits, while still being only about 50% slower than
	    the default algorithm. </p><p> The same generator is also
	    used as a long period counter in a new <c>crypto</c>
	    plugin for the <c>rand</c> module, algorithm
	    <c>crypto_aes</c>. This plugin uses AES-256 to scramble
	    the counter which buries any detectable statistical
	    artifacts. Scrambling is done in chunks which are cached
	    to get good amortized speed (about half of the default
	    algorithm). </p>
          <p>
	    Own Id: OTP-14461 Aux Id: PR-1857 </p>
        </item>
        <item>
          <p>
	    Crypto's single C-file is split into multiple files. The
	    different coding styles in the different parts are
	    unified into a single style.</p>
          <p>
	    Own Id: OTP-14732 Aux Id: PR-2068, PR-2095 </p>
        </item>
        <item>
          <p>
	    Build configuration of the <c>crypto</c> application has
	    been moved from the <c>erts</c> application into the
	    <c>crypto</c> application.</p>
          <p>
	    Own Id: OTP-15129</p>
        </item>
        <item>
          <p>
	    Adds two hash functions <c>blake2b</c> and <c>blake2s</c>
	    (64 bit hash and 32 bit hash respectively). These are
	    modern and standard hash functions used in blockchains
	    and encrypted communication protocols. The hash functions
	    are available in OpenSSL since version 1.1.1.</p>
          <p>
	    Own Id: OTP-15564 Aux Id: PR-2129 </p>
        </item>
        <item>
          <p>
	    A new API is implemented in crypto. See the CRYPTO user's
	    guide, chapter <i>New and Old API</i> for more
	    information.</p>
          <p>
	    The old api with the <c>crypto:block_*</c> and
	    <c>crypto:stream_*</c> interfaces are kept for
	    compatibility, but implemented with the new api. Please
	    note that since the error checking is more thorough,
	    there <i>might</i> be arguments with for example faulty
	    lengths that are no longer accepted.</p>
          <p>
	    *** POTENTIAL INCOMPATIBILITY ***</p>
          <p>
	    Own Id: OTP-15644 Aux Id: OTP-14732 , OTP-15451, PR-1857
	    , PR-2068, PR-2095 </p>
        </item>
        <item>
          <p>
	    The new hash_info/1 and cipher_info/1 functions returns
	    maps with information about the hash or cipher in the
	    argument.</p>
          <p>
	    Own Id: OTP-15655 Aux Id: PR-2173, ERL-864, PR-2186 </p>
        </item>
        <item>
          <p>
	    Obey additional OpenSSL configure flags when compiling
	    the C-part of the CRYPTO application: <c>no-bf</c>,
	    <c>no-blake2</c>, <c>no-chacha</c>, <c>no-cmac</c>,
	    <c>no-dh</c>, <c>no-dsa</c>, <c>no-md4</c>,
	    <c>no-poly1305</c>, <c>no-rc2</c>, <c>no-rc4</c> and
	    <c>no-rmd160</c>.</p>
          <p>
	    Own Id: OTP-15683</p>
        </item>
        <item>
          <p>
	    A new function <c>crypto:supports/1</c> is introduced.
	    The single argument takes an atom as argument:
	    <c>hashes</c>, <c>public_keys</c>, <c>ciphers</c>,
	    <c>macs</c>, <c>curves</c> or <c>rsa_opts</c>. The return
	    value is a list of supported algorithms.</p>
          <p>
	    The difference with the existing <c>crypto:supports/0</c>
	    is, apart from the argument and the return value, that
	    the old function reports what is supported by the old
	    api, and the new function reports algorithms in the new
	    api.</p>
          <p>
	    Own Id: OTP-15771</p>
        </item>
      </list>
    </section>

</section>

=======
>>>>>>> 4b1a7d77
<section><title>Crypto 4.4.2.1</title>

    <section><title>Improvements and New Features</title>
      <list>
        <item>
          <p>
	    The chipers aes_cfb8 and aes_cfb128 are now using the EVP
	    interface. The supported key lengths are 128, 192 and 256
	    bits.</p>
          <p>
	    Own Id: OTP-16133 Aux Id: PR-2407 </p>
        </item>
        <item>
          <p>
	    The chipers aes_cfb8 and aes_cfb128 are now available in
	    FIPS enabled mode.</p>
          <p>
	    Own Id: OTP-16134 Aux Id: PR-2407 </p>
        </item>
      </list>
    </section>

</section>

<section><title>Crypto 4.4.2</title>

    <section><title>Fixed Bugs and Malfunctions</title>
      <list>
        <item>
          <p>
	    Fixed build link error on Windows. Unresolved symbol
	    'bcmp'.</p>
          <p>
	    Own Id: OTP-15750 Aux Id: ERL-905 </p>
        </item>
      </list>
    </section>

</section>

<section><title>Crypto 4.4.1</title>

    <section><title>Fixed Bugs and Malfunctions</title>
      <list>
        <item>
          <p>
	    Fixes a bug that caused <c>crypto:sign</c> and
	    <c>crypto:verify</c> to return the error message
	    <c>badarg</c> instead of <c>notsup</c> in one case. That
	    case was when signing or verifying with eddsa keys (that
	    is, ed15519 or ed448), but only when FIPS was supported
	    and enabled.</p>
          <p>
	    Own Id: OTP-15634</p>
        </item>
      </list>
    </section>


    <section><title>Improvements and New Features</title>
      <list>
        <item>
          <p>
	    Added a crypto benchmark test suite.</p>
          <p>
	    Own Id: OTP-15447</p>
        </item>
      </list>
    </section>

</section>

<section><title>Crypto 4.4</title>

    <section><title>Fixed Bugs and Malfunctions</title>
      <list>
        <item>
          <p>
	    Updated the RSA options part in the crypto application's
	    C-code, documentation and tests.</p>
          <p>
	    Own Id: OTP-15302</p>
        </item>
      </list>
    </section>


    <section><title>Improvements and New Features</title>
      <list>
        <item>
          <p>
	    Added ed25519 and ed448 sign/verify.</p>
          <p>
	    Requires OpenSSL 1.1.1 or higher as cryptolib under the
	    OTP application <c>crypto</c>.</p>
          <p>
	    Own Id: OTP-15419 Aux Id: OTP-15094 </p>
        </item>
        <item>
          <p>
	    Fixed valgrind warnings.</p>
          <p>
	    Own Id: OTP-15467</p>
        </item>
      </list>
    </section>

</section>

<section><title>Crypto 4.3.3</title>

    <section><title>Fixed Bugs and Malfunctions</title>
      <list>
        <item>
          <p>
	    The RSA options <c>rsa_mgf1_md</c>, <c>rsa_oaep_md</c>,
	    and <c>rsa_oaep_label</c> were always disabled. They will
	    now be enabled when a suitable cryptolib is used.</p>
          <p>
	    They are still experimental and may change without prior
	    notice.</p>
          <p>
	    Own Id: OTP-15212 Aux Id: ERL-675, PR1899, PR838 </p>
        </item>
        <item>
          <p>
	    The ciphers <c>aes_ige256</c> and <c>blowfish_cbc</c> had
	    naming issues in <c>crypto:next_iv/2</c>.</p>
          <p>
	    Own Id: OTP-15283</p>
        </item>
        <item>
          <p>
	    the <c>RSA_SSLV23_PADDING</c> is disabled if LibreSSL is
	    used as cryptlib. This is due to compilation problems.</p>
          <p>
	    This will be investigated further in the future.</p>
          <p>
	    Own Id: OTP-15303</p>
        </item>
      </list>
    </section>


    <section><title>Improvements and New Features</title>
      <list>
        <item>
          <p>
	    The supported named elliptic curves are now reported in
	    <c>crypto:supports/0</c> in a new entry tagged by
	    <c>'curves'</c>.</p>
          <p>
	    The function <c>crypto:ec_curves/0</c> is kept for
	    compatibility.</p>
          <p>
	    Own Id: OTP-14717 Aux Id: OTP-15244 </p>
        </item>
        <item>
          <p>
	    The typing in the CRYPTO and PUBLIC_KEY applications are
	    reworked and a few mistakes are corrected.</p>
          <p>
	    The documentation is now generated from the typing and
	    some clarifications are made.</p>
          <p>
	    A new chapter on Algorithm Details such as key sizes and
	    availability is added to the CRYPTO User's Guide.</p>
          <p>
	    Own Id: OTP-15134</p>
        </item>
        <item>
          <p>
	    Support for SHA3 both as a separate hash and in HMAC is
	    now available if OpenSSL 1.1.1 or higher is used as
	    cryptolib.</p>
          <p>
	    Available lengths are reported in the <c>'hashs'</c>
	    entry in <c>crypto:supports/0</c> as <c>sha3_*</c>.</p>
          <p>
	    Own Id: OTP-15153</p>
        </item>
        <item>
          <p>
	    The mac algorithm <c>poly1305</c> and the cipher
	    algorithm <c>chacha20</c> are now supported if OpenSSL
	    1.1.1 or higher is used as cryptolib.</p>
          <p>
	    Own Id: OTP-15164 Aux Id: OTP-15209 </p>
        </item>
        <item>
          <p>
	    The key exchange Edward curves <c>x25519</c> and
	    <c>x448</c> are now supported if OpenSSL 1.1.1 or higher
	    is used as cryptolib.</p>
          <p>
	    Own Id: OTP-15240 Aux Id: OTP-15133 </p>
        </item>
        <item>
          <p>
	    The supported RSA options for sign/verify and
	    encrypt/decrypt are now reported in
	    <c>crypto:supports/0</c> in a new entry tagged by
	    '<c>rsa_opts</c>'.</p>
          <p>
	    The exakt set is still experimental and may change
	    without prior notice.</p>
          <p>
	    Own Id: OTP-15260</p>
        </item>
        <item>
          <p>
	    The cipher <c>aes_ccm</c> is added.</p>
          <p>
	    Own Id: OTP-15286</p>
        </item>
      </list>
    </section>

</section>

<section><title>Crypto 4.3.2</title>

    <section><title>Fixed Bugs and Malfunctions</title>
      <list>
        <item>
	    <p> Update the crypto engine functions to handle multiple
	    loads of an engine. </p> <p><c>engine_load/3/4</c> is
	    updated so it doesn't add the engine ID to OpenSSLs
	    internal list of engines which makes it possible to run
	    the engine_load more than once if it doesn't contain
	    global data.</p> <p>Added <c>ensure_engine_loaded/2/3</c>
	    which guarantees that the engine just is loaded once and
	    the following calls just returns a reference to it. This
	    is done by add the ID to the internal OpenSSL list and
	    check if it is already registered when the function is
	    called.</p> <p>Added <c>ensure_engine_unloaded/1/2</c> to
	    unload engines loaded with ensure_engine_loaded.</p>
	    <p>Then some more utility functions are added.</p>
	    <p><c>engine_add/1</c>, adds the engine to OpenSSL
	    internal list</p> <p><c>engine_remove/1</c>, remove the
	    engine from OpenSSL internal list</p>
	    <p><c>engine_get_id/1</c>, fetch the engines id</p>
	    <p><c>engine_get_name/1</c>, fetch the engine name</p>
          <p>
	    Own Id: OTP-15233</p>
        </item>
      </list>
    </section>

</section>

<section><title>Crypto 4.3.1</title>

    <section><title>Fixed Bugs and Malfunctions</title>
      <list>
        <item>
	    <p>Fixed a node crash in <c>crypto:compute_key(ecdh,
	    ...)</c> when passing a wrongly typed Others
	    argument.</p>
          <p>
	    Own Id: OTP-15194 Aux Id: ERL-673 </p>
        </item>
      </list>
    </section>

</section>

<section><title>Crypto 4.3</title>

    <section><title>Fixed Bugs and Malfunctions</title>
      <list>
        <item>
          <p>
	    Removed two undocumented and erroneous functions
	    (<c>crypto:dh_generate_parameters/2</c> and
	    <c>crypto:dh_check/1</c>).</p>
          <p>
	    Own Id: OTP-14956 Aux Id: ERL-579 </p>
        </item>
        <item>
          <p>
	    Fixed bug causing VM crash if doing runtime upgrade of a
	    crypto module built against OpenSSL older than 0.9.8h.
	    Bug exists since OTP-20.2.</p>
          <p>
	    Own Id: OTP-15088</p>
        </item>
      </list>
    </section>


    <section><title>Improvements and New Features</title>
      <list>
        <item>
          <p>
	    A new <c>rand</c> plugin algorithm has been implemented
	    in <c>crypto</c>, that is: <c>crypto_cache</c>. It uses
	    strong random bytes as randomness source and caches them
	    to get good speed. See <c>crypto:rand_seed_alg/1</c>.</p>
          <p>
	    Own Id: OTP-13370 Aux Id: PR-1573 </p>
        </item>
        <item>
          <p>
	    Diffie-Hellman key functions are re-written with the
	    EVP_PKEY api.</p>
          <p>
	    Own Id: OTP-14864</p>
        </item>
      </list>
    </section>

</section>

<section><title>Crypto 4.2.2.3</title>

    <section><title>Improvements and New Features</title>
      <list>
        <item>
          <p>
	    The chipers aes_cfb8 and aes_cfb128 are now using the EVP
	    interface. The supported key lengths are 128, 192 and 256
	    bits.</p>
          <p>
	    Own Id: OTP-16133 Aux Id: PR-2407 </p>
        </item>
      </list>
    </section>

</section>

<section><title>Crypto 4.2.2.1</title>

    <section><title>Fixed Bugs and Malfunctions</title>
      <list>
        <item>
	    <p>Fixed a node crash in <c>crypto:compute_key(ecdh,
	    ...)</c> when passing a wrongly typed Others
	    argument.</p>
          <p>
	    Own Id: OTP-15194 Aux Id: ERL-673 </p>
        </item>
      </list>
    </section>

</section>

<section><title>Crypto 4.2.2</title>

    <section><title>Fixed Bugs and Malfunctions</title>
      <list>
        <item>
          <p>
	    If OPENSSL_NO_EC was set, the compilation of the crypto
	    nifs failed.</p>
          <p>
	    Own Id: OTP-15073</p>
        </item>
        <item>
          <p>
	    C-compile errors for LibreSSL 2.7.0 - 2.7.2 fixed</p>
          <p>
	    Own Id: OTP-15074 Aux Id: ERL-618 </p>
        </item>
      </list>
    </section>

</section>

<section><title>Crypto 4.2.1</title>

    <section><title>Fixed Bugs and Malfunctions</title>
      <list>
        <item>
          <p>
	    Fix build error caused by removed RSA padding functions
	    in LibreSSL >= 2.6.1</p>
          <p>
	    Own Id: OTP-14873</p>
        </item>
      </list>
    </section>

</section>

<section><title>Crypto 4.2</title>

    <section><title>Fixed Bugs and Malfunctions</title>
      <list>
        <item>
          <p>
	    The compatibility function <c>void HMAC_CTX_free</c> in
	    <c>crypto.c</c> erroneously tried to return a value.</p>
          <p>
	    Own Id: OTP-14720</p>
        </item>
      </list>
    </section>


    <section><title>Improvements and New Features</title>
      <list>
        <item>
          <p>
	    Rewrite public and private key encode/decode with EVP
	    api. New RSA padding options added. This is a modified
	    half of PR-838.</p>
          <p>
	    Own Id: OTP-14446</p>
        </item>
        <item>
          <p>
	    The crypto API is extended to use private/public keys
	    stored in an Engine for sign/verify or encrypt/decrypt
	    operations.</p>
          <p>
	    The ssl application provides an API to use this new
	    engine concept in TLS.</p>
          <p>
	    Own Id: OTP-14448</p>
        </item>
        <item>
	    <p> Add support to plug in alternative implementations
	    for some or all of the cryptographic operations supported
	    by the OpenSSL Engine API. When configured appropriately,
	    OpenSSL calls the engine's implementation of these
	    operations instead of its own. </p>
          <p>
	    Own Id: OTP-14567</p>
        </item>
        <item>
          <p>
	    Replaced a call of the OpenSSL deprecated function
	    <c>DH_generate_parameters</c> in <c>crypto.c</c>.</p>
          <p>
	    Own Id: OTP-14639</p>
        </item>
        <item>
          <p>
	    Documentation added about how to use keys stored in an
	    Engine.</p>
          <p>
	    Own Id: OTP-14735 Aux Id: OTP-14448 </p>
        </item>
        <item>
	    <p> Add engine_ ctrl_cmd_string/3,4 the OpenSSL Engine
	    support in crypto. </p>
          <p>
	    Own Id: OTP-14801</p>
        </item>
      </list>
    </section>

</section>

<section><title>Crypto 4.1</title>

    <section><title>Fixed Bugs and Malfunctions</title>
      <list>
        <item>
	    <p>On macOS, <c>crypto</c> would crash if <c>observer</c>
	    had been started before <c>crypto</c>. On the beta for
	    macOS 10.13 (High Sierra), <c>crypto</c> would crash.
	    Both of those bugs have been fixed.</p>
          <p>
	    Own Id: OTP-14499 Aux Id: ERL-251 ERL-439 </p>
        </item>
      </list>
    </section>


    <section><title>Improvements and New Features</title>
      <list>
        <item>
          <p>
	    Extend crypto:sign, crypto:verify, public_key:sign and
	    public_key:verify with:</p>
          <p>
	    * support for RSASSA-PS padding for signatures and for
	    saltlength setting<br/> * X9.31 RSA padding.<br/> * sha,
	    sha224, sha256, sha384, and sha512 for dss signatures as
	    mentioned in NIST SP 800-57 Part 1.<br/> * ripemd160 to
	    be used for rsa signatures.</p>
          <p>
	    This is a manual merge of half of the pull request 838 by
	    potatosalad from Sept 2015.</p>
          <p>
	    Own Id: OTP-13704 Aux Id: PR838 </p>
        </item>
        <item>
          <p>
	    A new tuple in <c>crypto:supports/0</c> reports supported
	    MAC algorithms.</p>
          <p>
	    Own Id: OTP-14504</p>
        </item>
      </list>
    </section>

</section>

<section><title>Crypto 4.0</title>

    <section><title>Fixed Bugs and Malfunctions</title>
      <list>
        <item>
          <p>
	    LibreSSL can now be used by the modernized crypto app.</p>
          <p>
	    Own Id: OTP-14247</p>
        </item>
        <item>
          <p>
	    Add compile option <c>-compile(no_native)</c> in modules
	    with <c>on_load</c> directive which is not yet supported
	    by HiPE.</p>
          <p>
	    Own Id: OTP-14316 Aux Id: PR-1390 </p>
        </item>
        <item>
          <p>
	    Fix a bug in aes cfb128 function introduced by the bug
	    fix in GitHub pull request <url
	    href="https://github.com/erlang/otp/pull/1393">#1393</url>.</p>
          <p>
	    Own Id: OTP-14435 Aux Id: PR-1462, PR-1393, OTP-14313 </p>
        </item>
      </list>
    </section>


    <section><title>Improvements and New Features</title>
      <list>
        <item>
          <p>
	    Add basic support for CMAC</p>
          <p>
	    Own Id: OTP-13779 Aux Id: ERL-82 PR-1138 </p>
        </item>
        <item>
          <p>
	    Removed functions deprecated in crypto-3.0 first released
	    in OTP-R16B01</p>
          <p>
	    *** POTENTIAL INCOMPATIBILITY ***</p>
          <p>
	    Own Id: OTP-13873</p>
        </item>
        <item>
          <p>
	    The <c>crypto</c> application now supports OpenSSL 1.1.</p>
          <p>
	    Own Id: OTP-13900</p>
        </item>
        <item>
          <p>
	    Allow Erlang/OTP to use OpenSSL in FIPS-140 mode, in
	    order to satisfy specific security requirements (mostly
	    by different parts of the US federal government). </p>
          <p>
	    See the new crypto users guide "FIPS mode" chapter about
	    building and using the FIPS support which is disabled by
	    default.</p>
          <p>
	    (Thanks to dszoboszlay and legoscia)</p>
          <p>
	    Own Id: OTP-13921 Aux Id: PR-1180 </p>
        </item>
        <item>
          <p>
	    Crypto chacha20-poly1305 as in RFC 7539 enabled for
	    OpenSSL >= 1.1.</p>
          <p>
	    Thanks to mururu.</p>
          <p>
	    Own Id: OTP-14092 Aux Id: PR-1291 </p>
        </item>
        <item>
          <p>
	    RSA key generation added to <c>crypto:generate_key/2</c>.
	    Thanks to wiml.</p>
          <p>
	    An interface is also added to
	    <c>public_key:generate_key/1</c>.</p>
          <p>
	    Own Id: OTP-14140 Aux Id: ERL-165, PR-1299 </p>
        </item>
        <item>
          <p>
	    Raised minimum requirement for OpenSSL version to
	    OpenSSL-0.9.8.c although we recommend a much higher
	    version, that is a version that is still maintained
	    officially by the OpenSSL project. Note that using such
	    an old version may restrict the crypto algorithms
	    supported.</p>
          <p>
	    *** POTENTIAL INCOMPATIBILITY ***</p>
          <p>
	    Own Id: OTP-14171</p>
        </item>
        <item>
          <p>
	    Deprecate crypto:rand_uniform/2 as it is not
	    cryptographically strong</p>
          <p>
	    Own Id: OTP-14274</p>
        </item>
        <item>
          <p>
	    The Crypto application now supports generation of
	    cryptographically strong random numbers (floats &lt; 1.0
	    and integer arbitrary ranges) as a plugin to the 'rand'
	    module.</p>
          <p>
	    Own Id: OTP-14317 Aux Id: PR-1372 </p>
        </item>
        <item>
          <p>
	    This replaces the hard coded test values for AES, CMAC
	    and GCM ciphers with the full validation set from NIST's
	    CAVP program.</p>
          <p>
	    Own Id: OTP-14436 Aux Id: PR-1396 </p>
        </item>
      </list>
    </section>

</section>

<section><title>Crypto 3.7.4</title>

    <section><title>Fixed Bugs and Malfunctions</title>
      <list>
        <item>
          <p>
	    Fix a bug with AES CFB 128 for 192 and 256 bit keys.
	    Thanks to kellymclaughlin !</p>
          <p>
	    Own Id: OTP-14313 Aux Id: PR-1393 </p>
        </item>
      </list>
    </section>

</section>

<section><title>Crypto 3.7.3</title>

    <section><title>Improvements and New Features</title>
      <list>
        <item>
          <p>
	    The implementation of the key exchange algorithms
	    diffie-hellman-group-exchange-sha* are optimized, up to a
	    factor of 11 for the slowest ( = biggest and safest)
	    group size.</p>
          <p>
	    Own Id: OTP-14169 Aux Id: seq-13261 </p>
        </item>
      </list>
    </section>

</section>

<section><title>Crypto 3.7.2</title>

    <section><title>Fixed Bugs and Malfunctions</title>
      <list>
        <item>
          <p>
	    The crypto application has been fixed to not use RC2
	    against OpenSSL built with RC2 disabled.</p>
          <p>
	    Own Id: OTP-13895 Aux Id: PR-1163 </p>
        </item>
        <item>
          <p>
	    The crypto application has been fixed to not use RC4
	    against OpenSSL built with RC4 disabled.</p>
          <p>
	    Own Id: OTP-13896 Aux Id: PR-1169 </p>
        </item>
      </list>
    </section>


    <section><title>Improvements and New Features</title>
      <list>
        <item>
          <p>
	    To ease troubleshooting, <c>erlang:load_nif/2</c> now
	    includes the return value from a failed call to
	    load/reload/upgrade in the text part of the error tuple.
	    The <c>crypto</c> NIF makes use of this feature by
	    returning the source line where/if the initialization
	    fails.</p>
          <p>
	    Own Id: OTP-13951</p>
        </item>
      </list>
    </section>

</section>

<section><title>Crypto 3.7.1</title>

    <section><title>Fixed Bugs and Malfunctions</title>
      <list>
        <item>
          <p>
	    Crypto has been fixed to work against OpenSSL versions
	    with disabled DES ciphers. Correct spelling of cipher
	    algorithm 'des3_cfb' has been introduced; the previous
	    misspeling still works.</p>
          <p>
	    Own Id: OTP-13783 Aux Id: ERL-203 </p>
        </item>
        <item>
          <p>
	    The size of an internal array in crypto has been fixed to
	    not segfault when having all possible ciphers. Bug fix by
	    Duncan Overbruck.</p>
          <p>
	    Own Id: OTP-13789 Aux Id: PR-1140 </p>
        </item>
      </list>
    </section>

</section>

<section><title>Crypto 3.7</title>

    <section><title>Improvements and New Features</title>
      <list>
        <item>
          <p>
	    Refactor <c>crypto</c> to use the EVP interface of
	    OpenSSL, which is the recommended interface that also
	    enables access to hardware acceleration for some
	    operations.</p>
          <p>
	    Own Id: OTP-12217</p>
        </item>
        <item>
          <p>
	    Add support for 192-bit keys for the <c>aes_cbc</c>
	    cipher.</p>
          <p>
	    Own Id: OTP-13206 Aux Id: pr 832 </p>
        </item>
        <item>
          <p>
	    Add support for 192-bit keys for <c>aes_ecb</c>.</p>
          <p>
	    Own Id: OTP-13207 Aux Id: pr829 </p>
        </item>
        <item>
          <p>
	    Deprecate the function <c>crypto:rand_bytes</c> and make
	    sure that <c>crypto:strong_rand_bytes</c> is used in all
	    places that are cryptographically significant.</p>
          <p>
	    Own Id: OTP-13214</p>
        </item>
        <item>
          <p>
	    Enable AES-GCM encryption/decryption to change the tag
	    length between 1 to 16 bytes.</p>
          <p>
	    Own Id: OTP-13483 Aux Id: PR-998 </p>
        </item>
      </list>
    </section>

</section>

<section><title>Crypto 3.6.3</title>

    <section><title>Fixed Bugs and Malfunctions</title>
      <list>
        <item>
          <p>
	    Fix bug for <c>aes_ecb</c> block crypto when data is
	    larger than 16 bytes.</p>
          <p>
	    Own Id: OTP-13249</p>
        </item>
        <item>
          <p>
	    Improve portability of ECC tests in Crypto and SSL for
	    "exotic" OpenSSL versions.</p>
          <p>
	    Own Id: OTP-13311</p>
        </item>
      </list>
    </section>

</section>

<section><title>Crypto 3.6.2</title>

    <section><title>Fixed Bugs and Malfunctions</title>
      <list>
        <item>
          <p>
	    Small documentation fixes</p>
          <p>
	    Own Id: OTP-13017</p>
        </item>
      </list>
    </section>

</section>

<section><title>Crypto 3.6.1</title>

    <section><title>Fixed Bugs and Malfunctions</title>
      <list>
        <item>
          <p>
	    Make <c>crypto:ec_curves/0</c> return empty list if
	    elliptic curve is not supported at all.</p>
          <p>
	    Own Id: OTP-12944</p>
        </item>
      </list>
    </section>

</section>

<section><title>Crypto 3.6</title>

    <section><title>Fixed Bugs and Malfunctions</title>
      <list>
        <item>
          <p>
	    Enhance crypto:generate_key to calculate ECC public keys
	    from private key.</p>
          <p>
	    Own Id: OTP-12394</p>
        </item>
        <item>
          <p>
	    Fix bug in <c>crypto:generate_key</c> for <c>ecdh</c>
	    that could cause VM crash for faulty input.</p>
          <p>
	    Own Id: OTP-12733</p>
        </item>
      </list>
    </section>


    <section><title>Improvements and New Features</title>
      <list>
        <item>
          <p>
	    Use the EVP API for AES-CBC crypto to enables the use of
	    hardware acceleration for AES-CBC crypto on newer Intel
	    CPUs (AES-NI), among other platforms.</p>
          <p>
	    Own Id: OTP-12380</p>
        </item>
        <item>
          <p>
	    Add AES ECB block encryption.</p>
          <p>
	    Own Id: OTP-12403</p>
        </item>
      </list>
    </section>

</section>

<section><title>Crypto 3.5</title>

    <section><title>Improvements and New Features</title>
      <list>
        <item>
          <p>
	    Extend block_encrypt/decrypt for aes_cfb8 and aes_cfb128
	    to accept keys of length 128, 192 and 256 bits. Before
	    only 128 bit keys were accepted.</p>
          <p>
	    Own Id: OTP-12467</p>
        </item>
      </list>
    </section>

</section>

<section><title>Crypto 3.4.2</title>

    <section><title>Improvements and New Features</title>
      <list>
        <item>
          <p>
	    Add configure option --with-ssl-incl=PATH to support
	    OpenSSL installations with headers and libraries at
	    different places.</p>
          <p>
	    Own Id: OTP-12215 Aux Id: seq12700 </p>
        </item>
        <item>
          <p>
	    Add configure option --with-ssl-rpath to control which
	    runtime library path to use for dynamic linkage toward
	    OpenSSL.</p>
          <p>
	    Own Id: OTP-12316 Aux Id: seq12753 </p>
        </item>
      </list>
    </section>

</section>

<section><title>Crypto 3.4.1</title>

    <section><title>Fixed Bugs and Malfunctions</title>
      <list>
        <item>
          <p>
	    Make <c>crypto</c> verify major version number of OpenSSL
	    header files and runtime library. Loading of
	    <c>crypto</c> will fail if there is a version mismatch.</p>
          <p>
	    Own Id: OTP-12146 Aux Id: seq12700 </p>
        </item>
      </list>
    </section>

</section>

<section><title>Crypto 3.4</title>

    <section><title>Fixed Bugs and Malfunctions</title>
      <list>
        <item>
          <p>
	    Fix memory leak in <c>crypto:hmac_init/upgrade/final</c>
	    functions for all data and in <c>crypto:hmac/3/4</c> for
	    data larger than 20000 bytes. Bug exists since OTP 17.0.</p>
          <p>
	    Own Id: OTP-11953</p>
        </item>
        <item>
          <p>
	    Fix memory leak in <c>crypto</c> for elliptic curve.</p>
          <p>
	    Own Id: OTP-11999</p>
        </item>
      </list>
    </section>


    <section><title>Improvements and New Features</title>
      <list>
        <item>
          <p>
	    Add <c>aes_cfb8</c> cypher to <c>crypto:block_encrypt</c>
	    and <c>block_decrypt</c>.</p>
          <p>
	    Own Id: OTP-11911</p>
        </item>
      </list>
    </section>

</section>

<section><title>Crypto 3.3</title>

    <section><title>Fixed Bugs and Malfunctions</title>
      <list>
        <item>
          <p>
	    Fix memory leaks and invalid deallocations in
	    <c>mod_pow</c>, <c>mod_exp</c> and
	    <c>generate_key(srp,...)</c> when bad arguments are
	    passed. (Thanks to Florian Zumbiehi)</p>
          <p>
	    Own Id: OTP-11550</p>
        </item>
        <item>
          <p>
	    Correction of the word 'ChipherText' throughout the
	    documentation (Thanks to Andrew Tunnell-Jones)</p>
          <p>
	    Own Id: OTP-11609</p>
        </item>
        <item>
          <p>
	    Fix fatal bug when using a hmac context variable in more
	    than one call to <c>hmac_update</c> or <c>hmac_final</c>.
	    The reuse of hmac contexts has never worked as the
	    underlying OpenSSL implementation does not support it. It
	    is now documented as having undefined behaviour, but it
	    does not crash or corrupt the VM anymore.</p>
          <p>
	    Own Id: OTP-11724</p>
        </item>
        <item>
          <p>
	    Crypto handles out-of-memory with a controlled abort
	    instead of crash/corruption. (Thanks to Florian Zumbiehi)</p>
          <p>
	    Own Id: OTP-11725</p>
        </item>
        <item>
          <p>
	    Application upgrade (appup) files are corrected for the
	    following applications: </p>
          <p>
	    <c>asn1, common_test, compiler, crypto, debugger,
	    dialyzer, edoc, eldap, erl_docgen, et, eunit, gs, hipe,
	    inets, observer, odbc, os_mon, otp_mibs, parsetools,
	    percept, public_key, reltool, runtime_tools, ssh,
	    syntax_tools, test_server, tools, typer, webtool, wx,
	    xmerl</c></p>
          <p>
	    A new test utility for testing appup files is added to
	    test_server. This is now used by most applications in
	    OTP.</p>
          <p>
	    (Thanks to Tobias Schlager)</p>
          <p>
	    Own Id: OTP-11744</p>
        </item>
      </list>
    </section>


    <section><title>Improvements and New Features</title>
      <list>
        <item>
          <p>
	    By giving --enable-static-{nifs,drivers} to configure it
	    is now possible to statically linking of nifs and drivers
	    to the main Erlang VM binary. At the moment only the asn1
	    and crypto nifs of the Erlang/OTP nifs and drivers have
	    been prepared to be statically linked. For more details
	    see the Installation Guide in the System documentation.</p>
          <p>
	    Own Id: OTP-11258</p>
        </item>
        <item>
          <p>
	    Add IGE mode for AES cipher in crypto (Thanks to Yura
	    Beznos).</p>
          <p>
	    Own Id: OTP-11522</p>
        </item>
        <item>
          <p>
	    Moved elliptic curve definition from the crypto
	    NIF/OpenSSL into Erlang code, adds the RFC-5639 brainpool
	    curves and makes TLS use them (RFC-7027).</p>
          <p>
	    Thanks to Andreas Schultz</p>
          <p>
	    Own Id: OTP-11578</p>
        </item>
        <item>
          <p>
	    Remove all obsolete application processes from crypto and
	    make it into a pure library application.</p>
          <p>
	    Own Id: OTP-11619</p>
        </item>
      </list>
    </section>

</section>

<section><title>Crypto 3.2</title>

    <section><title>Fixed Bugs and Malfunctions</title>
      <list>
        <item>
          <p>
	    Fix uninitialized pointers in crypto (Thanks to Anthony
	    Ramine)</p>
          <p>
	    Own Id: OTP-11510</p>
        </item>
      </list>
    </section>

</section>

<section><title>Crypto 3.1</title>

    <section><title>Improvements and New Features</title>
      <list>
        <item>
          <p>
	    Refactor ecdsa cipher to simplify code and improve
	    performance.</p>
          <p>
	    Own Id: OTP-11320</p>
        </item>
      </list>
    </section>

</section>

<section><title>Crypto 3.0</title>

    <section><title>Improvements and New Features</title>
      <list>
        <item>
          <p>
	    Integrate elliptic curve contribution from Andreas
	    Schultz </p>
          <p>
	    In order to be able to support elliptic curve cipher
	    suites in SSL/TLS, additions to handle elliptic curve
	    infrastructure has been added to public_key and crypto.</p>
          <p>
	    This also has resulted in a rewrite of the crypto API to
	    gain consistency and remove unnecessary overhead. All OTP
	    applications using crypto has been updated to use the new
	    API.</p>
          <p>
	    Impact: Elliptic curve cryptography (ECC) offers
	    equivalent security with smaller key sizes than other
	    public key algorithms. Smaller key sizes result in
	    savings for power, memory, bandwidth, and computational
	    cost that make ECC especially attractive for constrained
	    environments.</p>
          <p>
	    Own Id: OTP-11009</p>
        </item>
        <item>
          <p>
	    Fixed a spelling mistake in crypto docs. Thanks to Klaus
	    Trainer</p>
          <p>
	    Own Id: OTP-11058</p>
        </item>
      </list>
    </section>


    <section><title>Known Bugs and Problems</title>
      <list>
        <item>
          <p>
	    Make the crypto functions interruptible by chunking input
	    when it is very large and bumping reductions in the nifs.</p>
          <p>
	    Not yet implemented for block_encrypt|decrypt/4</p>
          <p>
	    Impact: Individual calls to crypto functions may take
	    longer time but over all system performance should
	    improve as crypto calls will not become throughput
	    bottlenecks.</p>
          <p>
	    Own Id: OTP-11142</p>
        </item>
      </list>
    </section>

</section>

<section><title>Crypto 2.3</title>

    <section><title>Improvements and New Features</title>
      <list>
        <item>
          <p>
	    Enable runtime upgrade of crypto including the OpenSSL
	    library used by crypto.</p>
          <p>
	    Own Id: OTP-10596</p>
        </item>
        <item>
          <p>
	    Improve documentation and tests for hmac functions in
	    crypto. Thanks to Daniel White</p>
          <p>
	    Own Id: OTP-10640</p>
        </item>
        <item>
          <p>
	    Added ripemd160 support to crypto. Thanks to Michael
	    Loftis</p>
          <p>
	    Own Id: OTP-10667</p>
        </item>
      </list>
    </section>

</section>

<section><title>Crypto 2.2</title>

    <section><title>Fixed Bugs and Malfunctions</title>
      <list>
        <item>
          <p>
	    Remove unnecessary dependency to libssl from crypto NIF
	    library. This dependency was introduced by accident in
	    R14B04.</p>
          <p>
	    Own Id: OTP-10064</p>
        </item>
      </list>
    </section>


    <section><title>Improvements and New Features</title>
      <list>
        <item>
          <p>
	    Add crypto and public_key support for the hash functions
	    SHA224, SHA256, SHA384 and SHA512 and also hmac and
	    rsa_sign/verify support using these hash functions.
	    Thanks to Andreas Schultz for making a prototype.</p>
          <p>
	    Own Id: OTP-9908</p>
        </item>
        <item>
          <p>
	    Optimize RSA private key handling in <c>crypto</c> and
	    <c>public_key</c>.</p>
          <p>
	    Own Id: OTP-10065</p>
        </item>
        <item>
          <p>
	    Make <c>crypto:aes_cfb_128_encrypt</c> and
	    <c>crypto:aes_cfb_128_decrypt</c> handle data and cipher
	    with arbitrary length. (Thanks to Stefan Zegenhagen)</p>
          <p>
	    Own Id: OTP-10136</p>
        </item>
      </list>
    </section>

</section>

<section><title>Crypto 2.1</title>

    <section><title>Improvements and New Features</title>
      <list>
        <item>
          <p>
	    public_key, ssl and crypto now supports PKCS-8</p>
          <p>
	    Own Id: OTP-9312</p>
        </item>
        <item>
	    <p>Erlang/OTP can now be built using parallel make if you
	    limit the number of jobs, for instance using '<c>make
	    -j6</c>' or '<c>make -j10</c>'. '<c>make -j</c>' does not
	    work at the moment because of some missing
	    dependencies.</p>
          <p>
	    Own Id: OTP-9451</p>
        </item>
        <item>
          <p>
	    Add DES and Triple DES cipher feedback (CFB) mode
	    functions to <c>crypto</c>. (Thanks to Paul Guyot)</p>
          <p>
	    Own Id: OTP-9640</p>
        </item>
        <item>
          <p>
	    Add sha256, sha384 and sha512 support for
	    <c>crypto:rsa_verify</c>.</p>
          <p>
	    Own Id: OTP-9778</p>
        </item>
      </list>
    </section>

</section>

<section><title>Crypto 2.0.4</title>

    <section><title>Fixed Bugs and Malfunctions</title>
      <list>
        <item>
          <p>
	    <c>crypto:rand_uniform</c> works correctly for negative
	    integers. Fails with <c>badarg</c> exception for invalid
	    ranges (when <c>Hi =&lt; Lo</c>) instead of returning
	    incorrect output.</p>
          <p>
	    Own Id: OTP-9526</p>
        </item>
        <item>
          <p>
	    Fix win32 OpenSSL static linking (Thanks to Dave
	    Cottlehuber)</p>
          <p>
	    Own Id: OTP-9532</p>
        </item>
      </list>
    </section>

</section>

<section><title>Crypto 2.0.3</title>

    <section><title>Fixed Bugs and Malfunctions</title>
      <list>
        <item>
          <p>
	    Various small documentation fixes (Thanks to Bernard
	    Duggan)</p>
          <p>
	    Own Id: OTP-9172</p>
        </item>
      </list>
    </section>


    <section><title>Improvements and New Features</title>
      <list>
        <item>
          <p>
	    New <c>crypto</c> support for streaming of AES CTR and
	    HMAC. (Thanks to Travis Jensen)</p>
          <p>
	    Own Id: OTP-9275</p>
        </item>
        <item>
          <p>
	    Due to standard library DLL mismatches between versions
	    of OpenSSL and Erlang/OTP, OpenSSL is now linked
	    statically to the crypto driver on Windows. This fixes
	    problems starting crypto when running Erlang as a service
	    on all Windows versions.</p>
          <p>
	    Own Id: OTP-9280</p>
        </item>
      </list>
    </section>

</section>

<section><title>Crypto 2.0.2.2</title>

    <section><title>Improvements and New Features</title>
      <list>
        <item>
          <p>
	    Strengthened random number generation. (Thanks to Geoff Cant)</p>
          <p>
	    Own Id: OTP-9225</p>
        </item>
      </list>
    </section>

</section>

<section><title>Crypto 2.0.2.1</title>

    <section><title>Improvements and New Features</title>
      <list>
        <item>
          <p>
	    Misc. Updates.</p>
          <p>
	    Own Id: OTP-9132</p>
        </item>
      </list>
    </section>

</section>

<section><title>Crypto 2.0.2</title>

    <section><title>Improvements and New Features</title>
      <list>
        <item>
          <p>
	    AES CTR encryption support in <c>crypto</c>.</p>
          <p>
	    Own Id: OTP-8752 Aux Id: seq11642 </p>
        </item>
      </list>
    </section>

</section>

<section><title>Crypto 2.0.1</title>

    <section><title>Fixed Bugs and Malfunctions</title>
      <list>
        <item>
          <p>
	    Crypto dialyzer type error in md5_mac and sha_mac.</p>
          <p>
	    Own Id: OTP-8718</p>
        </item>
        <item>
          <p>
	    RC4 stream cipher didn't work. This since the new NIF
	    implementation of <c>crypto:rc4_encrypt_with_state/2</c>
	    introduced in <c>crypto-2.0</c> didn't return an updated
	    state. (Thanks to Paul Guyot)</p>
          <p>
	    Own Id: OTP-8781</p>
        </item>
        <item>
          <p>
	    A number of memory leaks in the crypto NIF library have
	    been fixed.</p>
          <p>
	    Own Id: OTP-8810</p>
        </item>
      </list>
    </section>


    <section><title>Improvements and New Features</title>
      <list>
        <item>
          <p>
	    Added erlang:system_info(build_type) which makes it
	    easier to chose drivers, NIF libraries, etc based on
	    build type of the runtime system.</p>
          <p>
	    The NIF library for crypto can now be built for valgrind
	    and/or debug as separate NIF libraries that will be
	    automatically loaded if the runtime system has been built
	    with a matching build type.</p>
          <p>
	    Own Id: OTP-8760</p>
        </item>
      </list>
    </section>

</section>

<section><title>Crypto 2.0</title>

    <section><title>Improvements and New Features</title>
      <list>
        <item>
          <p>
	    crypto application changed to use NIFs instead of driver.</p>
          <p>
	    Own Id: OTP-8333</p>
        </item>
        <item>
          <p>
	    des_ecb_encrypt/2 and des_ecb_decrypt/2 has been added to
	    the crypto module. The crypto:md4/1 function has been
	    documented.</p>
          <p>
	    Own Id: OTP-8551</p>
        </item>
        <item>
	    <p>The undocumented, unsupport, and deprecated function
	    <c>lists:flat_length/1</c> has been removed.</p>
          <p>
	    Own Id: OTP-8584</p>
        </item>
        <item>
          <p>
	    New variants of <c>crypto:dss_sign</c> and
	    <c>crypto:dss_verify</c> with an extra argument to
	    control how the digest is calculated.</p>
          <p>
	    Own Id: OTP-8700</p>
        </item>
      </list>
    </section>

</section>

<section><title>Crypto 1.6.4</title>

    <section><title>Improvements and New Features</title>
      <list>
        <item>
	    <p>Cross compilation improvements and other build system
	    improvements.</p>
	    <p>Most notable:</p> <list><item> Lots of cross
	    compilation improvements. The old cross compilation
	    support was more or less non-existing as well as broken.
	    Please, note that the cross compilation support should
	    still be considered as experimental. Also note that old
	    cross compilation configurations cannot be used without
	    modifications. For more information on cross compiling
	    Erlang/OTP see the <c>$ERL_TOP/INSTALL-CROSS.md</c> file.
	    </item><item> Support for staged install using <url
	    href="http://www.gnu.org/prep/standards/html_node/DESTDIR.html">DESTDIR</url>.
	    The old broken <c>INSTALL_PREFIX</c> has also been fixed.
	    For more information see the <c>$ERL_TOP/INSTALL.md</c>
	    file. </item><item> Documentation of the <c>release</c>
	    target of the top <c>Makefile</c>. For more information
	    see the <c>$ERL_TOP/INSTALL.md</c> file. </item><item>
	    <c>make install</c> now by default creates relative
	    symbolic links instead of absolute ones. For more
	    information see the <c>$ERL_TOP/INSTALL.md</c> file.
	    </item><item> <c>$ERL_TOP/configure --help=recursive</c>
	    now works and prints help for all applications with
	    <c>configure</c> scripts. </item><item> Doing <c>make
	    install</c>, or <c>make release</c> directly after
	    <c>make all</c> no longer triggers miscellaneous
	    rebuilds. </item><item> Existing bootstrap system is now
	    used when doing <c>make install</c>, or <c>make
	    release</c> without a preceding <c>make all</c>.
	    </item><item> The <c>crypto</c> and <c>ssl</c>
	    applications use the same runtime library path when
	    dynamically linking against <c>libssl.so</c> and
	    <c>libcrypto.so</c>. The runtime library search path has
	    also been extended. </item><item> The <c>configure</c>
	    scripts of <c>erl_interface</c> and <c>odbc</c> now
	    search for thread libraries and thread library quirks the
	    same way as ERTS do. </item><item> The
	    <c>configure</c> script of the <c>odbc</c> application
	    now also looks for odbc libraries in <c>lib64</c> and
	    <c>lib/64</c> directories when building on a 64-bit
	    system. </item><item> The <c>config.h.in</c> file in the
	    <c>erl_interface</c> application is now automatically
	    generated in instead of statically updated which reduces
	    the risk of <c>configure</c> tests without any effect.
	    </item></list>
	    <p>(Thanks to Henrik Riomar for suggestions and
	    testing)</p>
	    <p>(Thanks to Winston Smith for the AVR32-Linux cross
	    configuration and testing)</p>
          <p>
	    *** POTENTIAL INCOMPATIBILITY ***</p>
          <p>
	    Own Id: OTP-8323</p>
        </item>
        <item>
          <p>
	    The crypto module now supports Blowfish in ECB, CBC and
	    OFB modes. (Thanks to Paul Oliver.)</p>
          <p>
	    Own Id: OTP-8331</p>
        </item>
        <item>
	    <p>The documentation is now possible to build in an open
	    source environment after a number of bugs are fixed and
	    some features are added in the documentation build
	    process. </p>
	    <p>- The arity calculation is updated.</p>
	    <p>- The module prefix used in the function names for
	    bif's are removed in the generated links so the links
	    will look like
	    "http://www.erlang.org/doc/man/erlang.html#append_element-2"
	    instead of
	    "http://www.erlang.org/doc/man/erlang.html#erlang:append_element-2".</p>
	    <p>- Enhanced the menu positioning in the html
	    documentation when a new page is loaded.</p>
	    <p>- A number of corrections in the generation of man
	    pages (thanks to Sergei Golovan)</p>
	    <p>- The legal notice is taken from the xml book file so
	    OTP's build process can be used for non OTP
	    applications.</p>
          <p>
	    Own Id: OTP-8343</p>
        </item>
      </list>
    </section>

</section>

<section><title>Crypto 1.6.3</title>

    <section><title>Fixed Bugs and Malfunctions</title>
      <list>
        <item>
          <p>
	    Suppressed false valgrind errors caused by libcrypto
	    using uninitialized data as entropy.</p>
          <p>
	    Own Id: OTP-8200</p>
        </item>
      </list>
    </section>


    <section><title>Improvements and New Features</title>
      <list>
        <item>
          <p>
	    The documentation is now built with open source tools
	    (xsltproc and fop) that exists on most platforms. One
	    visible change is that the frames are removed.</p>
          <p>
	    Own Id: OTP-8201</p>
        </item>
        <item>
          <p>
	    When the crypto application failed to load the
	    OpenSSL/LibEAY shared object, error indication was
	    sparse. Now a more specific error message is sent to the
	    error logger.</p>
          <p>
	    Own Id: OTP-8281</p>
        </item>
      </list>
    </section>

</section>

<section><title>Crypto 1.6.2</title>

    <section><title>Fixed Bugs and Malfunctions</title>
      <list>
        <item>
          <p>
            Fixed emulator crash caused by crypto using an old
            openssl version that did not cope with large file
            descriptors.</p>
          <p>
            Own Id: OTP-8261 Aux Id: seq11434 </p>
        </item>
      </list>
    </section>

</section>

<section><title>Crypto 1.6.1</title>

    <section><title>Fixed Bugs and Malfunctions</title>
      <list>
        <item>
          <p>
	    <c>Makefile.in</c> has been updated to use the LDFLAGS
	    environment variable (if set). (Thanks to Davide
	    Pesavento.)</p>
          <p>
	    Own Id: OTP-8157</p>
        </item>
      </list>
    </section>


    <section><title>Improvements and New Features</title>
      <list>
        <item>
          <p>
	    Support for Blowfish cfb64 added to <c>crypto</c>.</p>
          <p>
	    Own Id: OTP-8096</p>
        </item>
        <item>
          <p>
	    New function <c>crypto:aes_cbc_ivec</c></p>
          <p>
	    Own Id: OTP-8141</p>
        </item>
      </list>
    </section>

</section>

<section><title>Crypto 1.6</title>

    <section><title>Fixed Bugs and Malfunctions</title>
      <list>
        <item>
          <p>
	    The <c>dh_compute_key</c> sometimes returned a
	    SharedSecret of incorrect size.</p>
          <p>
	    Own Id: OTP-7674</p>
        </item>
      </list>
    </section>


    <section><title>Improvements and New Features</title>
      <list>
        <item>
          <p>
	    Optimization for drivers by creating small binaries
	    direct on process heap.</p>
          <p>
	    Own Id: OTP-7762</p>
        </item>
      </list>
    </section>

</section>

<section><title>Crypto 1.5.3</title>

    <section><title>Improvements and New Features</title>
      <list>
        <item>
          <p>
            Added new functions: dss_verify/3, rsa_verify/3,
            rsa_verify/4, dss_sign/2, rsa_sign/2, rsa_sign/3,
            rsa_public_encrypt, rsa_private_decrypt/3,
            rsa_private_encrypt/3, rsa_public_decrypt/3,
            dh_generate_key/1, dh_generate_key/2, dh_compute_key/3.</p>
          <p>
            Own Id: OTP-7545</p>
        </item>
      </list>
    </section>

</section>

<section><title>Crypto 1.5.2.1</title>

    <section><title>Improvements and New Features</title>
      <list>
        <item>
          <p>
	    Minor performance optimization.</p>
          <p>
	    Own Id: OTP-7521</p>
        </item>
      </list>
    </section>

</section>

<section><title>Crypto 1.5.2</title>

    <section><title>Fixed Bugs and Malfunctions</title>
      <list>
        <item>
          <p>
	    ./configure has been improved to find 64-bit OpenSSL
	    libraries.</p>
          <p>
	    Own Id: OTP-7270</p>
        </item>
      </list>
    </section>


    <section><title>Improvements and New Features</title>
      <list>
        <item>
          <p>
	    crypto and zlib drivers improved to allow concurent smp
	    access.</p>
          <p>
	    Own Id: OTP-7262</p>
        </item>
      </list>
    </section>

</section>

  <section>
    <title>Crypto 1.5.1.1</title>

    <section>
      <title>Improvements and New Features</title>
      <list type="bulleted">
        <item>
          <p>The linked in driver for the crypto application is now
            linked statically against the OpenSSL libraries, to avoid
            installation and runtime problems in connection to the
            OpenSSL library locations.</p>
          <p>Own Id: OTP-6680</p>
        </item>
        <item>
          <p>Minor Makefile changes.</p>
          <p>Own Id: OTP-6689</p>
        </item>
      </list>
    </section>
  </section>

  <section>
    <title>Crypto 1.5</title>

    <section>
      <title>Improvements and New Features</title>
      <list type="bulleted">
        <item>
          <p>It is now explicitly checked at start-up that the crypto
            driver is properly loaded (Thanks to Claes Wikstrom).</p>
          <p>Own Id: OTP-6109</p>
        </item>
      </list>
    </section>
  </section>

  <section>
    <title>Crypto 1.4</title>

    <section>
      <title>Improvements and New Features</title>
      <list type="bulleted">
        <item>
          <p>The previously undocumented and UNSUPPORTED <c>ssh</c>
            application has been updated and documented. This release
            of the <c>ssh</c> application is still considered to be a
            beta release and (if necessary) there could still be
            changes in its API before it reaches 1.0.</p>
          <p>Also, more cryptographic algorithms have been added to
            the <c>crypto</c> application.</p>
          <p>*** POTENTIAL INCOMPATIBILITY ***</p>
          <p>Own Id: OTP-5631</p>
        </item>
      </list>
    </section>
  </section>

  <section>
    <title>Crypto 1.3</title>

    <section>
      <title>Improvements and New Features</title>
      <list type="bulleted">
        <item>
          <p>Added support for RFC 3826 - The Advanced Encryption Standard 
            (AES) Cipher Algorithm in the SNMP User-based Security Model.
                        <br></br>
Martin Bj&ouml;rklund</p>
        </item>
      </list>
    </section>
  </section>

  <section>
    <title>Crypto 1.2.3</title>

    <section>
      <title>Fixed Bugs and Malfunctions</title>
      <list type="bulleted">
        <item>
          <p>Linked in drivers in the crypto, and asn1 applications
            are now compiled with the -D_THREAD_SAFE and -D_REENTRANT
            switches on unix when the emulator has thread support
            enabled.</p>
          <p>Linked in drivers on MacOSX are not compiled with the
            undocumented -lbundle1.o switch anymore. Thanks to Sean
            Hinde who sent us a patch.</p>
          <p>Linked in driver in crypto, and port programs in ssl, now
            compiles on OSF1.</p>
          <p>Minor makefile improvements in runtime_tools.</p>
          <p>Own Id: OTP-5346</p>
        </item>
      </list>
    </section>
  </section>

  <section>
    <title>Crypto 1.2.2</title>

    <section>
      <title>Improvements and New Features</title>
      <list type="bulleted">
        <item>
          <p>Corrected error handling. If the port to the driver that
            crypto uses is unexpectedly closed (which should not
            happen during normal operation of crypto), crypto will
            terminate immediately (rather than crashing the next time
            crypto is used). Also corrected build problems on Mac OS
            X.</p>
          <p>Own Id: OTP-5279</p>
        </item>
      </list>
    </section>
  </section>

  <section>
    <title>Crypto 1.2.1</title>

    <section>
      <title>Fixed Bugs and Malfunctions</title>
      <list type="bulleted">
        <item>
          <p>It was not possible in R9 to relink the crypto driver.
            The object file was missing as well as an example
            makefile. The crypto driver object file is now released
            with the application (installed in priv/obj). An example
            makefile has also been added to the priv/obj directory.
            The makefile serves as an example of how to relink the
            driver on Unix (crypto_drv.so) or Windows
            (crypto_drv.dll).</p>
          <p>Own Id: OTP-4828 Aux Id: seq8193 </p>
        </item>
      </list>
    </section>
  </section>

  <section>
    <title>Crypto 1.2</title>

    <section>
      <title>Improvements and New Features</title>
      <list type="bulleted">
        <item>
          <p>Previous versions of Crypto where delivered with
            statically linked binaries based on SSLeay. That is not
            longer the case.  The current version of Crypto requires
            dynamically linked OpenSSL libraries that the user has to
            install. The library needed is <c>libcrypto.so</c> (Unix)
            or <c>libeay32.[lib|dll]</c> (Win32). For further details
            see the crypto(6) application manual page.</p>
        </item>
        <item>
          <p>This version of Crypto uses the new DES interface of
            OpenSSL 0.9.7, which is not backward compatible with
            earlier versions of OpenSSL.
            </p>
        </item>
        <item>The functions <c>des_ede3_cbc_encrypt/5</c> and
        <c>des_ede3_cbc_decrypt/5</c> have been renamed to
        <c>des3_cbc_encrypt/5</c> and <c>des3_cbc_decrypt/5</c>,
         respectively. The old functions have been retained (they are
         deprecated and not listed in the crypto(3) manual page).</item>
      </list>
    </section>

    <section>
      <title>Reported Fixed Bugs and Malfunctions</title>
      <list type="bulleted">
        <item>
          <p>The start of crypto failed on Windows, due to erroneous addition
            of a DES3 algorithm.</p>
          <p>Own Id: OTP-4684
                        <br></br>
Aux Id: seq7864</p>
        </item>
      </list>
    </section>
  </section>

  <section>
    <title>Crypto 1.1.3</title>

    <section>
      <title>Reported Fixed Bugs and Malfunctions</title>
      <list type="bulleted">
        <item>To obtain backward compatibility with the old SSLeay
         package, and with earlier versions of OpenSSL, the macro
         OPENSSL_DES_LIBDES_COMPATIBILITY has been added to
        <c>crypto_drv.c</c>. This is of importance only for the open
         source version of Crypto.
        </item>
      </list>
    </section>
  </section>

  <section>
    <title>Crypto 1.1.2</title>

    <section>
      <title>Reported Fixed Bugs and Malfunctions</title>
      <list type="bulleted">
        <item>
          <p>In the manual page <c>crypto(3)</c> the function names
            <c>md5_finish</c> and <c>sha_finish</c> have been changed to
            <c>md5_final</c> and <c>sha_final</c> to correctly document
            the implementation.</p>
          <p>Own Id: OTP-3409
            </p>
        </item>
      </list>
    </section>
  </section>

  <section>
    <title>Crypto 1.1.1</title>
    <p>Code replacement in runtime is supported. Upgrade can be done from
      from version 1.1 and downgrade to version 1.1.
      </p>

    <section>
      <title>Improvements and New Features</title>
      <list type="bulleted">
        <item>
          <p>The driver part of the Crypto application has been
            updated to use the erl_driver header file. Version 1.1.1
            requires emulator version 4.9.1 or later.</p>
        </item>
      </list>
    </section>
  </section>

  <section>
    <title>Crypto 1.1</title>

    <section>
      <title>Reported Fixed Bugs and Malfunctions</title>
      <list type="bulleted">
        <item>
          <p>On Windows the crypto_drv was incorrectly linked to
            static run-time libraries instead of dynamic ones.</p>
          <p>Own Id: OTP-3240
            </p>
        </item>
      </list>
    </section>
  </section>

  <section>
    <title>Crypto 1.0</title>
    <p>New application.
      </p>
  </section>
</chapter><|MERGE_RESOLUTION|>--- conflicted
+++ resolved
@@ -31,11 +31,7 @@
   </header>
   <p>This document describes the changes made to the Crypto application.</p>
 
-<<<<<<< HEAD
 <section><title>Crypto 4.6.4</title>
-=======
-<section><title>Crypto 4.4.2.2</title>
->>>>>>> 4b1a7d77
 
     <section><title>Fixed Bugs and Malfunctions</title>
       <list>
@@ -50,7 +46,6 @@
 
 </section>
 
-<<<<<<< HEAD
 <section><title>Crypto 4.6.3</title>
 
     <section><title>Improvements and New Features</title>
@@ -316,8 +311,21 @@
 
 </section>
 
-=======
->>>>>>> 4b1a7d77
+<section><title>Crypto 4.4.2.2</title>
+
+    <section><title>Fixed Bugs and Malfunctions</title>
+      <list>
+        <item>
+          <p>
+	    Constant time comparisons added.</p>
+          <p>
+	    Own Id: OTP-16376</p>
+        </item>
+      </list>
+    </section>
+
+</section>
+
 <section><title>Crypto 4.4.2.1</title>
 
     <section><title>Improvements and New Features</title>
