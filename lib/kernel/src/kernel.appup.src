--- conflicted
+++ resolved
@@ -18,15 +18,7 @@
 %% %CopyrightEnd%
 {"%VSN%",
  %% Up from - max one major revision back
-<<<<<<< HEAD
- [{<<"5\\.[0-1](\\.[0-9]+)*">>,[restart_new_emulator]}], % OTP-19.*
+ [{<<"5\\.[0-2](\\.[0-9]+)*">>,[restart_new_emulator]}], % OTP-19.*
  %% Down to - max one major revision back
- [{<<"5\\.[0-1](\\.[0-9]+)*">>,[restart_new_emulator]}]  % OTP-19.*
-=======
- [{<<"5\\.[0-2](\\.[0-9]+)*">>,[restart_new_emulator]},   % OTP-19.*
-  {<<"4\\.[0-2](\\.[0-9]+)*">>,[restart_new_emulator]}],  % OTP-18.*
- %% Down to - max one major revision back
- [{<<"5\\.[0-2](\\.[0-9]+)*">>,[restart_new_emulator]},  % OTP-19.*
-  {<<"4\\.[0-2](\\.[0-9]+)*">>,[restart_new_emulator]}]  % OTP-18.*
->>>>>>> 97fc265e
+ [{<<"5\\.[0-2](\\.[0-9]+)*">>,[restart_new_emulator]}]  % OTP-19.*
 }.