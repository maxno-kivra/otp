%%
%% %CopyrightBegin%
%% 
%% Copyright Ericsson AB 1998-2016. All Rights Reserved.
%% 
%% Licensed under the Apache License, Version 2.0 (the "License");
%% you may not use this file except in compliance with the License.
%% You may obtain a copy of the License at
%%
%%     http://www.apache.org/licenses/LICENSE-2.0
%%
%% Unless required by applicable law or agreed to in writing, software
%% distributed under the License is distributed on an "AS IS" BASIS,
%% WITHOUT WARRANTIES OR CONDITIONS OF ANY KIND, either express or implied.
%% See the License for the specific language governing permissions and
%% limitations under the License.
%% 
%% %CopyrightEnd%
%%

%%
%% Test the behavior of gen_udp. Testing udp is really a very unfunny task,
%% because udp is not deterministic.
%%
-module(gen_udp_SUITE).
-include_lib("common_test/include/ct.hrl").


%% XXX - we should pick a port that we _know_ is closed. That's pretty hard.
-define(CLOSED_PORT, 6666).

-export([all/0, suite/0,groups/0,init_per_suite/1, end_per_suite/1, 
	 init_per_group/2,end_per_group/2]).
-export([init_per_testcase/2, end_per_testcase/2]).

-export([send_to_closed/1, active_n/1,
	 buffer_size/1, binary_passive_recv/1, bad_address/1,
	 read_packets/1, open_fd/1, connect/1, implicit_inet6/1,
	 local_basic/1, local_unbound/1,
	 local_fdopen/1, local_fdopen_unbound/1, local_abstract/1]).

suite() ->
    [{ct_hooks,[ts_install_cth]},
     {timetrap,{minutes,1}}].

all() -> 
    [send_to_closed, buffer_size, binary_passive_recv,
     bad_address, read_packets, open_fd, connect,
     implicit_inet6, active_n,
     {group, local}].

groups() -> 
    [{local, [],
      [local_basic, local_unbound,
       local_fdopen, local_fdopen_unbound, local_abstract]}].

init_per_suite(Config) ->
    Config.

end_per_suite(_Config) ->
    ok.

init_per_group(local, Config) ->
    case gen_udp:open(0, [local]) of
	{ok,S} ->
	    ok = gen_udp:close(S),
	    Config;
	{error,eafnosupport} ->
	    {skip, "AF_LOCAL not supported"}
    end;
init_per_group(_GroupName, Config) ->
    Config.

end_per_group(local, _Config) ->
    delete_local_filenames();
end_per_group(_GroupName, Config) ->
    Config.


init_per_testcase(_Case, Config) ->
    Config.

end_per_testcase(_Case, _Config) ->
    ok.

%%-------------------------------------------------------------
%% Send two packets to a closed port (on some systems this causes the socket
%% to be closed).

%% Tests core functionality.
send_to_closed(Config) when is_list(Config) ->
    {ok, Sock} = gen_udp:open(0),
    ok = gen_udp:send(Sock, {127,0,0,1}, ?CLOSED_PORT, "foo"),
    timer:sleep(2),
    ok = gen_udp:send(Sock, {127,0,0,1}, ?CLOSED_PORT, "foo"),
    ok = gen_udp:close(Sock),
    ok.



%%-------------------------------------------------------------
%% Test that the UDP socket buffer sizes are settable

%% Test UDP buffer size setting.
buffer_size(Config) when is_list(Config) ->
    Len = 256,
    Bin = list_to_binary(lists:seq(0, Len-1)),
    M = 8192 div Len,
    Spec0 =
	[{opt,M},{safe,M-3},{long,M+1},
	 {opt,2*M},{safe,2*M-3},{long,2*M+1},
	 {opt,4*M},{safe,4*M-3},{long,4*M+1}],
    Spec =
	[case Tag of
	     opt ->
		 [{recbuf,Val*Len},{sndbuf,(Val + 2)*Len}];
	     safe ->
		 {list_to_binary(lists:duplicate(Val, Bin)),
		  [correct]};
	     long ->
		 {list_to_binary(lists:duplicate(Val, Bin)),
		  [truncated,emsgsize,timeout]}
	 end || {Tag,Val} <- Spec0],
    %%
    {ok, ClientSocket}  = gen_udp:open(0, [binary]),
    {ok, ClientPort} = inet:port(ClientSocket),
    Client = self(),
    ClientIP = {127,0,0,1},
    ServerIP = {127,0,0,1},
    Server =
	spawn_link(
	  fun () -> 
		  {ok, ServerSocket}  = gen_udp:open(0, [binary]),
		  {ok, ServerPort} = inet:port(ServerSocket),
		  Client ! {self(),port,ServerPort},
		  buffer_size_server(Client, ClientIP, ClientPort, 
				     ServerSocket, 1, Spec),
		  ok = gen_udp:close(ServerSocket)
	  end),
    Mref = erlang:monitor(process, Server),
    receive
	{Server,port,ServerPort} ->
	    buffer_size_client(Server, ServerIP, ServerPort,
			       ClientSocket, 1, Spec)
    end,
    ok = gen_udp:close(ClientSocket),
    receive
	{'DOWN',Mref,_,_,normal} ->
	    ok
    end.

buffer_size_client(_, _, _, _, _, []) ->
    ok;
buffer_size_client(Server, IP, Port, 
		   Socket, Cnt, [Opts|T]) when is_list(Opts) ->
    io:format("buffer_size_client Cnt=~w setopts ~p.~n", [Cnt,Opts]),
    ok = inet:setopts(Socket, Opts),
    Server ! {self(),setopts,Cnt},
    receive {Server,setopts,Cnt} -> ok end,
    buffer_size_client(Server, IP, Port, Socket, Cnt+1, T);
buffer_size_client(Server, IP, Port, 
		   Socket, Cnt, [{B,Replies}|T]=Opts) when is_binary(B) ->
    io:format(
      "buffer_size_client Cnt=~w send size ~w expecting ~p.~n",
      [Cnt,size(B),Replies]),
    ok = gen_udp:send(Socket, IP, Port, <<Cnt,B/binary>>),
    receive
	{Server,Cnt,Reply} ->
	    Tag =
		if
		    is_tuple(Reply) ->
			element(1, Reply);
		    is_atom(Reply) ->
			Reply
		end,
	    case lists:member(Tag, Replies) of
		true -> ok;
		false ->
		    ct:fail({reply_mismatch,Cnt,Reply,Replies,
			     byte_size(B),
			     inet:getopts(Socket,
					  [sndbuf,recbuf])})
	    end,
	    buffer_size_client(Server, IP, Port, Socket, Cnt+1, T)
    after 1313 ->
	    buffer_size_client(Server, IP, Port, Socket, Cnt, Opts)
    end.

buffer_size_server(_, _, _, _, _, []) -> 
    ok;
buffer_size_server(Client, IP, Port, 
		   Socket, Cnt, [Opts|T]) when is_list(Opts) ->
    receive {Client,setopts,Cnt} -> ok end,
    io:format("buffer_size_server Cnt=~w setopts ~p.~n", [Cnt,Opts]),
    ok = inet:setopts(Socket, Opts),
    Client ! {self(),setopts,Cnt},
    buffer_size_server(Client, IP, Port, Socket, Cnt+1, T);
buffer_size_server(Client, IP, Port, 
		   Socket, Cnt, [{B,_}|T]) when is_binary(B) ->
    io:format(
      "buffer_size_server Cnt=~w expecting size ~w.~n",
      [Cnt,size(B)]),
    Client ! 
	{self(),Cnt,
	 case buffer_size_server_recv(Socket, IP, Port, Cnt) of
	     D when is_binary(D) ->
		 SizeD = byte_size(D),
		 io:format(
		   "buffer_size_server Cnt=~w received size ~w.~n",
		   [Cnt,SizeD]),
		 case B of
		     D ->
			 correct;
		     <<D:SizeD/binary,_/binary>> ->
			 truncated;
		     _ ->
			 {unexpected,D}
		 end;
	     Error ->
		 io:format(
		   "buffer_size_server Cnt=~w received error ~w.~n",
		   [Cnt,Error]),
		 Error
	 end},
    buffer_size_server(Client, IP, Port, Socket, Cnt+1, T).

buffer_size_server_recv(Socket, IP, Port, Cnt) ->
    receive
	{udp,Socket,IP,Port,<<Cnt,B/binary>>} ->
	    B;
	{udp,Socket,IP,Port,<<_/binary>>} ->
	    buffer_size_server_recv(Socket, IP, Port, Cnt);
	{udp_error,Socket,Error} ->
	    Error
    after 5000 ->
	    {timeout,flush()}
    end.



%%-------------------------------------------------------------
%% OTP-3823 gen_udp:recv does not return address in binary mode
%%

%% OTP-3823 gen_udp:recv does not return address in binary mode.
binary_passive_recv(Config) when is_list(Config) ->
    D1       = "The quick brown fox jumps over a lazy dog",
    D2       = list_to_binary(D1),
    D3       = ["The quick", <<" brown ">>, "fox jumps ", <<"over ">>,
		<<>>, $a, [[], " lazy ", <<"dog">>]],
    D2       = iolist_to_binary(D3),
    B        = D2,
    {ok, R}  = gen_udp:open(0, [binary, {active, false}]),
    {ok, RP} = inet:port(R),
    {ok, S}  = gen_udp:open(0),
    {ok, SP} = inet:port(S),
    ok       = gen_udp:send(S, localhost, RP, D1),
    {ok, {{127, 0, 0, 1}, SP, B}} = gen_udp:recv(R, byte_size(B)+1),
    ok       = gen_udp:send(S, localhost, RP, D2),
    {ok, {{127, 0, 0, 1}, SP, B}} = gen_udp:recv(R, byte_size(B)+1),
    ok       = gen_udp:send(S, localhost, RP, D3),
    {ok, {{127, 0, 0, 1}, SP, B}} = gen_udp:recv(R, byte_size(B)+1),
    ok       = gen_udp:close(S),
    ok       = gen_udp:close(R),
    ok.


%%-------------------------------------------------------------
%% OTP-3836 inet_udp crashes when IP-address is larger than 255.

%% OTP-3836 inet_udp crashes when IP-address is larger than 255.
bad_address(Config) when is_list(Config) ->
    {ok, R}  = gen_udp:open(0),
    {ok, RP} = inet:port(R),
    {ok, S}  = gen_udp:open(0),
    {ok, _SP} = inet:port(S),
    {'EXIT', badarg} =
	(catch gen_udp:send(S, {127,0,0,1,0}, RP, "void")),
    {'EXIT', badarg} =
	(catch gen_udp:send(S, {127,0,0,256}, RP, "void")),
    ok       = gen_udp:close(S),
    ok       = gen_udp:close(R),
    ok.


%%-------------------------------------------------------------
%% OTP-6249 UDP option for number of packet reads
%%
%% Starts a slave node that on command sends a bunch of messages
%% to our UDP port. The receiving process just receives and
%% ignores the incoming messages, but counts them.
%% A tracing process traces the receiving process for
%% 'receive' and scheduling events. From the trace, 
%% message contents is verified; and, how many messages
%% are received per in/out scheduling, which should be
%% the same as the read_packets parameter.
%% 
%% What happens on the SMP emulator remains to be seen...
%%

%% OTP-6249 UDP option for number of packet reads.
read_packets(Config) when is_list(Config) ->
    case erlang:system_info(smp_support) of
	false ->
	    read_packets_1();
	true ->
	    %% We would need some new sort of tracing to test this
	    %% option reliably in an SMP emulator.
	    {skip,"SMP emulator"}
    end.

read_packets_1() ->
    N1 = 5,
    N2 = 7,
    {ok,R} = gen_udp:open(0, [{read_packets,N1}]),
    {ok,RP} = inet:port(R),
    {ok,Node} = start_node(gen_udp_SUITE_read_packets),
    Die = make_ref(),
    Loop = erlang:spawn_link(fun () -> infinite_loop(Die) end),
    %%
    Msgs1 = [erlang:integer_to_list(M) || M <- lists:seq(1, N1*3)],
    [V1|_] = read_packets_test(R, RP, Msgs1, Node),
    {ok,[{read_packets,N1}]} = inet:getopts(R, [read_packets]),
    %%
    ok = inet:setopts(R, [{read_packets,N2}]),
    Msgs2 = [erlang:integer_to_list(M) || M <- lists:seq(1, N2*3)],
    [V2|_] = read_packets_test(R, RP, Msgs2, Node),
    {ok,[{read_packets,N2}]} = inet:getopts(R, [read_packets]),
    %%
    stop_node(Node),
    Mref = erlang:monitor(process, Loop),
    Loop ! Die,
    receive
	{'DOWN',Mref,_,_, normal} ->
	    case {V1,V2} of
		{N1,N2} ->
		    ok;
		_ when V1 =/= N1, V2 =/= N2 ->
		    ok
	    end
    end.

infinite_loop(Die) ->
    receive 
	Die ->
	    ok
    after
	0 ->
	    infinite_loop(Die)
    end.

read_packets_test(R, RP, Msgs, Node) ->
    Len = length(Msgs),
    Receiver = self(),
    Tracer =
	spawn_link(
	  fun () ->
		  receive
		      {Receiver,get_trace} ->
			  Receiver ! {self(),{trace,flush()}}
		  end
	  end),
    Sender =
	spawn_opt(
	  Node,
	  fun () ->
		  {ok,S}  = gen_udp:open(0),
		  {ok,SP} = inet:port(S),
		  Receiver ! {self(),{port,SP}},
		  receive
		      {Receiver,go} ->
			  read_packets_send(S, RP, Msgs)
		  end
	  end, 
	  [link,{priority,high}]),
    receive
	{Sender,{port,SP}} ->
	    erlang:trace(self(), true,
			 [running,'receive',{tracer,Tracer}]),
	    erlang:yield(),
	    Sender ! {Receiver,go},
	    read_packets_recv(Len),
	    erlang:trace(self(), false, [all]),
	    Tracer ! {Receiver,get_trace},
	    receive
		{Tracer,{trace,Trace}} ->
		    read_packets_verify(R, SP, Msgs, Trace)
	    end
    end.

read_packets_send(S, RP, [Msg|Msgs]) ->
    ok = gen_udp:send(S, localhost, RP, Msg),
    read_packets_send(S, RP, Msgs);
read_packets_send(_S, _RP, []) ->
    ok.

read_packets_recv(0) ->
    ok;
read_packets_recv(N) ->
    receive
	_ ->
	    read_packets_recv(N - 1)
    after 5000 ->
	    timeout
    end.

read_packets_verify(R, SP, Msg, Trace) ->    
    lists:reverse(
      lists:sort(read_packets_verify(R, SP, Msg, Trace, 0))).

read_packets_verify(R, SP, Msgs, [{trace,Self,OutIn,_}|Trace], M) 
  when Self =:= self(), OutIn =:= out;
       Self =:= self(), OutIn =:= in ->
    push(M, read_packets_verify(R, SP, Msgs, Trace, 0));
read_packets_verify(R, SP, [Msg|Msgs],
		    [{trace,Self,'receive',{udp,R,{127,0,0,1},SP,Msg}}
		     |Trace], M)
  when Self =:= self() ->
    read_packets_verify(R, SP, Msgs, Trace, M+1);
read_packets_verify(_R, _SP, [], [], M) ->
    push(M, []);
read_packets_verify(_R, _SP, Msgs, Trace, M) ->
    ct:fail({read_packets_verify,mismatch,Msgs,Trace,M}).

push(0, Vs) ->
    Vs;
push(V, Vs) ->
    [V|Vs].

flush() ->
    receive
	X ->
	    [X|flush()]
    after 200 ->
	    []
    end.



%% Test that the 'fd' option works.
open_fd(Config) when is_list(Config) ->
    Msg = "Det gör ont när knoppar brista. Varför skulle annars våren tveka?",
    Addr = {127,0,0,1},
    {ok,S1}   = gen_udp:open(0),
    {ok,P2} = inet:port(S1),
    {ok,FD}   = prim_inet:getfd(S1),
    {error,einval} = gen_udp:open(0, [inet6, {fd,FD}]),
    {ok,S2}   = gen_udp:open(0, [{fd,FD}]),
    {ok,S3}   = gen_udp:open(0),
    {ok,P3} = inet:port(S3),
    ok = gen_udp:send(S3, Addr, P2, Msg),
    receive
	{udp,S2,Addr,P3,Msg} ->
	    ok = gen_udp:send(S2,Addr,P3,Msg),
	    receive
		{udp,S3,Addr,P2,Msg} ->
		    ok
	    after 1000 ->
		    ct:fail(io_lib:format("~w", [flush()]))
	    end
    after 1000 ->
	    ct:fail(io_lib:format("~w", [flush()]))
    end.

active_n(Config) when is_list(Config) ->
    N = 3,
    S1 = ok(gen_udp:open(0, [{active,N}])),
    [{active,N}] = ok(inet:getopts(S1, [active])),
    ok = inet:setopts(S1, [{active,-N}]),
    receive
        {udp_passive, S1} -> ok
    after
        5000 ->
            exit({error,udp_passive_failure})
    end,
    [{active,false}] = ok(inet:getopts(S1, [active])),
    ok = inet:setopts(S1, [{active,0}]),
    receive
        {udp_passive, S1} -> ok
    after
        5000 ->
            exit({error,udp_passive_failure})
    end,
    ok = inet:setopts(S1, [{active,32767}]),
    {error,einval} = inet:setopts(S1, [{active,1}]),
    {error,einval} = inet:setopts(S1, [{active,-32769}]),
    ok = inet:setopts(S1, [{active,-32768}]),
    receive
        {udp_passive, S1} -> ok
    after
        5000 ->
            exit({error,udp_passive_failure})
    end,
    [{active,false}] = ok(inet:getopts(S1, [active])),
    ok = inet:setopts(S1, [{active,N}]),
    ok = inet:setopts(S1, [{active,true}]),
    [{active,true}] = ok(inet:getopts(S1, [active])),
    receive
        _ -> exit({error,active_n})
    after
        0 ->
            ok
    end,
    ok = inet:setopts(S1, [{active,N}]),
    ok = inet:setopts(S1, [{active,once}]),
    [{active,once}] = ok(inet:getopts(S1, [active])),
    receive
        _ -> exit({error,active_n})
    after
        0 ->
            ok
    end,
    {error,einval} = inet:setopts(S1, [{active,32768}]),
    ok = inet:setopts(S1, [{active,false}]),
    [{active,false}] = ok(inet:getopts(S1, [active])),
    S1Port = ok(inet:port(S1)),
    S2 = ok(gen_udp:open(0, [{active,N}])),
    S2Port = ok(inet:port(S2)),
    [{active,N}] = ok(inet:getopts(S2, [active])),
    ok = inet:setopts(S1, [{active,N}]),
    [{active,N}] = ok(inet:getopts(S1, [active])),
    lists:foreach(
      fun(I) ->
              Msg = "message "++integer_to_list(I),
              ok = gen_udp:send(S2, "localhost", S1Port, Msg),
              receive
                  {udp,S1,_,S2Port,Msg} ->
                      ok = gen_udp:send(S1, "localhost", S2Port, Msg)
              after
                  5000 ->
                      exit({error,timeout})
              end,
              receive
                  {udp,S2,_,S1Port,Msg} ->
                      ok
              after
                  5000 ->
                      exit({error,timeout})
              end
      end, lists:seq(1,N)),
    receive
        {udp_passive,S1} ->
            [{active,false}] = ok(inet:getopts(S1, [active]))
    after
        5000 ->
            exit({error,udp_passive})
    end,
    receive
        {udp_passive,S2} ->
            [{active,false}] = ok(inet:getopts(S2, [active]))
    after
        5000 ->
            exit({error,udp_passive})
    end,
    S3 = ok(gen_udp:open(0, [{active,0}])),
    receive
        {udp_passive,S3} ->
            [{active,false}] = ok(inet:getopts(S3, [active]))
    after
        5000 ->
            exit({error,udp_passive})
    end,
    ok = gen_udp:close(S3),
    ok = gen_udp:close(S2),
    ok = gen_udp:close(S1),
    ok.


local_basic(_Config) ->
    SFile = local_filename(server),
    SAddr = {local,bin_filename(SFile)},
    CFile = local_filename(client),
    CAddr = {local,bin_filename(CFile)},
    _ = file:delete(SFile),
    _ = file:delete(CFile),
    %%
    S = ok(gen_udp:open(0, [{ifaddr,{local,SFile}},{active,false}])),
    C = ok(gen_udp:open(0, [{ifaddr,{local,CFile}},{active,false}])),
    SAddr = ok(inet:sockname(S)),
    CAddr = ok(inet:sockname(C)),
    local_handshake(S, SAddr, C, CAddr),
    ok = gen_udp:close(S),
    ok = gen_udp:close(C),
    %%
    ok = file:delete(SFile),
    ok = file:delete(CFile),
    ok.

local_unbound(_Config) ->
    SFile = local_filename(server),
    SAddr = {local,bin_filename(SFile)},
    _ = file:delete(SFile),
    %%
    S = ok(gen_udp:open(0, [{ifaddr,SAddr},{active,false}])),
    C = ok(gen_udp:open(0, [local,{active,false}])),
    SAddr = ok(inet:sockname(S)),
    local_handshake(S, SAddr, C, undefined),
    ok = gen_udp:close(S),
    ok = gen_udp:close(C),
    %%
    ok = file:delete(SFile),
    ok.

local_fdopen(_Config) ->
    SFile = local_filename(server),
    SAddr = {local,bin_filename(SFile)},
    CFile = local_filename(client),
    CAddr = {local,bin_filename(CFile)},
    _ = file:delete(SFile),
    _ = file:delete(CFile),
    %%
    S0 = ok(gen_udp:open(0, [{ifaddr,SAddr},{active,false}])),
    C = ok(gen_udp:open(0, [{ifaddr,{local,CFile}},{active,false}])),
    SAddr = ok(inet:sockname(S0)),
    CAddr = ok(inet:sockname(C)),
    Fd = ok(prim_inet:getfd(S0)),
    S = ok(gen_udp:open(0, [{fd,Fd},local,{active,false}])),
    SAddr = ok(inet:sockname(S)),
    local_handshake(S, SAddr, C, CAddr),
    ok = gen_udp:close(S),
    ok = gen_udp:close(S0),
    ok = gen_udp:close(C),
    %%
    ok = file:delete(SFile),
    ok = file:delete(CFile),
    ok.

local_fdopen_unbound(_Config) ->
    SFile = local_filename(server),
    SAddr = {local,bin_filename(SFile)},
    _ = file:delete(SFile),
    %%
    S = ok(gen_udp:open(0, [{ifaddr,SAddr},{active,false}])),
    C0 = ok(gen_udp:open(0, [local,{active,false}])),
    SAddr = ok(inet:sockname(S)),
    Fd = ok(prim_inet:getfd(C0)),
    C = ok(gen_udp:open(0, [{fd,Fd},local,{active,false}])),
    local_handshake(S, SAddr, C, undefined),
    ok = gen_udp:close(S),
    ok = gen_udp:close(C),
    ok = gen_udp:close(C0),
    %%
    ok = file:delete(SFile),
    ok.

local_abstract(_Config) ->
    case os:type() of
	{unix,linux} ->
	    S = ok(gen_udp:open(0, [{ifaddr,{local,<<>>}},{active,false}])),
	    C = ok(gen_udp:open(0, [{ifaddr,{local,<<>>}},{active,false}])),
	    {local,_} = SAddr = ok(inet:sockname(S)),
	    {local,_} = CAddr = ok(inet:sockname(C)),
	    local_handshake(S, SAddr, C, CAddr),
	    ok = gen_udp:close(S),
	    ok = gen_udp:close(C),
	    ok;
	_ ->
	    {skip,"AF_LOCAL Abstract Addresses only supported on Linux"}
    end.


local_handshake(S, SAddr, C, CAddr) ->
    SData = "9876543210",
    CData = "0123456789",
    ok = gen_udp:send(C, SAddr, 0, CData),
    case ok(gen_tcp:recv(S, 112)) of
	{{unspec,<<>>}, 0, CData} when CAddr =:= undefined ->
	    ok;
	{{local,<<>>}, 0, CData} when CAddr =:= undefined ->
	    ok;
	{CAddr, 0, CData} when CAddr =/= undefined ->
	    ok = gen_udp:send(S, CAddr, 0, SData),
	    {SAddr, 0, SData} = ok(gen_tcp:recv(C, 112)),
	    ok

    end.

%%
%% Utils
%%

start_node(Name) ->
    Pa = filename:dirname(code:which(?MODULE)),
    test_server:start_node(Name, slave, [{args, "-pa " ++ Pa}]).

stop_node(Node) ->
    test_server:stop_node(Node).


%% Test that connect/3 has effect.
connect(Config) when is_list(Config) ->
    Addr = {127,0,0,1},
    {ok,S1} = gen_udp:open(0),
    {ok,P1} = inet:port(S1),
    {ok,S2} = gen_udp:open(0),
    ok = inet:setopts(S2, [{active,false}]),
    ok = gen_udp:close(S1),
    ok = gen_udp:connect(S2, Addr, P1),
    ok = gen_udp:send(S2, <<16#deadbeef:32>>),
    ok = case gen_udp:recv(S2, 0, 500) of
	     {error,econnrefused} -> ok;
	     {error,econnreset} -> ok;
	     Other -> Other
	 end,
    ok.

implicit_inet6(Config) when is_list(Config) ->
    Host = ok(inet:gethostname()),
    case inet:getaddr(Host, inet6) of
	{ok,Addr} ->
	    implicit_inet6(Host, Addr);
	{error,Reason} ->
	    {skip,
	     "Can not look up IPv6 address: "
	     ++atom_to_list(Reason)}
    end.

implicit_inet6(Host, Addr) ->
    Active = {active,false},
    case gen_udp:open(0, [inet6,Active]) of
	{ok,S1} ->
	    Loopback = {0,0,0,0,0,0,0,1},
	    io:format("~s ~p~n", ["::1",Loopback]),
	    implicit_inet6(S1, Active, Loopback),
	    ok = gen_udp:close(S1),
	    %%
	    Localaddr = ok(get_localaddr()),
	    S2 = ok(gen_udp:open(0, [{ip,Localaddr},Active])),
	    implicit_inet6(S2, Active, Localaddr),
	    ok = gen_udp:close(S2),
	    %%
	    io:format("~s ~p~n", [Host,Addr]),
	    S3 = ok(gen_udp:open(0, [{ifaddr,Addr},Active])),
	    implicit_inet6(S3, Active, Addr),
	    ok = gen_udp:close(S3);
	_ ->
	    {skip,"IPv6 not supported"}
    end.

implicit_inet6(S1, Active, Addr) ->
    P1 = ok(inet:port(S1)),
    S2 = ok(gen_udp:open(0, [inet6,Active])),
    P2 = ok(inet:port(S2)),
    ok = gen_udp:connect(S2, Addr, P1),
    ok = gen_udp:connect(S1, Addr, P2),
    {Addr,P2} = ok(inet:peername(S1)),
    {Addr,P1} = ok(inet:peername(S2)),
    {Addr,P1} = ok(inet:sockname(S1)),
    {Addr,P2} = ok(inet:sockname(S2)),
    ok = gen_udp:send(S1, Addr, P2, "ping"),
    {Addr,P1,"ping"} = ok(gen_udp:recv(S2, 1024, 1000)),
    ok = gen_udp:send(S2, Addr, P1, "pong"),
    {Addr,P2,"pong"} = ok(gen_udp:recv(S1, 1024)),
    ok = gen_udp:close(S2).

<<<<<<< HEAD
ok({ok,V}) -> V;
ok(NotOk) ->
    try throw(not_ok)
    catch
	Thrown ->
	    erlang:raise(
	      error, {Thrown, NotOk}, tl(erlang:get_stacktrace()))
    end.


local_filename(Tag) ->
    "/tmp/" ?MODULE_STRING "_" ++ os:getpid() ++ "_" ++ atom_to_list(Tag).

bin_filename(String) ->
    unicode:characters_to_binary(String, file:native_name_encoding()).

delete_local_filenames() ->
    _ =
	[file:delete(F) ||
	    F <-
		filelib:wildcard(
		  "/tmp/" ?MODULE_STRING "_" ++ os:getpid() ++ "_*")],
    ok.
=======
get_localaddr() ->
    get_localaddr(["localhost", "localhost6", "ip6-localhost"]).

get_localaddr([]) ->
    {error, localaddr_not_found};
get_localaddr([Localhost|Ls]) ->
    case inet:getaddr(Localhost, inet6) of
       {ok, LocalAddr} ->
           io:format("~s ~p~n", [Localhost, LocalAddr]),
           {ok, LocalAddr};
       _ ->
           get_localaddr(Ls)
    end.

ok({ok,V}) -> V.
>>>>>>> c2de9c0a
<|MERGE_RESOLUTION|>--- conflicted
+++ resolved
@@ -753,7 +753,6 @@
     {Addr,P2,"pong"} = ok(gen_udp:recv(S1, 1024)),
     ok = gen_udp:close(S2).
 
-<<<<<<< HEAD
 ok({ok,V}) -> V;
 ok(NotOk) ->
     try throw(not_ok)
@@ -777,7 +776,7 @@
 		filelib:wildcard(
 		  "/tmp/" ?MODULE_STRING "_" ++ os:getpid() ++ "_*")],
     ok.
-=======
+
 get_localaddr() ->
     get_localaddr(["localhost", "localhost6", "ip6-localhost"]).
 
@@ -790,7 +789,4 @@
            {ok, LocalAddr};
        _ ->
            get_localaddr(Ls)
-    end.
-
-ok({ok,V}) -> V.
->>>>>>> c2de9c0a
+    end.