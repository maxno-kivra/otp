%%
%% %CopyrightBegin%
%%
%% Copyright Ericsson AB 2004-2018. All Rights Reserved.
%%
%% Licensed under the Apache License, Version 2.0 (the "License");
%% you may not use this file except in compliance with the License.
%% You may obtain a copy of the License at
%%
%%     http://www.apache.org/licenses/LICENSE-2.0
%%
%% Unless required by applicable law or agreed to in writing, software
%% distributed under the License is distributed on an "AS IS" BASIS,
%% WITHOUT WARRANTIES OR CONDITIONS OF ANY KIND, either express or implied.
%% See the License for the specific language governing permissions and
%% limitations under the License.
%%
%% %CopyrightEnd%
%%

%%% Common Test Framework callback module.
%%%
%%% This module exports framework callback functions which are
%%% called from the test_server.

-module(ct_framework).

-export([init_tc/3, end_tc/3, end_tc/4, get_suite/2, get_all_cases/1]).
-export([report/2, warn/1, error_notification/4]).

-export([get_log_dir/0, get_logopts/0, format_comment/1, get_html_wrapper/4]).

-export([error_in_suite/1, init_per_suite/1, end_per_suite/1,
	 init_per_group/2, end_per_group/2]).

-include("ct.hrl").
-include("ct_event.hrl").
-include("ct_util.hrl").

-define(val(Key, List), proplists:get_value(Key, List)). 
-define(val(Key, List, Def), proplists:get_value(Key, List, Def)).
-define(rev(L), lists:reverse(L)).

%%%-----------------------------------------------------------------
%%% -spec init_tc(Mod,Func,Args) -> {ok,NewArgs} | {error,Reason} |
%%%         {skip,Reason} | {auto_skip,Reason}
%%%      Mod = atom()
%%%      Func = atom()
%%%      Args = list()
%%%      NewArgs = list()
%%%      Reason = term()
%%%
%%% Test server framework callback, called by the test_server
%%% when a new test case is started.
init_tc(_,{end_per_testcase_not_run,_},[Config]) ->
    %% Testcase is completed (skipped or failed), but end_per_testcase
    %% is not run - don't call pre-hook.
    {ok,[Config]};
init_tc(Mod,EPTC={end_per_testcase,_},[Config]) ->
    %% in case Mod == ct_framework, lookup the suite name
    Suite = get_suite_name(Mod, Config),
    case ct_hooks:init_tc(Suite,EPTC,Config) of
	NewConfig when is_list(NewConfig) ->
	    {ok,[NewConfig]};
	Other->
	    Other
    end;

init_tc(Mod,Func0,Args) ->
    %% in case Mod == ct_framework, lookup the suite name
    Suite = get_suite_name(Mod, Args),
    {Func,HookFunc} = case Func0 of
			  {init_per_testcase,F} -> {F,Func0};
			  _                     -> {Func0,Func0}
		      end,

    %% check if previous testcase was interpreted and has left
    %% a "dead" trace window behind - if so, kill it
    case ct_util:get_testdata(interpret) of
	{What,kill,{TCPid,AttPid}} ->
	    ct_util:kill_attached(TCPid,AttPid),
	    ct_util:set_testdata({interpret,{What,kill,{undefined,undefined}}});
	_ ->
	    ok
    end,

    case Func=/=end_per_suite
	andalso Func=/=end_per_group
	andalso ct_util:get_testdata(skip_rest) of
	true ->
            initialize(false,Mod,Func,Args),
	    {auto_skip,"Repeated test stopped by force_stop option"};
	_ ->
	    case ct_util:get_testdata(curr_tc) of
		{Suite,{suite0_failed,{require,Reason}}} ->
                    initialize(false,Mod,Func,Args),
		    {auto_skip,{require_failed_in_suite0,Reason}};
		{Suite,{suite0_failed,_}=Failure} ->
                    initialize(false,Mod,Func,Args),
		    {fail,Failure};
		_ ->
		    ct_util:update_testdata(curr_tc,
					    fun(undefined) ->
						    [{Suite,Func}];
					       (Running) ->
						    [{Suite,Func}|Running]
					    end, [create]),
		    case ct_util:read_suite_data({seq,Suite,Func}) of
			undefined ->
			    init_tc1(Mod,Suite,Func,HookFunc,Args);
			Seq when is_atom(Seq) ->
			    case ct_util:read_suite_data({seq,Suite,Seq}) of
				[Func|TCs] -> % this is the 1st case in Seq
				    %% make sure no cases in this seq are
				    %% marked as failed from an earlier execution
				    %% in the same suite
				    lists:foreach(
				      fun(TC) ->
					      ct_util:save_suite_data(
						{seq,Suite,TC},
						Seq)
				      end, TCs);
				_ ->
				    ok
			    end,
			    init_tc1(Mod,Suite,Func,HookFunc,Args);
			{failed,Seq,BadFunc} ->
                            initialize(false,Mod,Func,Args),
                            {auto_skip,{sequence_failed,Seq,BadFunc}}
		    end
	    end
    end.

init_tc1(?MODULE,_,error_in_suite,_,[Config0]) when is_list(Config0) ->
    initialize(false,?MODULE,error_in_suite),
    _ = ct_suite_init(?MODULE,error_in_suite,[],Config0),
    case ?val(error,Config0) of
	undefined ->
	    {fail,"unknown_error_in_suite"};
	Reason ->
	    {fail,Reason}
    end;

init_tc1(Mod,Suite,Func,HookFunc,[Config0]) when is_list(Config0) ->
    Config1 = 
	case ct_util:read_suite_data(last_saved_config) of
	    {{Suite,LastFunc},SavedConfig} ->	% last testcase
		[{saved_config,{LastFunc,SavedConfig}} | 
		 lists:keydelete(saved_config,1,Config0)];
	    {{LastSuite,InitOrEnd},
	     SavedConfig} when InitOrEnd == init_per_suite ;
			       InitOrEnd == end_per_suite ->
		%% last suite
		[{saved_config,{LastSuite,SavedConfig}} | 
		 lists:keydelete(saved_config,1,Config0)];
	    undefined ->
		lists:keydelete(saved_config,1,Config0)
	end,
    ct_util:delete_suite_data(last_saved_config),
    Config = lists:keydelete(watchdog,1,Config1),

    if Func == init_per_suite ->
	    %% delete all default values used in previous suite
	    ct_config:delete_default_config(suite),
	    %% release all name -> key bindings (once per suite)
	    ct_config:release_allocated();
       Func /= init_per_suite ->
	    ok
    end,

    GroupPath = ?val(tc_group_path, Config, []),
    AllGroups =	[?val(tc_group_properties, Config, []) | GroupPath],

    %% clear all config data default values set by previous
    %% testcase info function (these should only survive the
    %% testcase, not the whole suite)
    FuncSpec = group_or_func(Func,Config0),
    HookFunc1 =
	if is_tuple(FuncSpec) ->		% group
	    FuncSpec;
	   true ->
		ct_config:delete_default_config(testcase),
		HookFunc
	end,
    case add_defaults(Mod,Func,AllGroups) of
	Error = {suite0_failed,_} ->
	    initialize(false,Mod,FuncSpec),
	    ct_util:set_testdata({curr_tc,{Suite,Error}}),
	    {error,Error};
	Error = {group0_failed,_} ->
	    initialize(false,Mod,FuncSpec),
	    {auto_skip,Error};
	Error = {testcase0_failed,_} ->
	    initialize(false,Mod,FuncSpec),
	    {auto_skip,Error};
	{SuiteInfo,MergeResult} ->
	    case MergeResult of
		{error,Reason} ->
		    initialize(false,Mod,FuncSpec),
		    {fail,Reason};
		_ ->
		    init_tc2(Mod,Suite,Func,HookFunc1,
			     SuiteInfo,MergeResult,Config)
	    end
    end;

init_tc1(_Mod,_Suite,_Func,_HookFunc,Args) ->
    {ok,Args}.

init_tc2(Mod,Suite,Func,HookFunc,SuiteInfo,MergeResult,Config) ->
    %% timetrap must be handled before require
    MergedInfo = timetrap_first(MergeResult, [], []),
    %% tell logger to use specified style sheet
    _ = case lists:keysearch(stylesheet,1,MergeResult++Config) of
	{value,{stylesheet,SSFile}} ->
	    ct_logs:set_stylesheet(Func,add_data_dir(SSFile,Config));
	_ ->
	    case ct_util:get_testdata(stylesheet) of
		undefined ->
		    ct_logs:clear_stylesheet(Func);
		SSFile ->
		    ct_logs:set_stylesheet(Func,SSFile)
	    end
    end,
    %% suppress output for connections (Conns is a 
    %% list of {Type,Bool} tuples, e.g. {telnet,true}),		
    case ct_util:get_overridden_silenced_connections() of
	undefined ->
	    case lists:keysearch(silent_connections,1,MergeResult++Config) of
		{value,{silent_connections,Conns}} ->
		    ct_util:silence_connections(Conns);
		_ ->
		    ok
	    end;
	Conns ->
	    ct_util:silence_connections(Conns)
    end,
    FuncSpec = group_or_func(Func,Config),
    initialize((Func==init_per_suite),Mod,FuncSpec),

    case catch configure(MergedInfo,MergedInfo,SuiteInfo,
			 FuncSpec,[],Config) of
	{suite0_failed,Reason} ->
	    ct_util:set_testdata({curr_tc,{Mod,{suite0_failed,
						{require,Reason}}}}),
	    {auto_skip,{require_failed_in_suite0,Reason}};
	{error,Reason} ->
	    {auto_skip,{require_failed,Reason}};
	{'EXIT',Reason} ->
	    {fail,Reason};
	{ok,PostInitHook,Config1} ->
	    case get('$test_server_framework_test') of
		undefined ->
		    ct_suite_init(Suite,HookFunc,PostInitHook,Config1);
		Fun ->
		    PostInitHookResult = do_post_init_hook(PostInitHook,
							   Config1),
		    case Fun(init_tc, [PostInitHookResult ++ Config1]) of
			NewConfig when is_list(NewConfig) ->
			    {ok,NewConfig};
			Else ->
			    Else
		    end
	    end
    end.

initialize(RefreshLogs,Mod,Func,[Config]) when is_list(Config) ->
    initialize(RefreshLogs,Mod,group_or_func(Func,Config));
initialize(RefreshLogs,Mod,Func,_) ->
    initialize(RefreshLogs,Mod,Func).

initialize(RefreshLogs,Mod,FuncSpec) ->
    ct_logs:init_tc(RefreshLogs),
    ct_event:notify(#event{name=tc_start,
			   node=node(),
			   data={Mod,FuncSpec}}).


ct_suite_init(Suite,HookFunc,PostInitHook,Config) when is_list(Config) ->
    case ct_hooks:init_tc(Suite,HookFunc,Config) of
	NewConfig when is_list(NewConfig) ->
	    PostInitHookResult = do_post_init_hook(PostInitHook,NewConfig),
	    {ok, [PostInitHookResult ++ NewConfig]};
	Else ->
	    Else
    end.

do_post_init_hook(PostInitHook,Config) ->
    lists:flatmap(fun({Tag,Fun}) ->
			  case lists:keysearch(Tag,1,Config) of
			      {value,_} ->
				  [];
			      false -> 
				  case Fun() of
				      {error,_} -> [];
				      Result    -> [{Tag,Result}]
				  end
			  end
		  end, PostInitHook).

add_defaults(Mod,Func, GroupPath) ->
    Suite = get_suite_name(Mod, GroupPath),
    case (catch Suite:suite()) of
	{'EXIT',{undef,_}} ->
	    SuiteInfo = merge_with_suite_defaults(Suite,[]),
	    SuiteInfoNoCTH = [I || I <- SuiteInfo, element(1,I) =/= ct_hooks],
	    case add_defaults1(Mod,Func, GroupPath, SuiteInfoNoCTH) of
		Error = {group0_failed,_} -> Error;
		Error = {testcase0_failed,_} -> Error;
		Error = {error,_} -> {SuiteInfo,Error};
		MergedInfo -> {SuiteInfo,MergedInfo}
	    end;
	{'EXIT',Reason} ->
	    ErrStr = io_lib:format("~n*** ERROR *** "
				   "~w:suite/0 failed: ~tp~n",
				   [Suite,Reason]),
	    io:format("~ts", [ErrStr]),
	    io:format(?def_gl, "~ts", [ErrStr]),
	    {suite0_failed,{exited,Reason}};
	SuiteInfo when is_list(SuiteInfo) ->
	    case lists:all(fun(E) when is_tuple(E) -> true;
			      (_) -> false
			   end, SuiteInfo) of
		true ->
		    SuiteInfo1 = merge_with_suite_defaults(Suite, SuiteInfo),
		    SuiteInfoNoCTH = [I || I <- SuiteInfo1,
					   element(1,I) =/= ct_hooks],
		    case add_defaults1(Mod,Func, GroupPath,
				       SuiteInfoNoCTH) of
			Error = {group0_failed,_} -> Error;
			Error = {testcase0_failed,_} -> Error;
			Error = {error,_} -> {SuiteInfo1,Error};
			MergedInfo -> {SuiteInfo1,MergedInfo}
		    end;
		false ->
		    ErrStr = io_lib:format("~n*** ERROR *** "
					   "Invalid return value from "
					   "~w:suite/0: ~tp~n",
					   [Suite,SuiteInfo]),
		    io:format("~ts", [ErrStr]),
		    io:format(?def_gl, "~ts", [ErrStr]),
		    {suite0_failed,bad_return_value}
	    end;
	SuiteInfo ->
	    ErrStr = io_lib:format("~n*** ERROR *** "
				   "Invalid return value from "
				   "~w:suite/0: ~tp~n", [Suite,SuiteInfo]),
	    io:format("~ts", [ErrStr]),
	    io:format(?def_gl, "~ts", [ErrStr]),
	    {suite0_failed,bad_return_value}
    end.

add_defaults1(Mod,Func, GroupPath, SuiteInfo) ->
    Suite = get_suite_name(Mod, GroupPath),
    %% GroupPathInfo (for subgroup on level X) =
    %%     [LevelXGroupInfo, LevelX-1GroupInfo, ..., TopLevelGroupInfo]
    GroupPathInfo =  
	lists:map(fun(GroupProps) ->
			  case ?val(name, GroupProps) of
			      undefined ->
				  [];
			      Name ->
				  case catch Suite:group(Name) of
				      GrInfo when is_list(GrInfo) -> GrInfo;
				      {'EXIT',{undef,_}} -> [];
				      BadGr0 -> {error,BadGr0,Name}
				  end
			  end
		  end, GroupPath),
    case lists:keysearch(error, 1, GroupPathInfo) of
	{value,{error,BadGr0Val,GrName}} ->
	    Gr0ErrStr = io_lib:format("~n*** ERROR *** "
				      "Invalid return value from "
				      "~w:group(~tw): ~tp~n",
				      [Mod,GrName,BadGr0Val]),
	    io:format("~ts", [Gr0ErrStr]),
	    io:format(?def_gl, "~ts", [Gr0ErrStr]),
	    {group0_failed,bad_return_value};
	_ ->
	    Args = if Func == init_per_group ; Func == end_per_group ->
			   [?val(name, hd(GroupPath))];
		      true ->
			   []
		   end,
	    TestCaseInfo =
		case catch apply(Mod,Func,Args) of
		    TCInfo when is_list(TCInfo) -> TCInfo;
		    {'EXIT',{undef,_}} -> [];
		    BadTC0 -> {error,BadTC0}
		end,
	    
	    case TestCaseInfo of
		{error,BadTC0Val} ->
		    TC0ErrStr = io_lib:format("~n*** ERROR *** "
					      "Invalid return value from "
					      "~w:~tw/0: ~tp~n",
					      [Mod,Func,BadTC0Val]),
		    io:format("~ts", [TC0ErrStr]),
		    io:format(?def_gl, "~ts", [TC0ErrStr]),
		    {testcase0_failed,bad_return_value};
		_ ->
		    %% let test case info (also for all config funcs) override
		    %% group info, and lower level group info override higher
		    %% level info
		    TCAndGroupInfo =
			[TestCaseInfo | remove_info_in_prev(TestCaseInfo,
							    GroupPathInfo)],
		    %% find and save require terms found in suite info
		    SuiteReqs = 
			[SDDef || SDDef <- SuiteInfo,
				  ((require == element(1,SDDef))
				   or (default_config == element(1,SDDef)))],
		    case check_for_clashes(TestCaseInfo, GroupPathInfo,
					   SuiteReqs) of
			[] ->
			    add_defaults2(Mod,Func, TCAndGroupInfo,
					  SuiteInfo,SuiteReqs);
			Clashes ->
			    {error,{config_name_already_in_use,Clashes}}
		    end
	    end
    end.

get_suite_name(?MODULE, [Cfg|_]) when is_list(Cfg), Cfg /= [] ->
    get_suite_name(?MODULE, Cfg);

get_suite_name(?MODULE, Cfg) when is_list(Cfg), Cfg /= [] ->
    case ?val(tc_group_properties, Cfg) of
	undefined ->
	    case ?val(suite, Cfg) of
		undefined -> ?MODULE;
		Suite -> Suite
	    end;
	GrProps ->
	    case ?val(suite, GrProps) of
		undefined -> ?MODULE;
		Suite -> Suite
	    end
    end;
get_suite_name(Mod, _) ->
    Mod.

%% Check that alias names are not already in use
check_for_clashes(TCInfo, [CurrGrInfo|Path], SuiteInfo) ->
    ReqNames = fun(Info) -> [element(2,R) || R <- Info,
					     size(R) == 3,
					     require == element(1,R)]
	       end,
    ExistingNames = lists:flatten([ReqNames(L)  || L <- [SuiteInfo|Path]]),
    CurrGrReqNs = ReqNames(CurrGrInfo),
    GrClashes = [Name || Name <- CurrGrReqNs,
			 true == lists:member(Name, ExistingNames)],
    AllReqNs = CurrGrReqNs ++ ExistingNames,
    TCClashes = [Name || Name <- ReqNames(TCInfo),
			 true == lists:member(Name, AllReqNs)],
    TCClashes ++ GrClashes.

%% Delete the info terms in Terms from all following info lists
remove_info_in_prev(Terms, [[] | Rest]) ->
    [[] | remove_info_in_prev(Terms, Rest)];
remove_info_in_prev(Terms, [Info | Rest]) ->
    UniqueInInfo = [U || U <- Info,
			  ((timetrap == element(1,U)) and
			   (not lists:keymember(timetrap,1,Terms))) or 
			  ((require == element(1,U)) and
			   (not lists:member(U,Terms))) or
			  ((default_config == element(1,U)) and
                           (not keysmember([default_config,1,
					    element(2,U),2], Terms)))],
    OtherTermsInInfo = [T || T <- Info,
			     timetrap /= element(1,T),
			     require /= element(1,T),
			     default_config /= element(1,T),
			     false == lists:keymember(element(1,T),1,
						      Terms)],
    KeptInfo = UniqueInInfo ++ OtherTermsInInfo,
    [KeptInfo | remove_info_in_prev(Terms ++ KeptInfo, Rest)];
remove_info_in_prev(_, []) ->
    [].

keysmember([Key,Pos|Next], List) ->
    case [Elem || Elem <- List, Key == element(Pos,Elem)] of
	[]    -> false;
	Found -> keysmember(Next, Found)
    end;
keysmember([], _) -> true.


add_defaults2(_Mod,init_per_suite, IPSInfo, SuiteInfo,SuiteReqs) ->
    Info = lists:flatten([IPSInfo, SuiteReqs]),
    lists:flatten([Info,remove_info_in_prev(Info, [SuiteInfo])]);

add_defaults2(_Mod,init_per_group, IPGAndGroupInfo, SuiteInfo,SuiteReqs) ->
    SuiteInfo1 =
	remove_info_in_prev(lists:flatten([IPGAndGroupInfo,
					   SuiteReqs]), [SuiteInfo]),
    %% don't require terms in prev groups (already processed)
    case IPGAndGroupInfo of
	[IPGInfo] ->
	    lists:flatten([IPGInfo,SuiteInfo1]);
	[IPGInfo | [CurrGroupInfo | PrevGroupInfo]] ->
	    PrevGroupInfo1 = delete_require_terms(PrevGroupInfo),
	    lists:flatten([IPGInfo,CurrGroupInfo,PrevGroupInfo1,
			   SuiteInfo1])
    end;

add_defaults2(_Mod,_Func, TCAndGroupInfo, SuiteInfo,SuiteReqs) ->
    %% Include require elements from test case info and current group,
    %% but not from previous groups or suite/0 (since we've already required
    %% those vars). Let test case info elements override group and suite
    %% info elements.
    SuiteInfo1 = remove_info_in_prev(lists:flatten([TCAndGroupInfo,
						    SuiteReqs]), [SuiteInfo]),
    %% don't require terms in prev groups (already processed)
    case TCAndGroupInfo of
	[TCInfo] ->
	    lists:flatten([TCInfo,SuiteInfo1]);
	[TCInfo | [CurrGroupInfo | PrevGroupInfo]] ->
	    PrevGroupInfo1 = delete_require_terms(PrevGroupInfo),
	    lists:flatten([TCInfo,CurrGroupInfo,PrevGroupInfo1,
			   SuiteInfo1])
    end.

delete_require_terms([Info | Prev]) ->
    Info1 = [T || T <- Info, 
		  require /= element(1,T),
		  default_config /= element(1,T)],
    [Info1 | delete_require_terms(Prev)];
delete_require_terms([]) ->
    [].

merge_with_suite_defaults(Mod,SuiteInfo) ->
    case lists:keysearch(suite_defaults,1,Mod:module_info(attributes)) of
	{value,{suite_defaults,Defaults}} ->
	    SDReqs =
		[SDDef || SDDef <- Defaults,
			  require == element(1,SDDef),
			  false == lists:keymember(element(2,SDDef),2,
						   SuiteInfo)],
	    SuiteInfo ++ SDReqs ++
		[SDDef || SDDef <- Defaults,
			  require /= element(1,SDDef),
			  false == lists:keymember(element(1,SDDef),1,
						   SuiteInfo)];		    
	false ->
	    SuiteInfo
    end.

timetrap_first([Trap = {timetrap,_} | Rest],Info,Found) ->
    timetrap_first(Rest,Info,[Trap | Found]);
timetrap_first([Other | Rest],Info,Found) ->
    timetrap_first(Rest,[Other | Info],Found);
timetrap_first([],Info,[]) ->
    [{timetrap,{minutes,30}} | ?rev(Info)];
timetrap_first([],Info,Found) ->
    ?rev(Found) ++ ?rev(Info).

configure([{require,Required}|Rest],
	  Info,SuiteInfo,Scope,PostInitHook,Config) ->
    case ct:require(Required) of
	ok ->
	    configure(Rest,Info,SuiteInfo,Scope,PostInitHook,Config);
	Error = {error,Reason} ->
	    case required_default('_UNDEF',Required,Info,
				  SuiteInfo,Scope) of
		ok ->
		    configure(Rest,Info,SuiteInfo,Scope,PostInitHook,Config);
		_ ->
		    case lists:keymember(Required,2,SuiteInfo) of
			true ->
			    {suite0_failed,Reason};
			false ->
			    Error
		    end
	    end
    end;
configure([{require,Name,Required}|Rest],
	  Info,SuiteInfo,Scope,PostInitHook,Config) ->
    case ct:require(Name,Required) of
	ok ->
	    configure(Rest,Info,SuiteInfo,Scope,PostInitHook,Config);
	Error = {error,Reason} ->
	    case required_default(Name,Required,Info,SuiteInfo,Scope) of
		ok ->
		    configure(Rest,Info,SuiteInfo,Scope,PostInitHook,Config);
		_ ->
		    case lists:keymember(Name,2,SuiteInfo) of
			true -> 
			    {suite0_failed,Reason};
			false ->
			    Error
		    end
	    end
    end;
configure([{timetrap,off}|Rest],Info,SuiteInfo,Scope,PostInitHook,Config) ->
    configure(Rest,Info,SuiteInfo,Scope,PostInitHook,Config);
configure([{timetrap,Time}|Rest],Info,SuiteInfo,Scope,PostInitHook,Config) ->
    PostInitHook1 = 
	[{watchdog,fun() -> case test_server:get_timetrap_info() of
				undefined ->
				    test_server:timetrap(Time);
				_ ->
				    {error,already_set}
			    end
		   end} | PostInitHook],
    configure(Rest,Info,SuiteInfo,Scope,PostInitHook1,Config);
configure([{ct_hooks,Hook}|Rest],Info,SuiteInfo,Scope,PostInitHook,Config) ->
    configure(Rest,Info,SuiteInfo,Scope,PostInitHook,[{ct_hooks,Hook}|Config]);
configure([_|Rest],Info,SuiteInfo,Scope,PostInitHook,Config) ->
    configure(Rest,Info,SuiteInfo,Scope,PostInitHook,Config);
configure([],_,_,_,PostInitHook,Config) ->
    {ok,PostInitHook,Config}.

%% the require element in Info may come from suite/0 and
%% should be scoped 'suite', or come from the group info
%% function and be scoped 'group', or come from the testcase
%% info function and then be scoped 'testcase'

required_default(Name,Key,Info,_,init_per_suite) ->
    try_set_default(Name,Key,Info,suite);
required_default(Name,Key,Info,_,{init_per_group,GrName,_}) ->
    try_set_default(Name,Key,Info,{group,GrName});
required_default(Name,Key,Info,_,_FuncSpec) ->
    try_set_default(Name,Key,Info,testcase).

try_set_default(Name,Key,Info,Where) ->
    CfgElems = 
	case lists:keysearch(Name,1,Info) of
	    {value,{Name,Val}} ->
		[Val];
	    false ->
		case catch [{Key,element(3,Elem)} || Elem <- Info,
						     element(1,Elem)==default_config,
						     element(2,Elem)==Key] of
		    {'EXIT',_} -> [];
		    Result -> Result
		end
	end,
    case {Name,CfgElems} of
	{_,[]} -> 
	    no_default;
	{'_UNDEF',_} ->
	    _ = [ct_config:set_default_config([CfgVal],Where) || CfgVal <- CfgElems],
	    ok;
	_ ->
	    _ = [ct_config:set_default_config(Name,[CfgVal],Where) || CfgVal <- CfgElems],
	    ok
    end.
	    

%%%-----------------------------------------------------------------
%%% -spec end_tc(Mod,Func,Args) -> {ok,NewArgs}| {error,Reason} |
%%%         {skip,Reason} | {auto_skip,Reason}
%%%      Mod = atom()
%%%      Func = atom()
%%%      Args = list()
%%%      NewArgs = list()
%%%      Reason = term()
%%%
%%% Test server framework callback, called by the test_server
%%% when a test case is finished.
end_tc(Mod, Fun, Args) ->
    %% Have to keep end_tc/3 for backwards compatibility issues
    end_tc(Mod, Fun, Args, '$end_tc_dummy').
end_tc(?MODULE,error_in_suite,{Result,[Args]},Return) ->
    %% this clause gets called if CT has encountered a suite that
    %% can't be executed
    FinalNotify =
	case ct_hooks:end_tc(?MODULE, error_in_suite, Args, Result, Return) of
	    '$ct_no_change' ->
		Result;
	    HookResult ->
		HookResult
	end,
    Event = #event{name=tc_done,
		   node=node(),
		   data={?MODULE,error_in_suite,tag(FinalNotify)}},
    ct_event:sync_notify(Event),
    ok;
end_tc(Mod,Func,{TCPid,Result,[Args]}, Return) when is_pid(TCPid) ->
    end_tc(Mod,Func,TCPid,Result,Args,Return);
end_tc(Mod,Func,{Result,[Args]}, Return) ->
    end_tc(Mod,Func,self(),Result,Args,Return).

end_tc(Mod,IPTC={init_per_testcase,_Func},_TCPid,Result,Args,Return) ->
    case end_hook_func(IPTC,Return,IPTC) of
        undefined -> ok;
        _ ->
            %% in case Mod == ct_framework, lookup the suite name
            Suite = get_suite_name(Mod, Args),
            case ct_hooks:end_tc(Suite,IPTC,Args,Result,Return) of
                '$ct_no_change' ->
                    ok;
                HookResult ->
                    HookResult
            end
    end;

end_tc(Mod,Func00,TCPid,Result,Args,Return) ->
    %% in case Mod == ct_framework, lookup the suite name
    Suite = get_suite_name(Mod, Args),
    {OnlyCleanup,Func0} =
        case Func00 of
            {cleanup,F0} ->
                {true,F0};
            _ ->
                {false,Func00}
        end,
    {Func,FuncSpec,HookFunc} =
        case Func0 of
            {end_per_testcase_not_run,F} ->
                %% Testcase is completed (skipped or failed), but
                %% end_per_testcase is not run - don't call post-hook.
                {F,F,undefined};
            {end_per_testcase,F} ->
                {F,F,Func0};
            _ ->
                FS = group_or_func(Func0,Args),
                HF = end_hook_func(Func0,Return,FS),
                {Func0,FS,HF}
        end,

    test_server:timetrap_cancel(),

    %% save the testcase process pid so that it can be used
    %% to look up the attached trace window later
    case ct_util:get_testdata(interpret) of
	{What,kill,_} ->
	    AttPid = ct_util:get_attached(self()),
	    ct_util:set_testdata({interpret,{What,kill,{self(),AttPid}}});
	_ ->
	    ok
    end,
    if Func == end_per_group; Func == end_per_suite ->
	    %% clean up any saved comments
	    ct_util:match_delete_testdata({comment,'_'});
       true ->
	    %% attemp to delete any saved comment for this TC
	    case process_info(TCPid, group_leader) of
		{group_leader,TCGL} ->
		    ct_util:delete_testdata({comment,TCGL});
		_ ->
		    ok
	    end
    end,
    ct_util:delete_suite_data(last_saved_config),

    {Result1,FinalNotify} =
        case HookFunc of
            undefined ->
                {ok,Result};
            _ when OnlyCleanup ->
                {ok,Result};
            _ ->
                case ct_hooks:end_tc(Suite,HookFunc,Args,Result,Return) of
                    '$ct_no_change' ->
                        {ok,Result};
                    HookResult ->
                        {HookResult,HookResult}
                end
        end,
    FinalResult =
	case get('$test_server_framework_test') of
            _ when OnlyCleanup ->
                Result1;
	    undefined ->
		%% send sync notification so that event handlers may print
		%% in the log file before it gets closed
		Event = #event{name=tc_done,
			       node=node(),
			       data={Mod,FuncSpec,
				     tag(FinalNotify)}},
		ct_event:sync_notify(Event),
		Result1;
	    Fun ->
		%% send sync notification so that event handlers may print
		%% in the log file before it gets closed
		Event = #event{name=tc_done,
			       node=node(),
			       data={Mod,FuncSpec,
				     tag({'$test_server_framework_test',
					  FinalNotify})}},
		ct_event:sync_notify(Event),
		Fun(end_tc, Return)
	end,    

    case FuncSpec of
	{_,GroupName,_Props} ->
	    if Func == end_per_group ->
		    ct_config:delete_default_config({group,GroupName});
	       true -> ok
	    end,
	    case lists:keysearch(save_config,1,Args) of
		{value,{save_config,SaveConfig}} ->
		    ct_util:save_suite_data(last_saved_config,
					    {Suite,{group,GroupName}},
					    SaveConfig);
		false ->
		    ok
	    end;
	_ ->
	    case lists:keysearch(save_config,1,Args) of
		{value,{save_config,SaveConfig}} ->
		    ct_util:save_suite_data(last_saved_config,
					    {Suite,Func},SaveConfig);
		false ->
		    ok
	    end
    end,

    ct_util:reset_silent_connections(),

    %% reset the curr_tc state, or delete this TC from the list of
    %% executing cases (if in a parallel group)
    ClearCurrTC = fun(Running = [_,_|_]) ->
			  lists:keydelete(Func,2,Running);
		     ({_,{suite0_failed,_}}) ->
			  undefined;
		     ([{_,CurrTC}]) when CurrTC == Func ->
			  undefined;
		     (undefined) ->
			  undefined;
		     (Unexpected) ->
			  {error,{reset_curr_tc,{Mod,Func},Unexpected}}
		  end,
    case ct_util:update_testdata(curr_tc, ClearCurrTC) of
	{error,_} = ClearError ->
	    exit(ClearError);
	_ ->
	    ok
    end,

    case FinalResult of
	{auto_skip,{sequence_failed,_,_}} ->
	    %% ct_logs:init_tc is never called for a skipped test case
	    %% in a failing sequence, so neither should end_tc	    
	    ok;
	_ ->
	    case ct_logs:end_tc(TCPid) of
		{error,Reason} ->
		    exit({error,{logger,Reason}});
		_ ->
		    ok
	    end
    end,
    case Func of
	end_per_suite -> 
	    ct_util:match_delete_suite_data({seq,Suite,'_'});
	_ -> 
	    ok
    end,
    FinalResult.	    

%% This is to make sure that no post_init_per_* is ever called if the
%% corresponding pre_init_per_* was not called.
%% The skip or fail reasons are those that can be returned from
%% init_tc above in situations where we never came to call
%% ct_hooks:init_tc/3, e.g. if suite/0 fails, then we never call
%% ct_hooks:init_tc for init_per_suite, and thus we must not call
%% ct_hooks:end_tc for init_per_suite either.
end_hook_func({init_per_testcase,_},{auto_skip,{sequence_failed,_,_}},_) ->
    undefined;
end_hook_func({init_per_testcase,_},{auto_skip,"Repeated test stopped by force_stop option"},_) ->
    undefined;
end_hook_func({init_per_testcase,_},{fail,{config_name_already_in_use,_}},_) ->
    undefined;
end_hook_func({init_per_testcase,_},{auto_skip,{InfoFuncError,_}},_)
  when InfoFuncError==testcase0_failed;
       InfoFuncError==require_failed ->
    undefined;
end_hook_func(init_per_group,{auto_skip,{InfoFuncError,_}},_)
  when InfoFuncError==group0_failed;
       InfoFuncError==require_failed ->
    undefined;
end_hook_func(init_per_suite,{auto_skip,{require_failed_in_suite0,_}},_) ->
    undefined;
end_hook_func(init_per_suite,{auto_skip,{failed,{error,{suite0_failed,_}}}},_) ->
    undefined;
end_hook_func(_,_,Default) ->
    Default.

%% {error,Reason} | {skip,Reason} | {timetrap_timeout,TVal} | 
%% {testcase_aborted,Reason} | testcase_aborted_or_killed | 
%% {'EXIT',Reason} | {fail,Reason} | {failed,Reason} |
%% {user_timetrap_error,Reason} |
%% Other (ignored return value, e.g. 'ok')
tag({'$test_server_framework_test',Result}) ->
    case tag(Result) of
	ok      -> Result;
	Failure -> Failure
    end;	    
tag({skipped,Reason={failed,{_,init_per_testcase,_}}}) ->
    {auto_skipped,Reason};
tag({STag,Reason}) when STag == skip; STag == skipped -> 
    case Reason of
	{failed,{_,init_per_testcase,_}} -> {auto_skipped,Reason};
	_ -> {skipped,Reason}
    end;
tag({auto_skip,Reason}) ->
    {auto_skipped,Reason};
tag({fail,Reason}) ->
    {failed,{error,Reason}};
tag(Failed = {failed,_Reason}) ->
    Failed;
tag(E = {ETag,_}) when ETag == error; ETag == 'EXIT'; 
			   ETag == timetrap_timeout;
			   ETag == testcase_aborted -> 
    {failed,E};
tag(E = testcase_aborted_or_killed) ->
    {failed,E};
tag(UserTimetrap = {user_timetrap_error,_Reason}) ->
    UserTimetrap;
tag(_Other) ->
    ok.

%%%-----------------------------------------------------------------
%%% -spec error_notification(Mod,Func,Args,Error) -> ok
%%%      Mod = atom()
%%%      Func = atom()
%%%      Args = list()
%%%      Error = term()
%%%
%%% This function is called as the result of testcase
%%% Func in suite Mod crashing.
%%% Error specifies the reason for failing.
error_notification(Mod,Func,_Args,{Error,Loc}) ->
    ErrorSpec = case Error of
		 {What={_E,_R},Trace} when is_list(Trace) ->
		      What;
		  What ->
		      What
	      end,
    ErrorStr = case ErrorSpec of
		 {badmatch,Descr} ->
                     Descr1 = io_lib:format("~tP",[Descr,10]),
                     DescrLength = string:length(Descr1),
                     if DescrLength > 50 ->
			     Descr2 = string:slice(Descr1,0,50),
			     io_lib:format("{badmatch,~ts...}",[Descr2]);
			true ->
			     io_lib:format("{badmatch,~ts}",[Descr1])
		     end;
		 {test_case_failed,Reason} ->
		     case (catch io_lib:format("{test_case_failed,~ts}", [Reason])) of
			 {'EXIT',_} ->
			     io_lib:format("{test_case_failed,~tp}", [Reason]);
			 Result -> Result
		     end;
		 {'EXIT',_Reason} = EXIT ->
		     io_lib:format("~tP", [EXIT,5]);
		 {Spec,_Reason} when is_atom(Spec) ->
		     io_lib:format("~tw", [Spec]);
		 Other ->
		     io_lib:format("~tP", [Other,5])
	     end,
    ErrorHtml =
	"<font color=\"brown\">" ++ ct_logs:escape_chars(ErrorStr) ++ "</font>",
    case {Mod,Error} of
	%% some notifications come from the main test_server process
	%% and for these cases the existing comment may not be modified
	{_,{timetrap_timeout,_TVal}} ->
	    ok;
	{_,{testcase_aborted,_Info}} ->
	    ok;
	{_,testcase_aborted_or_killed} ->
	    ok;
	{undefined,_OtherError} ->
	    ok;
	_ ->			     
	    %% this notification comes from the test case process, so
	    %% we can add error info to comment with test_server:comment/1
	    case ct_util:get_testdata({comment,group_leader()}) of
		undefined ->
		    test_server:comment(ErrorHtml);
		Comment ->
		    CommentHtml = 
			"<font color=\"green\">" ++ "(" ++ "</font>"
			++ Comment ++ 
			"<font color=\"green\">" ++ ")" ++ "</font>",
		    Str = io_lib:format("~ts   ~ts", [ErrorHtml,CommentHtml]),
		    test_server:comment(Str)
	    end
    end,

    PrintError = fun(ErrorFormat, ErrorArgs) ->
                      Div = "\n- - - - - - - - - - - - - - - - - - - "
                            "- - - - - - - - - - - - - - - - - - - - -\n",
		       ErrorStr2 = io_lib:format(ErrorFormat, ErrorArgs),
                      io:format(?def_gl, "~ts~n", [lists:concat([Div,ErrorStr2,Div])]),
		       Link =
			   "\n\n<a href=\"#end\">"
			   "Full error description and stacktrace"
			   "</a>",
		       ErrorHtml2 = ct_logs:escape_chars(ErrorStr2),
		       ct_logs:tc_log(ct_error_notify,
				      ?MAX_IMPORTANCE,
				      "CT Error Notification",
                                      "~ts", [ErrorHtml2++Link],
                                      [])
	       end,
    case Loc of
	[{?MODULE,error_in_suite}] ->
	    PrintError("Error in suite detected: ~ts", [ErrorStr]);

	R when R == unknown; R == undefined ->
	    PrintError("Error detected: ~ts", [ErrorStr]);

	%% if a function specified by all/0 does not exist, we
	%% pick up undef here
	[{LastMod,LastFunc}|_] when ErrorStr == "undef" ->
	    PrintError("~w:~tw could not be executed~nReason: ~ts",
		     [LastMod,LastFunc,ErrorStr]);

	[{LastMod,LastFunc}|_] ->
	    PrintError("~w:~tw failed~nReason: ~ts", [LastMod,LastFunc,ErrorStr]);
	    
	[{LastMod,LastFunc,LastLine}|_] ->
	    %% print error to console, we are only
	    %% interested in the last executed expression
	    PrintError("~w:~tw failed on line ~w~nReason: ~ts",
		     [LastMod,LastFunc,LastLine,ErrorStr]),
	    
	    case ct_util:read_suite_data({seq,Mod,Func}) of
		undefined ->
		    ok;
		Seq ->
		    SeqTCs = ct_util:read_suite_data({seq,Mod,Seq}),
		    mark_as_failed(Seq,Mod,Func,SeqTCs)
	    end	    
    end,
    ok.

%% cases in seq that have already run
mark_as_failed(Seq,Mod,Func,[Func|TCs]) ->
    mark_as_failed1(Seq,Mod,Func,TCs);
mark_as_failed(Seq,Mod,Func,[_TC|TCs]) ->
    mark_as_failed(Seq,Mod,Func,TCs);
mark_as_failed(_,_,_,[]) ->
    ok;
mark_as_failed(_,_,_,undefined) ->
    ok.

%% mark rest of cases in seq to be skipped
mark_as_failed1(Seq,Mod,Func,[TC|TCs]) ->
    ct_util:save_suite_data({seq,Mod,TC},{failed,Seq,Func}),
    mark_as_failed1(Seq,Mod,Func,TCs);
mark_as_failed1(_,_,_,[]) ->
    ok.

group_or_func(Func, Config) when Func == init_per_group; 
				 Func == end_per_group ->
    case ?val(tc_group_properties, Config) of
	undefined ->
	    {Func,unknown,[]};
	GrProps ->
	    GrName = ?val(name,GrProps),
	    {Func,GrName,proplists:delete(name,GrProps)}
    end;	  
group_or_func(Func, _Config) ->
    Func.

%%%-----------------------------------------------------------------
%%% -spec get_suite(Mod, Func) -> Tests
%%%
%%% Called from test_server for every suite (Func==all)
%%% and every test case. If the former, all test cases in the suite
%%% should be returned.

get_suite(Mod, all) ->
    case safe_apply_groups_0(Mod,{ok,[]}) of
        {ok,GroupDefs} ->
            try ct_groups:find_groups(Mod, all, all, GroupDefs) of
                ConfTests when is_list(ConfTests) ->
                    get_all(Mod, ConfTests)
            catch
                throw:{error,Error} ->
                    [{?MODULE,error_in_suite,[[{error,Error}]]}];
                _:Error ->
                    S = erlang:get_stacktrace(),
                    [{?MODULE,error_in_suite,[[{error,{Error,S}}]]}]
            end;
        {error,{bad_return,_Bad}} ->
	    E = "Bad return value from "++atom_to_list(Mod)++":groups/0",
	    [{?MODULE,error_in_suite,[[{error,list_to_atom(E)}]]}];
        {error,{bad_hook_return,Bad}} ->
	    E = "Bad return value from post_groups/2 hook function",
	    [{?MODULE,error_in_suite,[[{error,{list_to_atom(E),Bad}}]]}];
        {error,{failed,ExitReason}} ->
	    case ct_util:get_testdata({error_in_suite,Mod}) of
		undefined ->
		    ErrStr = io_lib:format("~n*** ERROR *** "
					   "~w:groups/0 failed: ~p~n",
					   [Mod,ExitReason]),
		    io:format(?def_gl, ErrStr, []),
		    %% save the error info so it doesn't get printed twice
		    ct_util:set_testdata_async({{error_in_suite,Mod},
						ExitReason});
		_ExitReason ->
		    ct_util:delete_testdata({error_in_suite,Mod})
	    end,
	    Reason = list_to_atom(atom_to_list(Mod)++":groups/0 failed"),
	    [{?MODULE,error_in_suite,[[{error,Reason}]]}];
        {error,What} ->
            [{?MODULE,error_in_suite,[[{error,What}]]}]
    end;

%%!============================================================
%%! Note: The handling of sequences in get_suite/2 and get_all/2
%%! is deprecated and should be removed at some point...
%%!============================================================

%% group
get_suite(Mod, Group={conf,Props,_Init,TCs,_End}) ->
    case safe_apply_groups_0(Mod,{ok,[Group]}) of
        {ok,GroupDefs} ->
            Name = ?val(name, Props),
            try ct_groups:find_groups(Mod, Name, TCs, GroupDefs) of
                [] ->
                    [];
                ConfTests when is_list(ConfTests) ->
                    case lists:member(skipped, Props) of
                        true ->
                            %% a *subgroup* specified *only* as skipped (and not
                            %% as an explicit test) should not be returned, or
                            %% init/end functions for top groups will be executed
                            try ?val(name, element(2, hd(ConfTests))) of
                                Name ->		% top group
                                    ct_groups:delete_subs(ConfTests, ConfTests);
                                _ -> []
                            catch
                                _:_ -> []
                            end;
                        false ->
                            ConfTests1 = ct_groups:delete_subs(ConfTests,
                                                               ConfTests),
                            case ?val(override, Props) of
                                undefined ->
                                    ConfTests1;
                                [] ->
                                    ConfTests1;
                                ORSpec ->
                                    ORSpec1 = if is_tuple(ORSpec) -> [ORSpec];
                                                 true -> ORSpec end,
                                    ct_groups:search_and_override(ConfTests1,
                                                                  ORSpec1, Mod)
                            end
                    end
            catch
                throw:{error,Error} ->
                    [{?MODULE,error_in_suite,[[{error,Error}]]}];
                _:Error ->
                    S = erlang:get_stacktrace(),
                    [{?MODULE,error_in_suite,[[{error,{Error,S}}]]}]
            end;
        {error,{bad_return,_Bad}} ->
	    E = "Bad return value from "++atom_to_list(Mod)++":groups/0",
	    [{?MODULE,error_in_suite,[[{error,list_to_atom(E)}]]}];
        {error,{bad_hook_return,Bad}} ->
            E = "Bad return value from post_groups/2 hook function",
	    [{?MODULE,error_in_suite,[[{error,{list_to_atom(E),Bad}}]]}];
        {error,{failed,ExitReason}} ->
	    case ct_util:get_testdata({error_in_suite,Mod}) of
		undefined ->
		    ErrStr = io_lib:format("~n*** ERROR *** "
					   "~w:groups/0 failed: ~p~n",
					   [Mod,ExitReason]),
		    io:format(?def_gl, ErrStr, []),
		    %% save the error info so it doesn't get printed twice
		    ct_util:set_testdata_async({{error_in_suite,Mod},
						ExitReason});
		_ExitReason ->
		    ct_util:delete_testdata({error_in_suite,Mod})
	    end,
	    Reason = list_to_atom(atom_to_list(Mod)++":groups/0 failed"),
	    [{?MODULE,error_in_suite,[[{error,Reason}]]}];
         {error,What} ->
            [{?MODULE,error_in_suite,[[{error,What}]]}]
    end;

%% testcase
get_suite(Mod, Name) ->
    get_seq(Mod, Name).

%%%-----------------------------------------------------------------

get_all_cases(Suite) ->
    case get_suite(Suite, all) of
	[{?MODULE,error_in_suite,[[{error,_}=Error]]}] ->
		Error;
	[{?MODULE,error_in_suite,[[Error]]}] ->
	    {error,Error};
	Tests ->
	    Cases = get_all_cases1(Suite, Tests),
	    ?rev(lists:foldl(fun(TC, TCs) ->
				     case lists:member(TC, TCs) of
				      true  -> TCs;
					 false -> [TC | TCs]
				     end
			     end, [], Cases))
    end.

get_all_cases1(Suite, [{conf,_Props,_Init,GrTests,_End} | Tests]) ->
    get_all_cases1(Suite, GrTests) ++ get_all_cases1(Suite, Tests);

get_all_cases1(Suite, [Test | Tests]) when is_atom(Test) ->
    [{Suite,Test} | get_all_cases1(Suite, Tests)];

get_all_cases1(Suite, [Test | Tests]) ->
    [Test | get_all_cases1(Suite, Tests)];

get_all_cases1(_, []) ->
    [].

%%%-----------------------------------------------------------------

get_all(Mod, ConfTests) ->
    case safe_apply_all_0(Mod) of
        {ok,AllTCs} ->
            %% expand group references using ConfTests
            try ct_groups:expand_groups(AllTCs, ConfTests, Mod) of
                {error,_} = Error ->
                    [{?MODULE,error_in_suite,[[Error]]}];
                Tests0 ->
                    Tests = ct_groups:delete_subs(Tests0, Tests0),
                    expand_tests(Mod, Tests)
            catch
                throw:{error,Error} ->
                    [{?MODULE,error_in_suite,[[{error,Error}]]}];
                _:Error ->
                    S = erlang:get_stacktrace(),
                    [{?MODULE,error_in_suite,[[{error,{Error,S}}]]}]
            end;
        Skip = {skip,_Reason} ->
	    Skip;
        {error,undef} ->
            Reason =
                case code:which(Mod) of
                    non_existing ->
                        list_to_atom(
                          atom_to_list(Mod)++
                              " cannot be compiled or loaded");
                    _ ->
                        list_to_atom(
                          atom_to_list(Mod)++":all/0 is missing")
                end,
            %% this makes test_server call error_in_suite as first
            %% (and only) test case so we can report Reason properly
            [{?MODULE,error_in_suite,[[{error,Reason}]]}];
	{error,{bad_return,_Bad}} ->
	    Reason =
<<<<<<< HEAD
		case code:which(Mod) of
		    non_existing ->
			list_to_atom(atom_to_list(Mod)++
					 " cannot be compiled or loaded");
		    _ ->
			list_to_atom(atom_to_list(Mod)++":all/0 is missing")
		end,
	    %% this makes test_server call error_in_suite as first
	    %% (and only) test case so we can report Reason properly
=======
		list_to_atom("Bad return value from "++
				 atom_to_list(Mod)++":all/0"),
>>>>>>> 0c722a42
	    [{?MODULE,error_in_suite,[[{error,Reason}]]}];
        {error,{bad_hook_return,Bad}} ->
	    Reason =
		list_to_atom("Bad return value from post_all/3 hook function"),
	    [{?MODULE,error_in_suite,[[{error,{Reason,Bad}}]]}];
        {error,{failed,ExitReason}} ->
	    case ct_util:get_testdata({error_in_suite,Mod}) of
		undefined ->
		    ErrStr = io_lib:format("~n*** ERROR *** "
					   "~w:all/0 failed: ~tp~n",
					   [Mod,ExitReason]),
		    io:format(?def_gl, "~ts", [ErrStr]),
		    %% save the error info so it doesn't get printed twice
		    ct_util:set_testdata_async({{error_in_suite,Mod},
						ExitReason});
		_ExitReason ->
		    ct_util:delete_testdata({error_in_suite,Mod})
	    end,
	    Reason = list_to_atom(atom_to_list(Mod)++":all/0 failed"),
	    %% this makes test_server call error_in_suite as first
	    %% (and only) test case so we can report Reason properly
	    [{?MODULE,error_in_suite,[[{error,Reason}]]}];
        {error,What} ->
            [{?MODULE,error_in_suite,[[{error,What}]]}]
    end.

%%!============================================================
%%! The support for sequences by means of using sequences/0
%%! will be removed in OTP R15. The code below is only kept 
%%! for backwards compatibility. From OTP R13 groups with
%%! sequence property should be used instead!
%%!============================================================
%%!============================================================
%%! START OF DEPRECATED SUPPORT FOR SEQUENCES --->

get_seq(Mod, Func) ->
    case ct_util:read_suite_data({seq,Mod,Func}) of
	undefined ->
	    case catch apply(Mod,sequences,[]) of
		{'EXIT',_} ->
		    [];
		Seqs ->
		    case lists:keysearch(Func,1,Seqs) of
			{value,{Func,SeqTCs}} ->			    
			    case catch save_seq(Mod,Func,SeqTCs) of
				{error,What} ->
				    [{?MODULE,error_in_suite,[[{error,What}]]}];
				_ ->
				    SeqTCs
			    end;
			false ->
			    []
		    end
	    end;
	TCs when is_list(TCs) ->
	    TCs;
	_ ->
	    []
    end.

save_seqs(Mod,AllTCs) ->
    case lists:keymember(sequence,1,AllTCs) of
	true ->
	    case catch apply(Mod,sequences,[]) of
		{'EXIT',_} -> 
		    Reason = list_to_atom(atom_to_list(Mod)++
					  ":sequences/0 is missing"),
		    throw({error,Reason});
		Seqs ->
		    save_seqs(Mod,AllTCs,Seqs,AllTCs)
	    end;
	false ->
	    AllTCs
    end.
    
save_seqs(Mod,[{sequence,Seq}|TCs],Seqs,All) ->
    case lists:keysearch(Seq,1,Seqs) of
	{value,{Seq,SeqTCs}} ->
	    save_seq(Mod,Seq,SeqTCs,All),
	    [Seq|save_seqs(Mod,TCs,Seqs,All)];
	false ->
	    Reason = list_to_atom(
		       atom_to_list(Seq)++" is missing in "++
		       atom_to_list(Mod)),
	    throw({error,Reason})
    end;
save_seqs(Mod,[TC|TCs],Seqs,All) ->
    [TC|save_seqs(Mod,TCs,Seqs,All)];
save_seqs(_,[],_,_) ->
    [].

save_seq(Mod,Seq,SeqTCs) ->
    save_seq(Mod,Seq,SeqTCs,apply(Mod,all,[])).
    
save_seq(Mod,Seq,SeqTCs,All) ->
    check_private(Seq,SeqTCs,All),
    check_multiple(Mod,Seq,SeqTCs),
    ct_util:save_suite_data({seq,Mod,Seq},SeqTCs),
    lists:foreach(fun(TC) -> 
			  ct_util:save_suite_data({seq,Mod,TC},Seq)
		  end, SeqTCs).

check_private(Seq,TCs,All) ->    
    Bad = lists:filter(fun(TC) -> lists:member(TC,All) end, TCs),
    if Bad /= [] ->
	    Reason = io_lib:format("regular test cases not allowed in sequence ~tp: "
				   "~tp",[Seq,Bad]),
	    throw({error,list_to_atom(lists:flatten(Reason))});
       true ->
	    ok
    end.

check_multiple(Mod,Seq,TCs) ->
    Bad = lists:filter(fun(TC) ->
			       case ct_util:read_suite_data({seq,Mod,TC}) of
				   Seq1 when Seq1 /= undefined, Seq1 /= Seq -> 
				       true;

				   _ -> false
			       end
		       end,TCs),
    if Bad /= [] ->
	    Reason = io_lib:format("test cases found in multiple sequences: "
				   "~tp",[Bad]),
	    throw({error,list_to_atom(lists:flatten(Reason))});
       true ->
	    ok
    end.

%%! <---  END OF DEPRECATED SUPPORT FOR SEQUENCES
%%!============================================================

%% let test_server call this function as a testcase only so that
%% the user may see info about what's missing in the suite
error_in_suite(Config) ->
    Reason = test_server:lookup_config(error,Config),
    exit(Reason).

%% if init_per_suite and end_per_suite are missing in the suite,
%% these will be called instead (without any trace of them in the
%% log files), only so that it's possible to call hook functions
%% for configuration
init_per_suite(Config) ->
    Config.

end_per_suite(_Config) ->
    ok.

%% if the group config functions are missing in the suite,
%% use these instead
init_per_group(GroupName, Config) ->
    ct:comment(io_lib:format("start of ~tp", [GroupName])),
    ct_logs:log("TEST INFO", "init_per_group/2 for ~tw missing "
		"in suite, using default.",
		[GroupName]),
    Config.

end_per_group(GroupName, _) ->
    ct:comment(io_lib:format("end of ~tp", [GroupName])),
    ct_logs:log("TEST INFO", "end_per_group/2 for ~tw missing "
		"in suite, using default.",
		[GroupName]),
    ok.
    
%%%-----------------------------------------------------------------
%%% -spec report(What,Data) -> ok
report(What,Data) ->
    case What of
	loginfo ->
	    %% logfiles and direcories have been created for a test and the
	    %% top level test index page needs to be refreshed
	    TestName = filename:basename(?val(topdir, Data), ".logs"),
	    RunDir = ?val(rundir, Data),
	    _ = ct_logs:make_all_suites_index({TestName,RunDir}),
	    ok;
	tests_start ->
	    ok;
	tests_done ->
	    ok;
	severe_error ->
	    ct_event:sync_notify(#event{name=What,
					node=node(),
					data=Data}),
	    ct_util:set_testdata({What,Data}),
	    ok;
	tc_start ->
	    %% Data = {{Suite,{Func,GroupName}},LogFileName}
	    Data1 = case Data of
			{{Suite,{Func,undefined}},LFN} -> {{Suite,Func},LFN};
			_ -> Data
		    end,
	    ct_event:sync_notify(#event{name=tc_logfile,
					node=node(),
					data=Data1}),
	    ok;
	tc_done ->
	    {Suite,{Func,GrName},Result} = Data,
            FuncSpec = if GrName == undefined -> Func;
                          true                -> {Func,GrName}
                       end,
	    %% Register the group leader for the process calling the report
	    %% function, making it possible for a hook function to print
	    %% in the test case log file
	    ReportingPid = self(),
	    ct_logs:register_groupleader(ReportingPid, group_leader()),
	    case Result of
		{failed, Reason} ->
		    ct_hooks:on_tc_fail(What, {Suite,FuncSpec,Reason});
		{skipped,{failed,{_,init_per_testcase,_}}=Reason} ->
		    ct_hooks:on_tc_skip(tc_auto_skip,  {Suite,FuncSpec,Reason});
		{skipped,{require_failed,_}=Reason} ->
		    ct_hooks:on_tc_skip(tc_auto_skip, {Suite,FuncSpec,Reason});
		{skipped,Reason} ->
		    ct_hooks:on_tc_skip(tc_user_skip, {Suite,FuncSpec,Reason});
		{auto_skipped,Reason} ->
		    ct_hooks:on_tc_skip(tc_auto_skip, {Suite,FuncSpec,Reason});
		_Else ->
		    ok
	    end,
	    ct_logs:unregister_groupleader(ReportingPid),
	    case {Func,Result} of
		{error_in_suite,_} when Suite == ?MODULE ->
		    ok;
		{init_per_suite,_} ->
		    ok;
		{end_per_suite,_} ->
		    ok;
		{init_per_group,_} ->
		    ok;
		{end_per_group,_} ->
		    ok;
		{_,ok} ->
		    add_to_stats(ok);
		{_,{skipped,{failed,{_,init_per_testcase,_}}}} ->
		    add_to_stats(auto_skipped);
		{_,{skipped,{require_failed,_}}} ->
		    add_to_stats(auto_skipped);
		{_,{skipped,{timetrap_error,_}}} ->
		    add_to_stats(auto_skipped);
		{_,{skipped,{invalid_time_format,_}}} ->
		    add_to_stats(auto_skipped);
		{_,{skipped,_}} ->
		    add_to_stats(user_skipped);
		{_,{auto_skipped,_}} ->
		    add_to_stats(auto_skipped);
		{_,{SkipOrFail,_Reason}} ->
		    add_to_stats(SkipOrFail)
	    end;
	tc_user_skip ->
	    %% test case or config function specified as skipped in testspec,
	    %% or init config func for suite/group has returned {skip,Reason}
	    %% Data = {Suite,{Func,GroupName},Comment}
	    {Func,Data1} = case Data of
			       {Suite,{F,undefined},Comment} ->
				   {F,{Suite,F,Comment}};
			       D = {_,{F,_},_} ->
				   {F,D}
			   end,
	    ct_event:sync_notify(#event{name=tc_user_skip,
					node=node(),
					data=Data1}),
	    ct_hooks:on_tc_skip(What, Data1),
	    if Func /= init_per_suite, Func /= init_per_group,
	       Func /= end_per_suite, Func /= end_per_group ->
		    add_to_stats(user_skipped);
	       true ->
		    ok
	    end;
	tc_auto_skip ->
	    %% test case skipped because of error in config function, or
	    %% config function skipped because of error in info function
	    %% Data = {Suite,{Func,GroupName},Comment}
	    {Func,Data1} = case Data of
			       {Suite,{F,undefined},Comment} ->
				   {F,{Suite,F,Comment}};
			       D = {_,{F,_},_} ->
				   {F,D}
			   end,
	    %% this test case does not have a log, so printouts
	    %% from event handlers should end up in the main log
	    ct_event:sync_notify(#event{name=tc_auto_skip,
					node=node(),
					data=Data1}),
	    ct_hooks:on_tc_skip(What, Data1),
	    if Func /= end_per_suite, 
	       Func /= end_per_group ->
		    add_to_stats(auto_skipped);
	       true -> 
		    ok
	    end;
	framework_error ->
	    case Data of
		{{M,F},E} ->
		    ct_event:sync_notify(#event{name=tc_done,
						node=node(),
						data={M,F,{framework_error,E}}});
		_ ->
		    ct_event:sync_notify(#event{name=tc_done,
						node=node(),
						data=Data})
	    end;
	_ ->
	    ok
    end,
    catch vts:report(What,Data).

add_to_stats(Result) ->
    Update = fun({Ok,Failed,Skipped={UserSkipped,AutoSkipped}}) ->
		     Stats =
			 case Result of
			     ok ->
				 {Ok+1,Failed,Skipped};
			     failed ->
				 {Ok,Failed+1,Skipped};
			     skipped ->
				 {Ok,Failed,{UserSkipped+1,AutoSkipped}};
			     user_skipped ->
				 {Ok,Failed,{UserSkipped+1,AutoSkipped}};
			     auto_skipped ->
				 {Ok,Failed,{UserSkipped,AutoSkipped+1}}
			 end,
		     ct_event:sync_notify(#event{name=test_stats,
						 node=node(),
						 data=Stats}),
		     Stats
	     end,
    ct_util:update_testdata(stats, Update).

%%%-----------------------------------------------------------------
%%% -spec warn(What) -> true | false
warn(What) when What==nodes; What==processes ->
    false;
warn(_What) ->
    true.

%%%-----------------------------------------------------------------
%%% -spec add_data_dir(File0, Config) -> File1
add_data_dir(File,Config) when is_atom(File) ->
    add_data_dir(atom_to_list(File),Config);

add_data_dir(File,Config) when is_list(File) ->
    case filename:split(File) of
	[File] ->
	    %% no user path, add data dir
	    case lists:keysearch(data_dir,1,Config) of
		{value,{data_dir,DataDir}} ->
		    filename:join(DataDir,File);
		_ ->
		    File
	    end;
	_ ->
	    File
    end.

%%%-----------------------------------------------------------------
%%% -spec get_logopts() -> [LogOpt]
get_logopts() ->
    case ct_util:get_testdata(logopts) of
	undefined ->
	    [];
	LogOpts ->
	    LogOpts
    end.

%%%-----------------------------------------------------------------
%%% -spec format_comment(Comment) -> HtmlComment
format_comment(Comment) ->
    "<font color=\"green\">" ++ Comment ++ "</font>".

%%%-----------------------------------------------------------------
%%% -spec get_html_wrapper(TestName, PrintLabel, Cwd) -> Header
get_html_wrapper(TestName, PrintLabel, Cwd, TableCols) ->
    get_html_wrapper(TestName, PrintLabel, Cwd, TableCols, utf8).

get_html_wrapper(TestName, PrintLabel, Cwd, TableCols, Encoding) ->
    ct_logs:get_ts_html_wrapper(TestName, PrintLabel, Cwd, TableCols, Encoding).

%%%-----------------------------------------------------------------
%%% -spec get_log_dir() -> {ok,LogDir}
get_log_dir() ->
    ct_logs:get_log_dir(true).

%%%-----------------------------------------------------------------
%%% Call all and group callbacks and post_* hooks with error handling
safe_apply_all_0(Mod) ->
    try apply(Mod, all, []) of
        AllTCs0 when is_list(AllTCs0) ->
	    try save_seqs(Mod,AllTCs0) of
		SeqsAndTCs when is_list(SeqsAndTCs) ->
                    all_hook(Mod,SeqsAndTCs)
            catch throw:{error,What} ->
		    {error,What}
            end;
        {skip,_}=Skip ->
            all_hook(Mod,Skip);
        Bad ->
            {error,{bad_return,Bad}}
    catch
        _:Reason ->
            handle_callback_crash(Reason,erlang:get_stacktrace(),Mod,all,{error,undef})
    end.

all_hook(Mod, All) ->
    case ct_hooks:all(Mod, All) of
        AllTCs when is_list(AllTCs) ->
            {ok,AllTCs};
        {skip,_}=Skip ->
            Skip;
        {fail,Reason} ->
            {error,Reason};
        Bad ->
            {error,{bad_hook_return,Bad}}
    end.

safe_apply_groups_0(Mod,Default) ->
    try apply(Mod, groups, []) of
        GroupDefs when is_list(GroupDefs) ->
            case ct_hooks:groups(Mod, GroupDefs) of
                GroupDefs1 when is_list(GroupDefs1) ->
                    {ok,GroupDefs1};
                {fail,Reason} ->
                    {error,Reason};
                Bad ->
                    {error,{bad_hook_return,Bad}}
            end;
        Bad ->
            {error,{bad_return,Bad}}
    catch
        _:Reason ->
            handle_callback_crash(Reason,erlang:get_stacktrace(),
                                  Mod,groups,Default)
    end.

handle_callback_crash(undef,[{Mod,Func,[],_}|_],Mod,Func,Default) ->
    case ct_hooks:Func(Mod, []) of
        [] ->
            Default;
        List when is_list(List) ->
            {ok,List};
        {fail,Reason} ->
            {error,Reason};
        Bad ->
            {error,{bad_hook_return,Bad}}
    end;
handle_callback_crash(Reason,Stacktrace,_Mod,_Func,_Default) ->
    {error,{failed,{Reason,Stacktrace}}}.

expand_tests(Mod, [{testcase,Case,[Prop]}|Tests]) ->
    [{repeat,{Mod,Case},Prop}|expand_tests(Mod,Tests)];
expand_tests(Mod,[Test|Tests]) ->
    [Test|expand_tests(Mod,Tests)];
expand_tests(_Mod,[]) ->
    [].<|MERGE_RESOLUTION|>--- conflicted
+++ resolved
@@ -1075,8 +1075,7 @@
             catch
                 throw:{error,Error} ->
                     [{?MODULE,error_in_suite,[[{error,Error}]]}];
-                _:Error ->
-                    S = erlang:get_stacktrace(),
+                _:Error:S ->
                     [{?MODULE,error_in_suite,[[{error,{Error,S}}]]}]
             end;
         {error,{bad_return,_Bad}} ->
@@ -1148,8 +1147,7 @@
             catch
                 throw:{error,Error} ->
                     [{?MODULE,error_in_suite,[[{error,Error}]]}];
-                _:Error ->
-                    S = erlang:get_stacktrace(),
+                _:Error:S ->
                     [{?MODULE,error_in_suite,[[{error,{Error,S}}]]}]
             end;
         {error,{bad_return,_Bad}} ->
@@ -1226,8 +1224,7 @@
             catch
                 throw:{error,Error} ->
                     [{?MODULE,error_in_suite,[[{error,Error}]]}];
-                _:Error ->
-                    S = erlang:get_stacktrace(),
+                _:Error:S ->
                     [{?MODULE,error_in_suite,[[{error,{Error,S}}]]}]
             end;
         Skip = {skip,_Reason} ->
@@ -1248,20 +1245,8 @@
             [{?MODULE,error_in_suite,[[{error,Reason}]]}];
 	{error,{bad_return,_Bad}} ->
 	    Reason =
-<<<<<<< HEAD
-		case code:which(Mod) of
-		    non_existing ->
-			list_to_atom(atom_to_list(Mod)++
-					 " cannot be compiled or loaded");
-		    _ ->
-			list_to_atom(atom_to_list(Mod)++":all/0 is missing")
-		end,
-	    %% this makes test_server call error_in_suite as first
-	    %% (and only) test case so we can report Reason properly
-=======
 		list_to_atom("Bad return value from "++
 				 atom_to_list(Mod)++":all/0"),
->>>>>>> 0c722a42
 	    [{?MODULE,error_in_suite,[[{error,Reason}]]}];
         {error,{bad_hook_return,Bad}} ->
 	    Reason =
@@ -1660,8 +1645,8 @@
         Bad ->
             {error,{bad_return,Bad}}
     catch
-        _:Reason ->
-            handle_callback_crash(Reason,erlang:get_stacktrace(),Mod,all,{error,undef})
+        _:Reason:Stacktrace ->
+            handle_callback_crash(Reason,Stacktrace,Mod,all,{error,undef})
     end.
 
 all_hook(Mod, All) ->
@@ -1690,9 +1675,8 @@
         Bad ->
             {error,{bad_return,Bad}}
     catch
-        _:Reason ->
-            handle_callback_crash(Reason,erlang:get_stacktrace(),
-                                  Mod,groups,Default)
+        _:Reason:Stacktrace ->
+            handle_callback_crash(Reason,Stacktrace,Mod,groups,Default)
     end.
 
 handle_callback_crash(undef,[{Mod,Func,[],_}|_],Mod,Func,Default) ->
