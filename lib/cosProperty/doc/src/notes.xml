<?xml version="1.0" encoding="latin1" ?>
<!DOCTYPE chapter SYSTEM "chapter.dtd">

<chapter>
  <header>
    <copyright>
<<<<<<< HEAD
      <year>2000</year><year>2010</year>
=======
      <year>2000</year><year>2011</year>
>>>>>>> 44140365
      <holder>Ericsson AB. All Rights Reserved.</holder>
    </copyright>
    <legalnotice>
      The contents of this file are subject to the Erlang Public License,
      Version 1.1, (the "License"); you may not use this file except in
      compliance with the License. You should have received a copy of the
      Erlang Public License along with this software. If not, it can be
      retrieved online at http://www.erlang.org/.

      Software distributed under the License is distributed on an "AS IS"
      basis, WITHOUT WARRANTY OF ANY KIND, either express or implied. See
      the License for the specific language governing rights and limitations
      under the License.

    </legalnotice>

    <title>cosProperty Release Notes</title>
    <prepared>Niclas Eklund</prepared>
    <docno></docno>
    <approved></approved>
    <checked></checked>
    <date>2000-06-07</date>
    <rev>A</rev>
    <file>notes.xml</file>
  </header>

  <section>
    <title>cosProperty 1.1.12</title>

    <section>
      <title>Improvements and New Features</title>
      <list type="bulleted">
        <item>
          <p>
            Test suites published.</p>
          <p>
            Own Id: OTP-8543 Aux Id:</p>
        </item>
      </list>
    </section>
  </section>

  <section>
    <title>cosProperty 1.1.11</title>

    <section>
      <title>Fixed Bugs and Malfunctions</title>
      <list type="bulleted">
        <item>
          <p>Eliminated Dialyzer warnings when using exit or throw.</p>
          <p>Own id: OTP-9050 Aux Id:</p>
        </item>
      </list>
    </section>
  </section>

  <section>
    <title>cosProperty 1.1.12</title>

    <section>
      <title>Fixed Bugs and Malfunctions</title>
      <list type="bulleted">
        <item>
          <p>Test suites published.</p>
          <p>Own id: OTP-8543 Aux Id:</p>
        </item>
      </list>
    </section>
  </section>

  <section>
    <title>cosProperty 1.1.11</title>

    <section>
      <title>Fixed Bugs and Malfunctions</title>
      <list type="bulleted">
        <item>
          <p>The documentation EIX file was not generated.</p>
          <p>Own id: OTP-8355 Aux Id:</p>
        </item>
      </list>
    </section>
  </section>

  <section>
    <title>cosProperty 1.1.10</title>

    <section>
      <title>Improvements and New Features</title>
      <list type="bulleted">
        <item>
          <p>
            The documentation is now built with open source tools (xsltproc and fop) 
            that exists on most platforms. One visible change is that the frames are removed.</p>
          <p>
            Own Id: OTP-8201 Aux Id:</p>
        </item>
      </list>
    </section>
  </section>

  <section>
    <title>cosProperty 1.1.9</title>

    <section>
      <title>Improvements and New Features</title>
      <list type="bulleted">
        <item>
          <p>Obsolete guards, e.g. record vs is_record, has been changed
             to avoid compiler warnings.</p>
          <p>Own id: OTP-7987</p>
        </item>
      </list>
    </section>
  </section>

  <section>
    <title>cosProperty 1.1.8</title>
    <section>
      <title>Improvements and New Features</title>
      <list type="bulleted">
        <item>
          <p>Updated file headers.</p>
          <p>Own id: OTP-7837</p>
        </item>
      </list>
    </section>
  </section>

  <section>
    <title>cosProperty 1.1.7</title>
    <section>
      <title>Improvements and New Features</title>
      <list type="bulleted">
        <item>
          <p>Documentation source included in open source releases.</p>
          <p>Own id: OTP-7595</p>
        </item>
      </list>
    </section>
  </section>

  <section>
    <title>cosProperty 1.1.6</title>
    <section>
      <title>Improvements and New Features</title>
      <list type="bulleted">
        <item>
          <p>Updated file headers.</p>
          <p>Own id: OTP-7011</p>
        </item>
      </list>
    </section>
  </section>

  <section>
    <title>cosProperty 1.1.5</title>
    <section>
      <title>Improvements and New Features</title>
      <list type="bulleted">
        <item>
          <p>The documentation source has been converted from SGML to XML.</p>
          <p>Own Id: OTP-6754 Aux Id: </p>
        </item>
      </list>
    </section>
  </section>

  <section>
    <title>cosProperty 1.1.4</title>
    <section>
      <title>Improvements and New Features</title>
      <list type="bulleted">
        <item>
          <p>Minor Makefile changes.</p>
          <p>Own Id: OTP-6701 Aux Id: </p>
        </item>
      </list>
    </section>
  </section>

  <section>
    <title>cosProperty 1.1.3</title>

    <section>
      <title>Fixed Bugs and Malfunctions</title>
      <list type="bulleted">
        <item>
          <p>The appup source file was missing a trailing newline.</p>
          <p>Own id: OTP-6626</p>
        </item>
      </list>
    </section>
  </section>

  <section>
    <title>cosProperty 1.1.2</title>

    <section>
      <title>Improvements and New Features</title>
      <list type="bulleted">
        <item>
          <p>Removed some unused code.</p>
          <p>Own Id: OTP-6527 Aux Id: </p>
        </item>
      </list>
    </section>
  </section>

  <section>
    <title>cosProperty 1.1.1</title>

    <section>
      <title>Fixed Bugs and Malfunctions</title>
      <list type="bulleted">
        <item>
          <p>The app-file contained duplicated modules.</p>
          <p>Own id: OTP-4976</p>
        </item>
      </list>
    </section>
  </section>

  <section>
    <title>cosProperty 1.1</title>

    <section>
      <title>Improvements and New Features</title>
      <list type="bulleted">
        <item>
          <p>The stub/skeleton-files generated by IC have been improved,
            i.e., depending on the IDL-files, reduced the size of the
            erl- and beam-files and decreased dependencies off Orber's
            Interface Repository. It is necessary to re-compile all IDL-files
            and use COS-applications, including Orber, compiled with
            IC-4.2.</p>
          <p>Own id: OTP-4576</p>
        </item>
      </list>
    </section>
  </section>

  <section>
    <title>cosProperty 1.0.1</title>

    <section>
      <title>Improvements and New Features</title>
      <list type="bulleted">
        <item>
          <p>First release of the cosProperty application.</p>
          <p>Own Id: -</p>
        </item>
      </list>
    </section>
  </section>
</chapter>
<|MERGE_RESOLUTION|>--- conflicted
+++ resolved
@@ -4,11 +4,7 @@
 <chapter>
   <header>
     <copyright>
-<<<<<<< HEAD
-      <year>2000</year><year>2010</year>
-=======
       <year>2000</year><year>2011</year>
->>>>>>> 44140365
       <holder>Ericsson AB. All Rights Reserved.</holder>
     </copyright>
     <legalnotice>
